// Copyright (c) 2013-2016 The btcsuite developers
// Use of this source code is governed by an ISC
// license that can be found in the LICENSE file.

package wire

import (
	"bytes"
	"io"
	"math"
	"reflect"
	"testing"
	"time"

	"github.com/daglabs/btcd/dagconfig/daghash"
	"github.com/davecgh/go-spew/spew"
)

// TestBlock tests the MsgBlock API.
func TestBlock(t *testing.T) {
	pver := ProtocolVersion

	// Block 1 header.
	parentHashes := blockOne.Header.ParentHashes
	merkleHash := &blockOne.Header.MerkleRoot
	bits := blockOne.Header.Bits
	nonce := blockOne.Header.Nonce
	bh := NewBlockHeader(1, parentHashes, merkleHash, bits, nonce)

	// Ensure the command is expected value.
	wantCmd := "block"
	msg := NewMsgBlock(bh)
	if cmd := msg.Command(); cmd != wantCmd {
		t.Errorf("NewMsgBlock: wrong command - got %v want %v",
			cmd, wantCmd)
	}

	// Ensure max payload is expected value for latest protocol version.
	// Num addresses (varInt) + max allowed addresses.
	wantPayload := uint32(1000000)
	maxPayload := msg.MaxPayloadLength(pver)
	if maxPayload != wantPayload {
		t.Errorf("MaxPayloadLength: wrong max payload length for "+
			"protocol version %d - got %v, want %v", pver,
			maxPayload, wantPayload)
	}

	// Ensure we get the same block header data back out.
	if !reflect.DeepEqual(&msg.Header, bh) {
		t.Errorf("NewMsgBlock: wrong block header - got %v, want %v",
			spew.Sdump(&msg.Header), spew.Sdump(bh))
	}

	// Ensure transactions are added properly.
	tx := blockOne.Transactions[0].Copy()
	msg.AddTransaction(tx)
	if !reflect.DeepEqual(msg.Transactions, blockOne.Transactions) {
		t.Errorf("AddTransaction: wrong transactions - got %v, want %v",
			spew.Sdump(msg.Transactions),
			spew.Sdump(blockOne.Transactions))
	}

	// Ensure transactions are properly cleared.
	msg.ClearTransactions()
	if len(msg.Transactions) != 0 {
		t.Errorf("ClearTransactions: wrong transactions - got %v, want %v",
			len(msg.Transactions), 0)
	}
}

<<<<<<< HEAD
=======
// TestBlockTxHashes tests the ability to generate a slice of all transaction
// hashes from a block accurately.
func TestBlockTxHashes(t *testing.T) {
	// Block 1, transaction 1 hash.
	hashStr := "f8f148865a0ecb895a2b8fffd37245b3d4f5e01213bdaaa38a52b74e2f3289b4"
	wantHash, err := daghash.NewHashFromStr(hashStr)
	if err != nil {
		t.Errorf("NewHashFromStr: %v", err)
		return
	}

	wantHashes := []daghash.Hash{*wantHash}
	hashes, err := blockOne.TxHashes()
	if err != nil {
		t.Errorf("TxHashes: %v", err)
	}
	if !reflect.DeepEqual(hashes, wantHashes) {
		t.Errorf("TxHashes: wrong transaction hashes - got %v, want %v",
			spew.Sdump(hashes), spew.Sdump(wantHashes))
	}
}

>>>>>>> 1743877b
// TestBlockHash tests the ability to generate the hash of a block accurately.
func TestBlockHash(t *testing.T) {
	// Block 1 hash.
	hashStr := "f10122ba81929ca2bc907541ebb20302122ce83a24ff9124c9e36402ecd837b7"
	wantHash, err := daghash.NewHashFromStr(hashStr)
	if err != nil {
		t.Errorf("NewHashFromStr: %v", err)
	}

	// Ensure the hash produced is expected.
	blockHash := blockOne.BlockHash()
	if !blockHash.IsEqual(wantHash) {
		t.Errorf("BlockHash: wrong hash - got %v, want %v",
			spew.Sprint(blockHash), spew.Sprint(wantHash))
	}
}

// TestBlockWire tests the MsgBlock wire encode and decode for various numbers
// of transaction inputs and outputs and protocol versions.
func TestBlockWire(t *testing.T) {
	tests := []struct {
		in     *MsgBlock // Message to encode
		out    *MsgBlock // Expected decoded message
		buf    []byte    // Wire encoding
		txLocs []TxLoc   // Expected transaction locations
		pver   uint32    // Protocol version for wire encoding
	}{
		// Latest protocol version.
		{
			&blockOne,
			&blockOne,
			blockOneBytes,
			blockOneTxLocs,
			ProtocolVersion,
		},

		// Protocol version BIP0035Version.
		{
			&blockOne,
			&blockOne,
			blockOneBytes,
			blockOneTxLocs,
			BIP0035Version,
		},

		// Protocol version BIP0031Version.
		{
			&blockOne,
			&blockOne,
			blockOneBytes,
			blockOneTxLocs,
			BIP0031Version,
		},

		// Protocol version NetAddressTimeVersion.
		{
			&blockOne,
			&blockOne,
			blockOneBytes,
			blockOneTxLocs,
			NetAddressTimeVersion,
		},

		// Protocol version MultipleAddressVersion.
		{
			&blockOne,
			&blockOne,
			blockOneBytes,
			blockOneTxLocs,
			MultipleAddressVersion,
		},
	}

	t.Logf("Running %d tests", len(tests))
	for i, test := range tests {
		// Encode the message to wire format.
		var buf bytes.Buffer
		err := test.in.BtcEncode(&buf, test.pver)
		if err != nil {
			t.Errorf("BtcEncode #%d error %v", i, err)
			continue
		}
		if !bytes.Equal(buf.Bytes(), test.buf) {
			t.Errorf("BtcEncode #%d\n got: %s want: %s", i,
				spew.Sdump(buf.Bytes()), spew.Sdump(test.buf))
			continue
		}

		// Decode the message from wire format.
		var msg MsgBlock
		rbuf := bytes.NewReader(test.buf)
		err = msg.BtcDecode(rbuf, test.pver)
		if err != nil {
			t.Errorf("BtcDecode #%d error %v", i, err)
			continue
		}
		if !reflect.DeepEqual(&msg, test.out) {
			t.Errorf("BtcDecode #%d\n got: %s want: %s", i,
				spew.Sdump(&msg), spew.Sdump(test.out))
			continue
		}
	}
}

// TestBlockWireErrors performs negative tests against wire encode and decode
// of MsgBlock to confirm error paths work correctly.
func TestBlockWireErrors(t *testing.T) {
	// Use protocol version 60002 specifically here instead of the latest
	// because the test data is using bytes encoded with that protocol
	// version.
	pver := uint32(60002)

	tests := []struct {
		in       *MsgBlock // Value to encode
		buf      []byte    // Wire encoding
		pver     uint32    // Protocol version for wire encoding
		max      int       // Max size of fixed buffer to induce errors
		writeErr error     // Expected write error
		readErr  error     // Expected read error
	}{
		// Force error in version.
		{&blockOne, blockOneBytes, pver, 0, io.ErrShortWrite, io.EOF},
		// Force error in num block hashes.
		{&blockOne, blockOneBytes, pver, 4, io.ErrShortWrite, io.EOF},
		// Force error in prev block hash #1.
		{&blockOne, blockOneBytes, pver, 5, io.ErrShortWrite, io.EOF},
		// Force error in prev block hash #2.
		{&blockOne, blockOneBytes, pver, 37, io.ErrShortWrite, io.EOF},
		// Force error in merkle root.
		{&blockOne, blockOneBytes, pver, 69, io.ErrShortWrite, io.EOF},
		// Force error in timestamp.
		{&blockOne, blockOneBytes, pver, 101, io.ErrShortWrite, io.EOF},
		// Force error in difficulty bits.
		{&blockOne, blockOneBytes, pver, 109, io.ErrShortWrite, io.EOF},
		// Force error in header nonce.
		{&blockOne, blockOneBytes, pver, 113, io.ErrShortWrite, io.EOF},
		// Force error in transaction count.
		{&blockOne, blockOneBytes, pver, 121, io.ErrShortWrite, io.EOF},
		// Force error in transactions.
		{&blockOne, blockOneBytes, pver, 122, io.ErrShortWrite, io.EOF},
	}

	t.Logf("Running %d tests", len(tests))
	for i, test := range tests {
		// Encode to wire format.
		w := newFixedWriter(test.max)
		err := test.in.BtcEncode(w, test.pver)
		if err != test.writeErr {
			t.Errorf("BtcEncode #%d wrong error got: %v, want: %v",
				i, err, test.writeErr)
			continue
		}

		// Decode from wire format.
		var msg MsgBlock
		r := newFixedReader(test.max, test.buf)
		err = msg.BtcDecode(r, test.pver)
		if err != test.readErr {
			t.Errorf("BtcDecode #%d wrong error got: %v, want: %v",
				i, err, test.readErr)
			continue
		}
	}
}

// TestBlockSerialize tests MsgBlock serialize and deserialize.
func TestBlockSerialize(t *testing.T) {
	tests := []struct {
		in     *MsgBlock // Message to encode
		out    *MsgBlock // Expected decoded message
		buf    []byte    // Serialized data
		txLocs []TxLoc   // Expected transaction locations
	}{
		{
			&blockOne,
			&blockOne,
			blockOneBytes,
			blockOneTxLocs,
		},
	}

	t.Logf("Running %d tests", len(tests))
	for i, test := range tests {
		// Serialize the block.
		var buf bytes.Buffer
		err := test.in.Serialize(&buf)
		if err != nil {
			t.Errorf("Serialize #%d error %v", i, err)
			continue
		}
		if !bytes.Equal(buf.Bytes(), test.buf) {
			t.Errorf("Serialize #%d\n got: %s want: %s", i,
				spew.Sdump(buf.Bytes()), spew.Sdump(test.buf))
			continue
		}

		// Deserialize the block.
		var block MsgBlock
		rbuf := bytes.NewReader(test.buf)
		err = block.Deserialize(rbuf)
		if err != nil {
			t.Errorf("Deserialize #%d error %v", i, err)
			continue
		}
		if !reflect.DeepEqual(&block, test.out) {
			t.Errorf("Deserialize #%d\n got: %s want: %s", i,
				spew.Sdump(&block), spew.Sdump(test.out))
			continue
		}

		// Deserialize the block while gathering transaction location
		// information.
		var txLocBlock MsgBlock
		br := bytes.NewBuffer(test.buf)
		txLocs, err := txLocBlock.DeserializeTxLoc(br)
		if err != nil {
			t.Errorf("DeserializeTxLoc #%d error %v", i, err)
			continue
		}
		if !reflect.DeepEqual(&txLocBlock, test.out) {
			t.Errorf("DeserializeTxLoc #%d\n got: %s want: %s", i,
				spew.Sdump(&txLocBlock), spew.Sdump(test.out))
			continue
		}
		if !reflect.DeepEqual(txLocs, test.txLocs) {
			t.Errorf("DeserializeTxLoc #%d\n got: %s want: %s", i,
				spew.Sdump(txLocs), spew.Sdump(test.txLocs))
			continue
		}
	}
}

// TestBlockSerializeErrors performs negative tests against wire encode and
// decode of MsgBlock to confirm error paths work correctly.
func TestBlockSerializeErrors(t *testing.T) {
	tests := []struct {
		in       *MsgBlock // Value to encode
		buf      []byte    // Serialized data
		max      int       // Max size of fixed buffer to induce errors
		writeErr error     // Expected write error
		readErr  error     // Expected read error
	}{
		// Force error in version.
		{&blockOne, blockOneBytes, 0, io.ErrShortWrite, io.EOF},
		// Force error in numParentBlocks.
		{&blockOne, blockOneBytes, 4, io.ErrShortWrite, io.EOF},
		// Force error in prev block hash #1.
		{&blockOne, blockOneBytes, 5, io.ErrShortWrite, io.EOF},
		// Force error in prev block hash #2.
		{&blockOne, blockOneBytes, 37, io.ErrShortWrite, io.EOF},
		// Force error in merkle root.
		{&blockOne, blockOneBytes, 69, io.ErrShortWrite, io.EOF},
		// Force error in timestamp.
		{&blockOne, blockOneBytes, 101, io.ErrShortWrite, io.EOF},
		// Force error in difficulty bits.
		{&blockOne, blockOneBytes, 109, io.ErrShortWrite, io.EOF},
		// Force error in header nonce.
		{&blockOne, blockOneBytes, 113, io.ErrShortWrite, io.EOF},
		// Force error in transaction count.
		{&blockOne, blockOneBytes, 121, io.ErrShortWrite, io.EOF},
		// Force error in transactions.
		{&blockOne, blockOneBytes, 122, io.ErrShortWrite, io.EOF},
	}

	t.Logf("Running %d tests", len(tests))
	for i, test := range tests {
		// Serialize the block.
		w := newFixedWriter(test.max)
		err := test.in.Serialize(w)
		if err != test.writeErr {
			t.Errorf("Serialize #%d wrong error got: %v, want: %v",
				i, err, test.writeErr)
			continue
		}

		// Deserialize the block.
		var block MsgBlock
		r := newFixedReader(test.max, test.buf)
		err = block.Deserialize(r)
		if err != test.readErr {
			t.Errorf("Deserialize #%d wrong error got: %v, want: %v",
				i, err, test.readErr)
			continue
		}

		var txLocBlock MsgBlock
		br := bytes.NewBuffer(test.buf[0:test.max])
		_, err = txLocBlock.DeserializeTxLoc(br)
		if err != test.readErr {
			t.Errorf("DeserializeTxLoc #%d wrong error got: %v, want: %v",
				i, err, test.readErr)
			continue
		}
	}
}

// TestBlockOverflowErrors  performs tests to ensure deserializing blocks which
// are intentionally crafted to use large values for the number of transactions
// are handled properly.  This could otherwise potentially be used as an attack
// vector.
func TestBlockOverflowErrors(t *testing.T) {
	// Use protocol version 70001 specifically here instead of the latest
	// protocol version because the test data is using bytes encoded with
	// that version.
	pver := uint32(70001)

	tests := []struct {
		buf  []byte // Wire encoding
		pver uint32 // Protocol version for wire encoding
		err  error  // Expected error
	}{
		// Block that claims to have ~uint64(0) transactions.
		{
			[]byte{
				0x01, 0x00, 0x00, 0x00, // Version 1
				0x02,                                           // NumParentBlocks
				0x6f, 0xe2, 0x8c, 0x0a, 0xb6, 0xf1, 0xb3, 0x72, // mainNetGenesisHash
				0xc1, 0xa6, 0xa2, 0x46, 0xae, 0x63, 0xf7, 0x4f,
				0x93, 0x1e, 0x83, 0x65, 0xe1, 0x5a, 0x08, 0x9c,
				0x68, 0xd6, 0x19, 0x00, 0x00, 0x00, 0x00, 0x00,
				0xf6, 0x7a, 0xd7, 0x69, 0x5d, 0x9b, 0x66, 0x2a, // simNetGenesisHash
				0x72, 0xff, 0x3d, 0x8e, 0xdb, 0xbb, 0x2d, 0xe0,
				0xbf, 0xa6, 0x7b, 0x13, 0x97, 0x4b, 0xb9, 0x91,
				0x0d, 0x11, 0x6d, 0x5c, 0xbd, 0x86, 0x3e, 0x68,
				0x3b, 0xa3, 0xed, 0xfd, 0x7a, 0x7b, 0x12, 0xb2, // MerkleRoot
				0x7a, 0xc7, 0x2c, 0x3e, 0x67, 0x76, 0x8f, 0x61,
				0x7f, 0xc8, 0x1b, 0xc3, 0x88, 0x8a, 0x51, 0x32,
				0x3a, 0x9f, 0xb8, 0xaa, 0x4b, 0x1e, 0x5e, 0x4a,
				0x61, 0xbc, 0x66, 0x49, 0x00, 0x00, 0x00, 0x00, // Timestamp
				0xff, 0xff, 0x00, 0x1d, // Bits
				0x01, 0xe3, 0x62, 0x99, 0x00, 0x00, 0x00, 0x00, // Fake Nonce. TODO: (Ori) Replace to a real nonce
				0xff, 0xff, 0xff, 0xff, 0xff, 0xff, 0xff, 0xff,
				0xff, // TxnCount
			}, pver, &MessageError{},
		},
	}

	t.Logf("Running %d tests", len(tests))
	for i, test := range tests {
		// Decode from wire format.
		var msg MsgBlock
		r := bytes.NewReader(test.buf)
		err := msg.BtcDecode(r, test.pver)
		if reflect.TypeOf(err) != reflect.TypeOf(test.err) {
			t.Errorf("BtcDecode #%d wrong error got: %v, want: %v",
				i, err, reflect.TypeOf(test.err))
			continue
		}

		// Deserialize from wire format.
		r = bytes.NewReader(test.buf)
		err = msg.Deserialize(r)
		if reflect.TypeOf(err) != reflect.TypeOf(test.err) {
			t.Errorf("Deserialize #%d wrong error got: %v, want: %v",
				i, err, reflect.TypeOf(test.err))
			continue
		}

		// Deserialize with transaction location info from wire format.
		br := bytes.NewBuffer(test.buf)
		_, err = msg.DeserializeTxLoc(br)
		if reflect.TypeOf(err) != reflect.TypeOf(test.err) {
			t.Errorf("DeserializeTxLoc #%d wrong error got: %v, "+
				"want: %v", i, err, reflect.TypeOf(test.err))
			continue
		}
	}
}

// TestBlockSerializeSize performs tests to ensure the serialize size for
// various blocks is accurate.
func TestBlockSerializeSize(t *testing.T) {
	// Block with no transactions.
	noTxBlock := NewMsgBlock(&blockOne.Header)

	tests := []struct {
		in   *MsgBlock // Block to encode
		size int       // Expected serialized size
	}{
		// Block with no transactions.
		{noTxBlock, 122},

		// First block in the mainnet block chain.
		{&blockOne, len(blockOneBytes)},
	}

	t.Logf("Running %d tests", len(tests))
	for i, test := range tests {
		serializedSize := test.in.SerializeSize()
		if serializedSize != test.size {
			t.Errorf("MsgBlock.SerializeSize: #%d got: %d, want: "+
				"%d", i, serializedSize, test.size)

			continue
		}
	}
}

// blockOne is the first block in the mainnet block chain.
var blockOne = MsgBlock{
	Header: BlockHeader{
		Version:      1,
		ParentHashes: []daghash.Hash{mainNetGenesisHash, simNetGenesisHash},
		MerkleRoot:   daghash.Hash(mainNetGenesisMerkleRoot),

		Timestamp: time.Unix(0x4966bc61, 0), // 2009-01-08 20:54:25 -0600 CST
		Bits:      0x1d00ffff,               // 486604799
		Nonce:     0x9962e301,               // 2573394689
	},
	Transactions: []*MsgTx{
		{
			Version: 1,
			TxIn: []*TxIn{
				{
					PreviousOutPoint: OutPoint{
						TxID:  daghash.Hash{},
						Index: 0xffffffff,
					},
					SignatureScript: []byte{
						0x04, 0xff, 0xff, 0x00, 0x1d, 0x01, 0x04,
					},
					Sequence: math.MaxUint64,
				},
			},
			TxOut: []*TxOut{
				{
					Value: 0x12a05f200,
					PkScript: []byte{
						0x41, // OP_DATA_65
						0x04, 0x96, 0xb5, 0x38, 0xe8, 0x53, 0x51, 0x9c,
						0x72, 0x6a, 0x2c, 0x91, 0xe6, 0x1e, 0xc1, 0x16,
						0x00, 0xae, 0x13, 0x90, 0x81, 0x3a, 0x62, 0x7c,
						0x66, 0xfb, 0x8b, 0xe7, 0x94, 0x7b, 0xe6, 0x3c,
						0x52, 0xda, 0x75, 0x89, 0x37, 0x95, 0x15, 0xd4,
						0xe0, 0xa6, 0x04, 0xf8, 0x14, 0x17, 0x81, 0xe6,
						0x22, 0x94, 0x72, 0x11, 0x66, 0xbf, 0x62, 0x1e,
						0x73, 0xa8, 0x2c, 0xbf, 0x23, 0x42, 0xc8, 0x58,
						0xee, // 65-byte signature
						0xac, // OP_CHECKSIG
					},
				},
			},
			LockTime:     0,
			SubNetworkID: SubNetworkDAGCoin,
		},
	},
}

// Block one serialized bytes.
var blockOneBytes = []byte{
	0x01, 0x00, 0x00, 0x00, // Version 1
	0x02,                                           // NumParentBlocks
	0x6f, 0xe2, 0x8c, 0x0a, 0xb6, 0xf1, 0xb3, 0x72, // mainNetGenesisHash
	0xc1, 0xa6, 0xa2, 0x46, 0xae, 0x63, 0xf7, 0x4f,
	0x93, 0x1e, 0x83, 0x65, 0xe1, 0x5a, 0x08, 0x9c,
	0x68, 0xd6, 0x19, 0x00, 0x00, 0x00, 0x00, 0x00,
	0xf6, 0x7a, 0xd7, 0x69, 0x5d, 0x9b, 0x66, 0x2a, // simNetGenesisHash
	0x72, 0xff, 0x3d, 0x8e, 0xdb, 0xbb, 0x2d, 0xe0,
	0xbf, 0xa6, 0x7b, 0x13, 0x97, 0x4b, 0xb9, 0x91,
	0x0d, 0x11, 0x6d, 0x5c, 0xbd, 0x86, 0x3e, 0x68,
	0x4a, 0x5e, 0x1e, 0x4b, 0xaa, 0xb8, 0x9f, 0x3a, // MerkleRoot
	0x32, 0x51, 0x8a, 0x88, 0xc3, 0x1b, 0xc8, 0x7f,
	0x61, 0x8f, 0x76, 0x67, 0x3e, 0x2c, 0xc7, 0x7a,
	0xb2, 0x12, 0x7b, 0x7a, 0xfd, 0xed, 0xa3, 0x3b,
	0x61, 0xbc, 0x66, 0x49, 0x00, 0x00, 0x00, 0x00, // Timestamp
	0xff, 0xff, 0x00, 0x1d, // Bits
	0x01, 0xe3, 0x62, 0x99, 0x00, 0x00, 0x00, 0x00, // Fake Nonce. TODO: (Ori) Replace to a real nonce
	0x01,                   // TxnCount
	0x01, 0x00, 0x00, 0x00, // Version
	0x01, // Varint for number of transaction inputs
	0x00, 0x00, 0x00, 0x00, 0x00, 0x00, 0x00, 0x00,
	0x00, 0x00, 0x00, 0x00, 0x00, 0x00, 0x00, 0x00,
	0x00, 0x00, 0x00, 0x00, 0x00, 0x00, 0x00, 0x00,
	0x00, 0x00, 0x00, 0x00, 0x00, 0x00, 0x00, 0x00, // Previous output hash
	0xff, 0xff, 0xff, 0xff, // Prevous output index
	0x07,                                     // Varint for length of signature script
	0x04, 0xff, 0xff, 0x00, 0x1d, 0x01, 0x04, // Signature script (coinbase)
	0xff, 0xff, 0xff, 0xff, 0xff, 0xff, 0xff, 0xff, // Sequence
	0x01,                                           // Varint for number of transaction outputs
	0x00, 0xf2, 0x05, 0x2a, 0x01, 0x00, 0x00, 0x00, // Transaction amount
	0x43, // Varint for length of pk script
	0x41, // OP_DATA_65
	0x04, 0x96, 0xb5, 0x38, 0xe8, 0x53, 0x51, 0x9c,
	0x72, 0x6a, 0x2c, 0x91, 0xe6, 0x1e, 0xc1, 0x16,
	0x00, 0xae, 0x13, 0x90, 0x81, 0x3a, 0x62, 0x7c,
	0x66, 0xfb, 0x8b, 0xe7, 0x94, 0x7b, 0xe6, 0x3c,
	0x52, 0xda, 0x75, 0x89, 0x37, 0x95, 0x15, 0xd4,
	0xe0, 0xa6, 0x04, 0xf8, 0x14, 0x17, 0x81, 0xe6,
	0x22, 0x94, 0x72, 0x11, 0x66, 0xbf, 0x62, 0x1e,
	0x73, 0xa8, 0x2c, 0xbf, 0x23, 0x42, 0xc8, 0x58,
	0xee,                                           // 65-byte uncompressed public key
	0xac,                                           // OP_CHECKSIG
	0x00, 0x00, 0x00, 0x00, 0x00, 0x00, 0x00, 0x00, // Lock time
	0x01, 0x00, 0x00, 0x00, 0x00, 0x00, 0x00, 0x00,
	0x00, 0x00, 0x00, 0x00, 0x00, 0x00, 0x00, 0x00,
	0x00, 0x00, 0x00, 0x00, // Subnetwork ID
}

// Transaction location information for block one transactions.
var blockOneTxLocs = []TxLoc{
	{TxStart: 122, TxLen: 162},
}<|MERGE_RESOLUTION|>--- conflicted
+++ resolved
@@ -68,31 +68,6 @@
 	}
 }
 
-<<<<<<< HEAD
-=======
-// TestBlockTxHashes tests the ability to generate a slice of all transaction
-// hashes from a block accurately.
-func TestBlockTxHashes(t *testing.T) {
-	// Block 1, transaction 1 hash.
-	hashStr := "f8f148865a0ecb895a2b8fffd37245b3d4f5e01213bdaaa38a52b74e2f3289b4"
-	wantHash, err := daghash.NewHashFromStr(hashStr)
-	if err != nil {
-		t.Errorf("NewHashFromStr: %v", err)
-		return
-	}
-
-	wantHashes := []daghash.Hash{*wantHash}
-	hashes, err := blockOne.TxHashes()
-	if err != nil {
-		t.Errorf("TxHashes: %v", err)
-	}
-	if !reflect.DeepEqual(hashes, wantHashes) {
-		t.Errorf("TxHashes: wrong transaction hashes - got %v, want %v",
-			spew.Sdump(hashes), spew.Sdump(wantHashes))
-	}
-}
-
->>>>>>> 1743877b
 // TestBlockHash tests the ability to generate the hash of a block accurately.
 func TestBlockHash(t *testing.T) {
 	// Block 1 hash.
