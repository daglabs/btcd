// Copyright (c) 2013-2016 The btcsuite developers
// Use of this source code is governed by an ISC
// license that can be found in the LICENSE file.

package wire

import (
	"bytes"
	"fmt"
	"github.com/pkg/errors"
	"io"

	"github.com/kaspanet/kaspad/util/daghash"
)

// MessageHeaderSize is the number of bytes in a kaspa message header.
// Kaspa network (magic) 4 bytes + command 4 byte + payload length 4 bytes +
// checksum 4 bytes.
const MessageHeaderSize = 16

// MaxMessagePayload is the maximum bytes a message can be regardless of other
// individual limits imposed by messages themselves.
const MaxMessagePayload = (1024 * 1024 * 32) // 32MB

// MessageCommand is a number in the header of a message that represents its type.
type MessageCommand uint32

func (cmd MessageCommand) String() string {
	cmdString, ok := messageCommandToString[cmd]
	if !ok {
		cmdString = "unknown command"
	}
	return fmt.Sprintf("%s [code %d]", cmdString, uint8(cmd))
}

// Commands used in kaspa message headers which describe the type of message.
const (
<<<<<<< HEAD
	CmdVersion         = "version"
	CmdVerAck          = "verack"
	CmdGetAddresses    = "getaddr"
	CmdAddress         = "addr"
	CmdGetBlocks       = "getblocks"
	CmdInv             = "inv"
	CmdGetData         = "getdata"
	CmdNotFound        = "notfound"
	CmdBlock           = "block"
	CmdIBDBlock        = "ibdblock"
	CmdTx              = "tx"
	CmdPing            = "ping"
	CmdPong            = "pong"
	CmdFilterAdd       = "filteradd"
	CmdFilterClear     = "filterclear"
	CmdFilterLoad      = "filterload"
	CmdMerkleBlock     = "merkleblock"
	CmdReject          = "reject"
	CmdFeeFilter       = "feefilter"
	CmdGetBlockLocator = "getlocator"
	CmdBlockLocator    = "locator"
	CmdSelectedTip     = "selectedtip"
	CmdGetSelectedTip  = "getseltip"
	CmdInvRelayBlock   = "invrelblk"
	CmdGetRelayBlocks  = "getrelblks"
=======
	CmdVersion         MessageCommand = 0
	CmdVerAck          MessageCommand = 1
	CmdGetAddresses    MessageCommand = 2
	CmdAddress         MessageCommand = 3
	CmdGetBlockInvs    MessageCommand = 4
	CmdInv             MessageCommand = 5
	CmdGetData         MessageCommand = 6
	CmdNotFound        MessageCommand = 7
	CmdBlock           MessageCommand = 8
	CmdTx              MessageCommand = 9
	CmdPing            MessageCommand = 10
	CmdPong            MessageCommand = 11
	CmdFilterAdd       MessageCommand = 12
	CmdFilterClear     MessageCommand = 13
	CmdFilterLoad      MessageCommand = 14
	CmdMerkleBlock     MessageCommand = 15
	CmdReject          MessageCommand = 16
	CmdFeeFilter       MessageCommand = 17
	CmdGetBlockLocator MessageCommand = 18
	CmdBlockLocator    MessageCommand = 19
	CmdSelectedTip     MessageCommand = 20
	CmdGetSelectedTip  MessageCommand = 21
	CmdInvRelayBlock   MessageCommand = 22
	CmdGetRelayBlocks  MessageCommand = 23
	CmdRejectMalformed MessageCommand = 24 // Used only for reject message
>>>>>>> b9a25c11
)

var messageCommandToString = map[MessageCommand]string{
	CmdVersion:         "Version",
	CmdVerAck:          "VerAck",
	CmdGetAddresses:    "GetAddr",
	CmdAddress:         "Addr",
	CmdGetBlockInvs:    "GetBlockInvs",
	CmdInv:             "Inv",
	CmdGetData:         "GetData",
	CmdNotFound:        "NotFound",
	CmdBlock:           "Block",
	CmdTx:              "Tx",
	CmdPing:            "Ping",
	CmdPong:            "Pong",
	CmdFilterAdd:       "FilterAdd",
	CmdFilterClear:     "FilterClear",
	CmdFilterLoad:      "FilterLoad",
	CmdMerkleBlock:     "MerkleBlock",
	CmdReject:          "Reject",
	CmdFeeFilter:       "FeeFilter",
	CmdGetBlockLocator: "GetBlockLocator",
	CmdBlockLocator:    "BlockLocator",
	CmdSelectedTip:     "SelectedTip",
	CmdGetSelectedTip:  "GetSelectedTip",
	CmdInvRelayBlock:   "InvRelayBlock",
	CmdGetRelayBlocks:  "GetRelayBlocks",
	CmdRejectMalformed: "RejectMalformed",
}

// Message is an interface that describes a kaspa message. A type that
// implements Message has complete control over the representation of its data
// and may therefore contain additional or fewer fields than those which
// are used directly in the protocol encoded message.
type Message interface {
	KaspaDecode(io.Reader, uint32) error
	KaspaEncode(io.Writer, uint32) error
	Command() MessageCommand
	MaxPayloadLength(uint32) uint32
}

// MakeEmptyMessage creates a message of the appropriate concrete type based
// on the command.
func MakeEmptyMessage(command MessageCommand) (Message, error) {
	var msg Message
	switch command {
	case CmdVersion:
		msg = &MsgVersion{}

	case CmdVerAck:
		msg = &MsgVerAck{}

	case CmdGetAddresses:
		msg = &MsgGetAddresses{}

	case CmdAddress:
		msg = &MsgAddresses{}

	case CmdGetBlocks:
		msg = &MsgGetBlocks{}

	case CmdBlock:
		msg = &MsgBlock{}

	case CmdInv:
		msg = &MsgInv{}

	case CmdGetData:
		msg = &MsgGetData{}

	case CmdGetBlockLocator:
		msg = &MsgGetBlockLocator{}

	case CmdBlockLocator:
		msg = &MsgBlockLocator{}

	case CmdNotFound:
		msg = &MsgNotFound{}

	case CmdTx:
		msg = &MsgTx{}

	case CmdPing:
		msg = &MsgPing{}

	case CmdPong:
		msg = &MsgPong{}

	case CmdFilterAdd:
		msg = &MsgFilterAdd{}

	case CmdFilterClear:
		msg = &MsgFilterClear{}

	case CmdFilterLoad:
		msg = &MsgFilterLoad{}

	case CmdMerkleBlock:
		msg = &MsgMerkleBlock{}

	case CmdReject:
		msg = &MsgReject{}

	case CmdFeeFilter:
		msg = &MsgFeeFilter{}

	case CmdGetSelectedTip:
		msg = &MsgGetSelectedTip{}

	case CmdSelectedTip:
		msg = &MsgSelectedTip{}

	default:
		return nil, errors.Errorf("unhandled command [%s]", command)
	}
	return msg, nil
}

// messageHeader defines the header structure for all kaspa protocol messages.
type messageHeader struct {
	magic    KaspaNet       // 4 bytes
	command  MessageCommand // 4 bytes
	length   uint32         // 4 bytes
	checksum [4]byte        // 4 bytes
}

// readMessageHeader reads a kaspa message header from r.
func readMessageHeader(r io.Reader) (int, *messageHeader, error) {
	// Since readElements doesn't return the amount of bytes read, attempt
	// to read the entire header into a buffer first in case there is a
	// short read so the proper amount of read bytes are known. This works
	// since the header is a fixed size.
	var headerBytes [MessageHeaderSize]byte
	n, err := io.ReadFull(r, headerBytes[:])
	if err != nil {
		return n, nil, err
	}
	hr := bytes.NewReader(headerBytes[:])

	// Create and populate a messageHeader struct from the raw header bytes.
	hdr := messageHeader{}
	err = readElements(hr, &hdr.magic, &hdr.command, &hdr.length, &hdr.checksum)
	if err != nil {
		return 0, nil, err
	}

	return n, &hdr, nil
}

// discardInput reads n bytes from reader r in chunks and discards the read
// bytes. This is used to skip payloads when various errors occur and helps
// prevent rogue nodes from causing massive memory allocation through forging
// header length.
func discardInput(r io.Reader, n uint32) {
	maxSize := uint32(10 * 1024) // 10k at a time
	numReads := n / maxSize
	bytesRemaining := n % maxSize
	if n > 0 {
		buf := make([]byte, maxSize)
		for i := uint32(0); i < numReads; i++ {
			io.ReadFull(r, buf)
		}
	}
	if bytesRemaining > 0 {
		buf := make([]byte, bytesRemaining)
		io.ReadFull(r, buf)
	}
}

// WriteMessageN writes a kaspa Message to w including the necessary header
// information and returns the number of bytes written. This function is the
// same as WriteMessage except it also returns the number of bytes written.
func WriteMessageN(w io.Writer, msg Message, pver uint32, kaspaNet KaspaNet) (int, error) {
	totalBytes := 0

	// Encode the message payload.
	var bw bytes.Buffer
	err := msg.KaspaEncode(&bw, pver)
	if err != nil {
		return totalBytes, err
	}
	payload := bw.Bytes()
	lenp := len(payload)

	// Enforce maximum overall message payload.
	if lenp > MaxMessagePayload {
		str := fmt.Sprintf("message payload is too large - encoded "+
			"%d bytes, but maximum message payload is %d bytes",
			lenp, MaxMessagePayload)
		return totalBytes, messageError("WriteMessage", str)
	}

	// Enforce maximum message payload based on the message type.
	mpl := msg.MaxPayloadLength(pver)
	if uint32(lenp) > mpl {
		str := fmt.Sprintf("message payload is too large - encoded "+
			"%d bytes, but maximum message payload size for "+
			"messages of type [%s] is %d.", lenp, msg.Command(), mpl)
		return totalBytes, messageError("WriteMessage", str)
	}

	// Create header for the message.
	hdr := messageHeader{}
	hdr.magic = kaspaNet
	hdr.command = msg.Command()
	hdr.length = uint32(lenp)
	copy(hdr.checksum[:], daghash.DoubleHashB(payload)[0:4])

	// Encode the header for the message. This is done to a buffer
	// rather than directly to the writer since writeElements doesn't
	// return the number of bytes written.
	hw := bytes.NewBuffer(make([]byte, 0, MessageHeaderSize))
	err = writeElements(hw, hdr.magic, hdr.command, hdr.length, hdr.checksum)
	if err != nil {
		return 0, err
	}

	// Write header.
	n, err := w.Write(hw.Bytes())
	totalBytes += n
	if err != nil {
		return totalBytes, err
	}

	// Write payload.
	n, err = w.Write(payload)
	totalBytes += n
	return totalBytes, err
}

// WriteMessage writes a kaspa Message to w including the necessary header
// information. This function is the same as WriteMessageN except it doesn't
// doesn't return the number of bytes written. This function is mainly provided
// for backwards compatibility with the original API, but it's also useful for
// callers that don't care about byte counts.
func WriteMessage(w io.Writer, msg Message, pver uint32, kaspaNet KaspaNet) error {
	_, err := WriteMessageN(w, msg, pver, kaspaNet)
	return err
}

// ReadMessageN reads, validates, and parses the next kaspa Message from r for
// the provided protocol version and kaspa network. It returns the number of
// bytes read in addition to the parsed Message and raw bytes which comprise the
// message. This function is the same as ReadMessage except it also returns the
// number of bytes read.
func ReadMessageN(r io.Reader, pver uint32, kaspaNet KaspaNet) (int, Message, []byte, error) {
	totalBytes := 0
	n, hdr, err := readMessageHeader(r)
	totalBytes += n
	if err != nil {
		return totalBytes, nil, nil, err
	}

	// Enforce maximum message payload.
	if hdr.length > MaxMessagePayload {
		str := fmt.Sprintf("message payload is too large - header "+
			"indicates %d bytes, but max message payload is %d "+
			"bytes.", hdr.length, MaxMessagePayload)
		return totalBytes, nil, nil, messageError("ReadMessage", str)

	}

	// Check for messages from the wrong kaspa network.
	if hdr.magic != kaspaNet {
		discardInput(r, hdr.length)
		str := fmt.Sprintf("message from other network [%s]", hdr.magic)
		return totalBytes, nil, nil, messageError("ReadMessage", str)
	}

	command := hdr.command
	// Create struct of appropriate message type based on the command.
	msg, err := MakeEmptyMessage(command)
	if err != nil {
		discardInput(r, hdr.length)
		return totalBytes, nil, nil, messageError("ReadMessage",
			err.Error())
	}

	// Check for maximum length based on the message type as a malicious client
	// could otherwise create a well-formed header and set the length to max
	// numbers in order to exhaust the machine's memory.
	mpl := msg.MaxPayloadLength(pver)
	if hdr.length > mpl {
		discardInput(r, hdr.length)
		str := fmt.Sprintf("payload exceeds max length - header "+
			"indicates %d bytes, but max payload size for "+
			"messages of type [%s] is %d.", hdr.length, command, mpl)
		return totalBytes, nil, nil, messageError("ReadMessage", str)
	}

	// Read payload.
	payload := make([]byte, hdr.length)
	n, err = io.ReadFull(r, payload)
	totalBytes += n
	if err != nil {
		return totalBytes, nil, nil, err
	}

	// Test checksum.
	checksum := daghash.DoubleHashB(payload)[0:4]
	if !bytes.Equal(checksum[:], hdr.checksum[:]) {
		str := fmt.Sprintf("payload checksum failed - header "+
			"indicates %x, but actual checksum is %x.",
			hdr.checksum, checksum)
		return totalBytes, nil, nil, messageError("ReadMessage", str)
	}

	// Unmarshal message. NOTE: This must be a *bytes.Buffer since the
	// MsgVersion KaspaDecode function requires it.
	pr := bytes.NewBuffer(payload)
	err = msg.KaspaDecode(pr, pver)
	if err != nil {
		return totalBytes, nil, nil, err
	}

	return totalBytes, msg, payload, nil
}

// ReadMessage reads, validates, and parses the next kaspa Message from r for
// the provided protocol version and kaspa network. It returns the parsed
// Message and raw bytes which comprise the message. This function only differs
// from ReadMessageN in that it doesn't return the number of bytes read. This
// function is mainly provided for backwards compatibility with the original
// API, but it's also useful for callers that don't care about byte counts.
func ReadMessage(r io.Reader, pver uint32, kaspaNet KaspaNet) (Message, []byte, error) {
	_, msg, buf, err := ReadMessageN(r, pver, kaspaNet)
	return msg, buf, err
}<|MERGE_RESOLUTION|>--- conflicted
+++ resolved
@@ -35,38 +35,11 @@
 
 // Commands used in kaspa message headers which describe the type of message.
 const (
-<<<<<<< HEAD
-	CmdVersion         = "version"
-	CmdVerAck          = "verack"
-	CmdGetAddresses    = "getaddr"
-	CmdAddress         = "addr"
-	CmdGetBlocks       = "getblocks"
-	CmdInv             = "inv"
-	CmdGetData         = "getdata"
-	CmdNotFound        = "notfound"
-	CmdBlock           = "block"
-	CmdIBDBlock        = "ibdblock"
-	CmdTx              = "tx"
-	CmdPing            = "ping"
-	CmdPong            = "pong"
-	CmdFilterAdd       = "filteradd"
-	CmdFilterClear     = "filterclear"
-	CmdFilterLoad      = "filterload"
-	CmdMerkleBlock     = "merkleblock"
-	CmdReject          = "reject"
-	CmdFeeFilter       = "feefilter"
-	CmdGetBlockLocator = "getlocator"
-	CmdBlockLocator    = "locator"
-	CmdSelectedTip     = "selectedtip"
-	CmdGetSelectedTip  = "getseltip"
-	CmdInvRelayBlock   = "invrelblk"
-	CmdGetRelayBlocks  = "getrelblks"
-=======
 	CmdVersion         MessageCommand = 0
 	CmdVerAck          MessageCommand = 1
 	CmdGetAddresses    MessageCommand = 2
 	CmdAddress         MessageCommand = 3
-	CmdGetBlockInvs    MessageCommand = 4
+	CmdGetBlocks       MessageCommand = 4
 	CmdInv             MessageCommand = 5
 	CmdGetData         MessageCommand = 6
 	CmdNotFound        MessageCommand = 7
@@ -87,7 +60,7 @@
 	CmdInvRelayBlock   MessageCommand = 22
 	CmdGetRelayBlocks  MessageCommand = 23
 	CmdRejectMalformed MessageCommand = 24 // Used only for reject message
->>>>>>> b9a25c11
+	CmdIBDBlock        MessageCommand = 25
 )
 
 var messageCommandToString = map[MessageCommand]string{
@@ -116,6 +89,7 @@
 	CmdInvRelayBlock:   "InvRelayBlock",
 	CmdGetRelayBlocks:  "GetRelayBlocks",
 	CmdRejectMalformed: "RejectMalformed",
+	CmdIBDBlock:        "IBDBlock",
 }
 
 // Message is an interface that describes a kaspa message. A type that
@@ -199,6 +173,9 @@
 
 	case CmdSelectedTip:
 		msg = &MsgSelectedTip{}
+
+	case CmdIBDBlock:
+		msg = &MsgIBDBlock{}
 
 	default:
 		return nil, errors.Errorf("unhandled command [%s]", command)
