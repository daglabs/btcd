// Copyright (c) 2013-2016 The btcsuite developers
// Use of this source code is governed by an ISC
// license that can be found in the LICENSE file.

package wire

import (
	"bytes"
	"compress/bzip2"
	"fmt"
	"io/ioutil"
	"math"
	"net"
	"os"
	"testing"

	"github.com/daglabs/btcd/dagconfig/daghash"
)

// genesisCoinbaseTx is the coinbase transaction for the genesis blocks for
// the main network, regression test network, and test network (version 3).
var genesisCoinbaseTx = MsgTx{
	Version: 1,
	TxIn: []*TxIn{
		{
			PreviousOutPoint: OutPoint{
				TxID:  daghash.Hash{},
				Index: 0xffffffff,
			},
			SignatureScript: []byte{
				0x04, 0xff, 0xff, 0x00, 0x1d, 0x01, 0x04, 0x45, /* |.......E| */
				0x54, 0x68, 0x65, 0x20, 0x54, 0x69, 0x6d, 0x65, /* |The Time| */
				0x73, 0x20, 0x30, 0x33, 0x2f, 0x4a, 0x61, 0x6e, /* |s 03/Jan| */
				0x2f, 0x32, 0x30, 0x30, 0x39, 0x20, 0x43, 0x68, /* |/2009 Ch| */
				0x61, 0x6e, 0x63, 0x65, 0x6c, 0x6c, 0x6f, 0x72, /* |ancellor| */
				0x20, 0x6f, 0x6e, 0x20, 0x62, 0x72, 0x69, 0x6e, /* | on brin| */
				0x6b, 0x20, 0x6f, 0x66, 0x20, 0x73, 0x65, 0x63, /* |k of sec|*/
				0x6f, 0x6e, 0x64, 0x20, 0x62, 0x61, 0x69, 0x6c, /* |ond bail| */
				0x6f, 0x75, 0x74, 0x20, 0x66, 0x6f, 0x72, 0x20, /* |out for |*/
				0x62, 0x61, 0x6e, 0x6b, 0x73, /* |banks| */
			},
			Sequence: math.MaxUint64,
		},
	},
	TxOut: []*TxOut{
		{
			Value: 0x12a05f200,
			PkScript: []byte{
				0x41, 0x04, 0x67, 0x8a, 0xfd, 0xb0, 0xfe, 0x55, /* |A.g....U| */
				0x48, 0x27, 0x19, 0x67, 0xf1, 0xa6, 0x71, 0x30, /* |H'.g..q0| */
				0xb7, 0x10, 0x5c, 0xd6, 0xa8, 0x28, 0xe0, 0x39, /* |..\..(.9| */
				0x09, 0xa6, 0x79, 0x62, 0xe0, 0xea, 0x1f, 0x61, /* |..yb...a| */
				0xde, 0xb6, 0x49, 0xf6, 0xbc, 0x3f, 0x4c, 0xef, /* |..I..?L.| */
				0x38, 0xc4, 0xf3, 0x55, 0x04, 0xe5, 0x1e, 0xc1, /* |8..U....| */
				0x12, 0xde, 0x5c, 0x38, 0x4d, 0xf7, 0xba, 0x0b, /* |..\8M...| */
				0x8d, 0x57, 0x8a, 0x4c, 0x70, 0x2b, 0x6b, 0xf1, /* |.W.Lp+k.| */
				0x1d, 0x5f, 0xac, /* |._.| */
			},
		},
	},
	LockTime: 0,
}

// BenchmarkWriteVarInt1 performs a benchmark on how long it takes to write
// a single byte variable length integer.
func BenchmarkWriteVarInt1(b *testing.B) {
	for i := 0; i < b.N; i++ {
		WriteVarInt(ioutil.Discard, 0, 1)
	}
}

// BenchmarkWriteVarInt3 performs a benchmark on how long it takes to write
// a three byte variable length integer.
func BenchmarkWriteVarInt3(b *testing.B) {
	for i := 0; i < b.N; i++ {
		WriteVarInt(ioutil.Discard, 0, 65535)
	}
}

// BenchmarkWriteVarInt5 performs a benchmark on how long it takes to write
// a five byte variable length integer.
func BenchmarkWriteVarInt5(b *testing.B) {
	for i := 0; i < b.N; i++ {
		WriteVarInt(ioutil.Discard, 0, 4294967295)
	}
}

// BenchmarkWriteVarInt9 performs a benchmark on how long it takes to write
// a nine byte variable length integer.
func BenchmarkWriteVarInt9(b *testing.B) {
	for i := 0; i < b.N; i++ {
		WriteVarInt(ioutil.Discard, 0, 18446744073709551615)
	}
}

// BenchmarkReadVarInt1 performs a benchmark on how long it takes to read
// a single byte variable length integer.
func BenchmarkReadVarInt1(b *testing.B) {
	buf := []byte{0x01}
	r := bytes.NewReader(buf)
	for i := 0; i < b.N; i++ {
		r.Seek(0, 0)
		ReadVarInt(r, 0)
	}
}

// BenchmarkReadVarInt3 performs a benchmark on how long it takes to read
// a three byte variable length integer.
func BenchmarkReadVarInt3(b *testing.B) {
	buf := []byte{0x0fd, 0xff, 0xff}
	r := bytes.NewReader(buf)
	for i := 0; i < b.N; i++ {
		r.Seek(0, 0)
		ReadVarInt(r, 0)
	}
}

// BenchmarkReadVarInt5 performs a benchmark on how long it takes to read
// a five byte variable length integer.
func BenchmarkReadVarInt5(b *testing.B) {
	buf := []byte{0xfe, 0xff, 0xff, 0xff, 0xff}
	r := bytes.NewReader(buf)
	for i := 0; i < b.N; i++ {
		r.Seek(0, 0)
		ReadVarInt(r, 0)
	}
}

// BenchmarkReadVarInt9 performs a benchmark on how long it takes to read
// a nine byte variable length integer.
func BenchmarkReadVarInt9(b *testing.B) {
	buf := []byte{0xff, 0xff, 0xff, 0xff, 0xff, 0xff, 0xff, 0xff, 0xff}
	r := bytes.NewReader(buf)
	for i := 0; i < b.N; i++ {
		r.Seek(0, 0)
		ReadVarInt(r, 0)
	}
}

// BenchmarkReadVarStr4 performs a benchmark on how long it takes to read a
// four byte variable length string.
func BenchmarkReadVarStr4(b *testing.B) {
	buf := []byte{0x04, 't', 'e', 's', 't'}
	r := bytes.NewReader(buf)
	for i := 0; i < b.N; i++ {
		r.Seek(0, 0)
		ReadVarString(r, 0)
	}
}

// BenchmarkReadVarStr10 performs a benchmark on how long it takes to read a
// ten byte variable length string.
func BenchmarkReadVarStr10(b *testing.B) {
	buf := []byte{0x0a, 't', 'e', 's', 't', '0', '1', '2', '3', '4', '5'}
	r := bytes.NewReader(buf)
	for i := 0; i < b.N; i++ {
		r.Seek(0, 0)
		ReadVarString(r, 0)
	}
}

// BenchmarkWriteVarStr4 performs a benchmark on how long it takes to write a
// four byte variable length string.
func BenchmarkWriteVarStr4(b *testing.B) {
	for i := 0; i < b.N; i++ {
		WriteVarString(ioutil.Discard, 0, "test")
	}
}

// BenchmarkWriteVarStr10 performs a benchmark on how long it takes to write a
// ten byte variable length string.
func BenchmarkWriteVarStr10(b *testing.B) {
	for i := 0; i < b.N; i++ {
		WriteVarString(ioutil.Discard, 0, "test012345")
	}
}

// BenchmarkReadOutPoint performs a benchmark on how long it takes to read a
// transaction output point.
func BenchmarkReadOutPoint(b *testing.B) {
	buf := []byte{
		0x00, 0x00, 0x00, 0x00, 0x00, 0x00, 0x00, 0x00,
		0x00, 0x00, 0x00, 0x00, 0x00, 0x00, 0x00, 0x00,
		0x00, 0x00, 0x00, 0x00, 0x00, 0x00, 0x00, 0x00,
		0x00, 0x00, 0x00, 0x00, 0x00, 0x00, 0x00, 0x00, // Previous output hash
		0xff, 0xff, 0xff, 0xff, // Previous output index
	}
	r := bytes.NewReader(buf)
	var op OutPoint
	for i := 0; i < b.N; i++ {
		r.Seek(0, 0)
		readOutPoint(r, 0, 0, &op)
	}
}

// BenchmarkWriteOutPoint performs a benchmark on how long it takes to write a
// transaction output point.
func BenchmarkWriteOutPoint(b *testing.B) {
	op := &OutPoint{
		TxID:  daghash.Hash{},
		Index: 0,
	}
	for i := 0; i < b.N; i++ {
		writeOutPoint(ioutil.Discard, 0, 0, op)
	}
}

// BenchmarkReadTxOut performs a benchmark on how long it takes to read a
// transaction output.
func BenchmarkReadTxOut(b *testing.B) {
	buf := []byte{
		0x00, 0xf2, 0x05, 0x2a, 0x01, 0x00, 0x00, 0x00, // Transaction amount
		0x43, // Varint for length of pk script
		0x41, // OP_DATA_65
		0x04, 0x96, 0xb5, 0x38, 0xe8, 0x53, 0x51, 0x9c,
		0x72, 0x6a, 0x2c, 0x91, 0xe6, 0x1e, 0xc1, 0x16,
		0x00, 0xae, 0x13, 0x90, 0x81, 0x3a, 0x62, 0x7c,
		0x66, 0xfb, 0x8b, 0xe7, 0x94, 0x7b, 0xe6, 0x3c,
		0x52, 0xda, 0x75, 0x89, 0x37, 0x95, 0x15, 0xd4,
		0xe0, 0xa6, 0x04, 0xf8, 0x14, 0x17, 0x81, 0xe6,
		0x22, 0x94, 0x72, 0x11, 0x66, 0xbf, 0x62, 0x1e,
		0x73, 0xa8, 0x2c, 0xbf, 0x23, 0x42, 0xc8, 0x58,
		0xee, // 65-byte signature
		0xac, // OP_CHECKSIG
	}
	r := bytes.NewReader(buf)
	var txOut TxOut
	for i := 0; i < b.N; i++ {
		r.Seek(0, 0)
		readTxOut(r, 0, 0, &txOut)
		scriptPool.Return(txOut.PkScript)
	}
}

// BenchmarkWriteTxOut performs a benchmark on how long it takes to write
// a transaction output.
func BenchmarkWriteTxOut(b *testing.B) {
	txOut := blockOne.Transactions[0].TxOut[0]
	for i := 0; i < b.N; i++ {
		WriteTxOut(ioutil.Discard, 0, 0, txOut)
	}
}

// BenchmarkReadTxIn performs a benchmark on how long it takes to read a
// transaction input.
func BenchmarkReadTxIn(b *testing.B) {
	buf := []byte{
		0x00, 0x00, 0x00, 0x00, 0x00, 0x00, 0x00, 0x00,
		0x00, 0x00, 0x00, 0x00, 0x00, 0x00, 0x00, 0x00,
		0x00, 0x00, 0x00, 0x00, 0x00, 0x00, 0x00, 0x00,
		0x00, 0x00, 0x00, 0x00, 0x00, 0x00, 0x00, 0x00, // Previous output hash
		0xff, 0xff, 0xff, 0xff, // Previous output index
		0x07,                                     // Varint for length of signature script
		0x04, 0xff, 0xff, 0x00, 0x1d, 0x01, 0x04, // Signature script
		0xff, 0xff, 0xff, 0xff, 0xff, 0xff, 0xff, 0xff, // Sequence
	}
	r := bytes.NewReader(buf)
	var txIn TxIn
	for i := 0; i < b.N; i++ {
		r.Seek(0, 0)
		readTxIn(r, 0, 0, &txIn)
		scriptPool.Return(txIn.SignatureScript)
	}
}

// BenchmarkWriteTxIn performs a benchmark on how long it takes to write
// a transaction input.
func BenchmarkWriteTxIn(b *testing.B) {
	txIn := blockOne.Transactions[0].TxIn[0]
	for i := 0; i < b.N; i++ {
<<<<<<< HEAD
		writeTxIn(ioutil.Discard, 0, 0, txIn, false)
=======
		writeTxIn(ioutil.Discard, 0, 0, txIn, txEncodingFull)
>>>>>>> bbe27c10
	}
}

// BenchmarkDeserializeTx performs a benchmark on how long it takes to
// deserialize a small transaction.
func BenchmarkDeserializeTxSmall(b *testing.B) {
	buf := []byte{
		0x01, 0x00, 0x00, 0x00, // Version
		0x01, // Varint for number of input transactions
		0x00, 0x00, 0x00, 0x00, 0x00, 0x00, 0x00, 0x00,
		0x00, 0x00, 0x00, 0x00, 0x00, 0x00, 0x00, 0x00,
		0x00, 0x00, 0x00, 0x00, 0x00, 0x00, 0x00, 0x00,
		0x00, 0x00, 0x00, 0x00, 0x00, 0x00, 0x00, 0x00, //  // Previous output hash
		0xff, 0xff, 0xff, 0xff, // Prevous output index
		0x07,                                     // Varint for length of signature script
		0x04, 0xff, 0xff, 0x00, 0x1d, 0x01, 0x04, // Signature script
		0xff, 0xff, 0xff, 0xff, 0xff, 0xff, 0xff, 0xff, // Sequence
		0x01,                                           // Varint for number of output transactions
		0x00, 0xf2, 0x05, 0x2a, 0x01, 0x00, 0x00, 0x00, // Transaction amount
		0x43, // Varint for length of pk script
		0x41, // OP_DATA_65
		0x04, 0x96, 0xb5, 0x38, 0xe8, 0x53, 0x51, 0x9c,
		0x72, 0x6a, 0x2c, 0x91, 0xe6, 0x1e, 0xc1, 0x16,
		0x00, 0xae, 0x13, 0x90, 0x81, 0x3a, 0x62, 0x7c,
		0x66, 0xfb, 0x8b, 0xe7, 0x94, 0x7b, 0xe6, 0x3c,
		0x52, 0xda, 0x75, 0x89, 0x37, 0x95, 0x15, 0xd4,
		0xe0, 0xa6, 0x04, 0xf8, 0x14, 0x17, 0x81, 0xe6,
		0x22, 0x94, 0x72, 0x11, 0x66, 0xbf, 0x62, 0x1e,
		0x73, 0xa8, 0x2c, 0xbf, 0x23, 0x42, 0xc8, 0x58,
		0xee,                                           // 65-byte signature
		0xac,                                           // OP_CHECKSIG
		0x00, 0x00, 0x00, 0x00, 0x00, 0x00, 0x00, 0x00, // Lock time
	}

	r := bytes.NewReader(buf)
	var tx MsgTx
	for i := 0; i < b.N; i++ {
		r.Seek(0, 0)
		tx.Deserialize(r)
	}
}

// BenchmarkDeserializeTxLarge performs a benchmark on how long it takes to
// deserialize a very large transaction.
func BenchmarkDeserializeTxLarge(b *testing.B) {
	// tx bb41a757f405890fb0f5856228e23b715702d714d59bf2b1feb70d8b2b4e3e08
	// from the main block chain.
	fi, err := os.Open("testdata/megatx.bin.bz2")
	if err != nil {
		b.Fatalf("Failed to read transaction data: %v", err)
	}
	defer fi.Close()
	buf, err := ioutil.ReadAll(bzip2.NewReader(fi))
	if err != nil {
		b.Fatalf("Failed to read transaction data: %v", err)
	}

	r := bytes.NewReader(buf)
	var tx MsgTx
	for i := 0; i < b.N; i++ {
		r.Seek(0, 0)
		tx.Deserialize(r)
	}
}

// BenchmarkSerializeTx performs a benchmark on how long it takes to serialize
// a transaction.
func BenchmarkSerializeTx(b *testing.B) {
	tx := blockOne.Transactions[0]
	for i := 0; i < b.N; i++ {
		tx.Serialize(ioutil.Discard)

	}
}

// BenchmarkReadBlockHeader performs a benchmark on how long it takes to
// deserialize a block header.
func BenchmarkReadBlockHeader(b *testing.B) {
	buf := []byte{
		0x01, 0x00, 0x00, 0x00, // Version 1
		0x6f, 0xe2, 0x8c, 0x0a, 0xb6, 0xf1, 0xb3, 0x72,
		0xc1, 0xa6, 0xa2, 0x46, 0xae, 0x63, 0xf7, 0x4f,
		0x93, 0x1e, 0x83, 0x65, 0xe1, 0x5a, 0x08, 0x9c,
		0x68, 0xd6, 0x19, 0x00, 0x00, 0x00, 0x00, 0x00, // PrevBlock
		0x3b, 0xa3, 0xed, 0xfd, 0x7a, 0x7b, 0x12, 0xb2,
		0x7a, 0xc7, 0x2c, 0x3e, 0x67, 0x76, 0x8f, 0x61,
		0x7f, 0xc8, 0x1b, 0xc3, 0x88, 0x8a, 0x51, 0x32,
		0x3a, 0x9f, 0xb8, 0xaa, 0x4b, 0x1e, 0x5e, 0x4a, // MerkleRoot
		0x29, 0xab, 0x5f, 0x49, 0x00, 0x00, 0x00, 0x00, // Timestamp
		0xff, 0xff, 0x00, 0x1d, // Bits
		0xf3, 0xe0, 0x01, 0x00, 0x00, 0x00, 0x00, 0x00, // Fake Nonce. TODO: (Ori) Replace to a real nonce
		0x00, // TxnCount Varint
	}
	r := bytes.NewReader(buf)
	var header BlockHeader
	for i := 0; i < b.N; i++ {
		r.Seek(0, 0)
		readBlockHeader(r, 0, &header)
	}
}

// BenchmarkWriteBlockHeader performs a benchmark on how long it takes to
// serialize a block header.
func BenchmarkWriteBlockHeader(b *testing.B) {
	header := blockOne.Header
	for i := 0; i < b.N; i++ {
		writeBlockHeader(ioutil.Discard, 0, &header)
	}
}

// BenchmarkDecodeGetHeaders performs a benchmark on how long it takes to
// decode a getheaders message with the maximum number of block locator hashes.
func BenchmarkDecodeGetHeaders(b *testing.B) {
	// Create a message with the maximum number of block locators.
	pver := ProtocolVersion
	var m MsgGetHeaders
	for i := 0; i < MaxBlockLocatorsPerMsg; i++ {
		hash, err := daghash.NewHashFromStr(fmt.Sprintf("%x", i))
		if err != nil {
			b.Fatalf("NewHashFromStr: unexpected error: %v", err)
		}
		m.AddBlockLocatorHash(hash)
	}

	// Serialize it so the bytes are available to test the decode below.
	var bb bytes.Buffer
	if err := m.BtcEncode(&bb, pver); err != nil {
		b.Fatalf("MsgGetHeaders.BtcEncode: unexpected error: %v", err)
	}
	buf := bb.Bytes()

	r := bytes.NewReader(buf)
	var msg MsgGetHeaders
	b.ResetTimer()
	for i := 0; i < b.N; i++ {
		r.Seek(0, 0)
		msg.BtcDecode(r, pver)
	}
}

// BenchmarkDecodeHeaders performs a benchmark on how long it takes to
// decode a headers message with the maximum number of headers and maximum number of
// parent hashes per header.
func BenchmarkDecodeHeaders(b *testing.B) {
	// Create a message with the maximum number of headers.
	pver := ProtocolVersion
	var m MsgHeaders
	for i := 0; i < MaxBlockHeadersPerMsg; i++ {
		hash, err := daghash.NewHashFromStr(fmt.Sprintf("%x", i))
		if err != nil {
			b.Fatalf("NewHashFromStr: unexpected error: %v", err)
		}
		parentHashes := make([]daghash.Hash, MaxNumParentBlocks)
		for j := byte(0); j < MaxNumParentBlocks; j++ {
			hash, err := daghash.NewHashFromStr(fmt.Sprintf("%x%x", i, j))
			if err != nil {
				b.Fatalf("NewHashFromStr: unexpected error: %v", err)
			}
			parentHashes[i] = *hash
		}
		m.AddBlockHeader(NewBlockHeader(1, parentHashes, hash, 0, uint64(i)))
	}

	// Serialize it so the bytes are available to test the decode below.
	var bb bytes.Buffer
	if err := m.BtcEncode(&bb, pver); err != nil {
		b.Fatalf("MsgHeaders.BtcEncode: unexpected error: %v", err)
	}
	buf := bb.Bytes()

	r := bytes.NewReader(buf)
	var msg MsgHeaders
	b.ResetTimer()
	for i := 0; i < b.N; i++ {
		r.Seek(0, 0)
		msg.BtcDecode(r, pver)
	}
}

// BenchmarkDecodeGetBlocks performs a benchmark on how long it takes to
// decode a getblocks message with the maximum number of block locator hashes.
func BenchmarkDecodeGetBlocks(b *testing.B) {
	// Create a message with the maximum number of block locators.
	pver := ProtocolVersion
	var m MsgGetBlocks
	for i := 0; i < MaxBlockLocatorsPerMsg; i++ {
		hash, err := daghash.NewHashFromStr(fmt.Sprintf("%x", i))
		if err != nil {
			b.Fatalf("NewHashFromStr: unexpected error: %v", err)
		}
		m.AddBlockLocatorHash(hash)
	}

	// Serialize it so the bytes are available to test the decode below.
	var bb bytes.Buffer
	if err := m.BtcEncode(&bb, pver); err != nil {
		b.Fatalf("MsgGetBlocks.BtcEncode: unexpected error: %v", err)
	}
	buf := bb.Bytes()

	r := bytes.NewReader(buf)
	var msg MsgGetBlocks
	b.ResetTimer()
	for i := 0; i < b.N; i++ {
		r.Seek(0, 0)
		msg.BtcDecode(r, pver)
	}
}

// BenchmarkDecodeAddr performs a benchmark on how long it takes to decode an
// addr message with the maximum number of addresses.
func BenchmarkDecodeAddr(b *testing.B) {
	// Create a message with the maximum number of addresses.
	pver := ProtocolVersion
	ip := net.ParseIP("127.0.0.1")
	ma := NewMsgAddr()
	for port := uint16(0); port < MaxAddrPerMsg; port++ {
		ma.AddAddress(NewNetAddressIPPort(ip, port, SFNodeNetwork))
	}

	// Serialize it so the bytes are available to test the decode below.
	var bb bytes.Buffer
	if err := ma.BtcEncode(&bb, pver); err != nil {
		b.Fatalf("MsgAddr.BtcEncode: unexpected error: %v", err)
	}
	buf := bb.Bytes()

	r := bytes.NewReader(buf)
	var msg MsgAddr
	b.ResetTimer()
	for i := 0; i < b.N; i++ {
		r.Seek(0, 0)
		msg.BtcDecode(r, pver)
	}
}

// BenchmarkDecodeInv performs a benchmark on how long it takes to decode an inv
// message with the maximum number of entries.
func BenchmarkDecodeInv(b *testing.B) {
	// Create a message with the maximum number of entries.
	pver := ProtocolVersion
	var m MsgInv
	for i := 0; i < MaxInvPerMsg; i++ {
		hash, err := daghash.NewHashFromStr(fmt.Sprintf("%x", i))
		if err != nil {
			b.Fatalf("NewHashFromStr: unexpected error: %v", err)
		}
		m.AddInvVect(NewInvVect(InvTypeBlock, hash))
	}

	// Serialize it so the bytes are available to test the decode below.
	var bb bytes.Buffer
	if err := m.BtcEncode(&bb, pver); err != nil {
		b.Fatalf("MsgInv.BtcEncode: unexpected error: %v", err)
	}
	buf := bb.Bytes()

	r := bytes.NewReader(buf)
	var msg MsgInv
	b.ResetTimer()
	for i := 0; i < b.N; i++ {
		r.Seek(0, 0)
		msg.BtcDecode(r, pver)
	}
}

// BenchmarkDecodeNotFound performs a benchmark on how long it takes to decode
// a notfound message with the maximum number of entries.
func BenchmarkDecodeNotFound(b *testing.B) {
	// Create a message with the maximum number of entries.
	pver := ProtocolVersion
	var m MsgNotFound
	for i := 0; i < MaxInvPerMsg; i++ {
		hash, err := daghash.NewHashFromStr(fmt.Sprintf("%x", i))
		if err != nil {
			b.Fatalf("NewHashFromStr: unexpected error: %v", err)
		}
		m.AddInvVect(NewInvVect(InvTypeBlock, hash))
	}

	// Serialize it so the bytes are available to test the decode below.
	var bb bytes.Buffer
	if err := m.BtcEncode(&bb, pver); err != nil {
		b.Fatalf("MsgNotFound.BtcEncode: unexpected error: %v", err)
	}
	buf := bb.Bytes()

	r := bytes.NewReader(buf)
	var msg MsgNotFound
	b.ResetTimer()
	for i := 0; i < b.N; i++ {
		r.Seek(0, 0)
		msg.BtcDecode(r, pver)
	}
}

// BenchmarkDecodeMerkleBlock performs a benchmark on how long it takes to
// decode a reasonably sized merkleblock message.
func BenchmarkDecodeMerkleBlock(b *testing.B) {
	// Create a message with random data.
	pver := ProtocolVersion
	var m MsgMerkleBlock
	hash, err := daghash.NewHashFromStr(fmt.Sprintf("%x", 10000))
	if err != nil {
		b.Fatalf("NewHashFromStr: unexpected error: %v", err)
	}
	m.Header = *NewBlockHeader(1, []daghash.Hash{*hash}, hash, 0, uint64(10000))
	for i := 0; i < 105; i++ {
		hash, err := daghash.NewHashFromStr(fmt.Sprintf("%x", i))
		if err != nil {
			b.Fatalf("NewHashFromStr: unexpected error: %v", err)
		}
		m.AddTxHash(hash)
		if i%8 == 0 {
			m.Flags = append(m.Flags, uint8(i))
		}
	}

	// Serialize it so the bytes are available to test the decode below.
	var bb bytes.Buffer
	if err := m.BtcEncode(&bb, pver); err != nil {
		b.Fatalf("MsgMerkleBlock.BtcEncode: unexpected error: %v", err)
	}
	buf := bb.Bytes()

	r := bytes.NewReader(buf)
	var msg MsgMerkleBlock
	b.ResetTimer()
	for i := 0; i < b.N; i++ {
		r.Seek(0, 0)
		msg.BtcDecode(r, pver)
	}
}

// BenchmarkTxHash performs a benchmark on how long it takes to hash a
// transaction.
func BenchmarkTxHash(b *testing.B) {
	for i := 0; i < b.N; i++ {
		genesisCoinbaseTx.TxHash()
	}
}

// BenchmarkDoubleHashB performs a benchmark on how long it takes to perform a
// double hash returning a byte slice.
func BenchmarkDoubleHashB(b *testing.B) {
	var buf bytes.Buffer
	if err := genesisCoinbaseTx.Serialize(&buf); err != nil {
		b.Errorf("Serialize: unexpected error: %v", err)
		return
	}
	txBytes := buf.Bytes()

	b.ResetTimer()
	for i := 0; i < b.N; i++ {
		_ = daghash.DoubleHashB(txBytes)
	}
}

// BenchmarkDoubleHashH performs a benchmark on how long it takes to perform
// a double hash returning a daghash.Hash.
func BenchmarkDoubleHashH(b *testing.B) {
	var buf bytes.Buffer
	if err := genesisCoinbaseTx.Serialize(&buf); err != nil {
		b.Errorf("Serialize: unexpected error: %v", err)
		return
	}
	txBytes := buf.Bytes()

	b.ResetTimer()
	for i := 0; i < b.N; i++ {
		_ = daghash.DoubleHashH(txBytes)
	}
}<|MERGE_RESOLUTION|>--- conflicted
+++ resolved
@@ -268,11 +268,7 @@
 func BenchmarkWriteTxIn(b *testing.B) {
 	txIn := blockOne.Transactions[0].TxIn[0]
 	for i := 0; i < b.N; i++ {
-<<<<<<< HEAD
-		writeTxIn(ioutil.Discard, 0, 0, txIn, false)
-=======
 		writeTxIn(ioutil.Discard, 0, 0, txIn, txEncodingFull)
->>>>>>> bbe27c10
 	}
 }
 
