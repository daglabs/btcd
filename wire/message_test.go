--- conflicted
+++ resolved
@@ -54,15 +54,9 @@
 	msgVersion := NewMsgVersion(me, idMe, &daghash.ZeroHash, nil)
 
 	msgVerack := NewMsgVerAck()
-<<<<<<< HEAD
-	msgGetAddr := NewMsgGetAddr(false, nil)
-	msgAddr := NewMsgAddr(false, nil)
-	msgGetBlockInvs := NewMsgGetBlocks(&daghash.Hash{}, &daghash.Hash{})
-=======
 	msgGetAddresses := NewMsgGetAddresses(false, nil)
 	msgAddresses := NewMsgAddresses(false, nil)
-	msgGetBlockInvs := NewMsgGetBlockInvs(&daghash.Hash{}, &daghash.Hash{})
->>>>>>> 9939671c
+	msgGetBlockInvs := NewMsgGetBlocks(&daghash.Hash{}, &daghash.Hash{})
 	msgBlock := &blockOne
 	msgInv := NewMsgInv()
 	msgGetData := NewMsgGetData()
