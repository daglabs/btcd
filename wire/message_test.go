// Copyright (c) 2013-2016 The btcsuite developers
// Use of this source code is governed by an ISC
// license that can be found in the LICENSE file.

package wire

import (
	"bytes"
	"encoding/binary"
	"io"
	"net"
	"reflect"
	"testing"
	"time"

	"github.com/daglabs/btcd/util/daghash"
	"github.com/davecgh/go-spew/spew"
)

// makeHeader is a convenience function to make a message header in the form of
// a byte slice.  It is used to force errors when reading messages.
func makeHeader(btcnet BitcoinNet, command string,
	payloadLen uint32, checksum uint32) []byte {

	// The length of a bitcoin message header is 24 bytes.
	// 4 byte magic number of the bitcoin network + 12 byte command + 4 byte
	// payload length + 4 byte checksum.
	buf := make([]byte, 24)
	binary.LittleEndian.PutUint32(buf, uint32(btcnet))
	copy(buf[4:], []byte(command))
	binary.LittleEndian.PutUint32(buf[16:], payloadLen)
	binary.LittleEndian.PutUint32(buf[20:], checksum)
	return buf
}

// TestMessage tests the Read/WriteMessage and Read/WriteMessageN API.
func TestMessage(t *testing.T) {
	pver := ProtocolVersion

	// Create the various types of messages to test.

	// MsgVersion.
	addrYou := &net.TCPAddr{IP: net.ParseIP("192.168.0.1"), Port: 8333}
	you := NewNetAddress(addrYou, SFNodeNetwork)
	you.Timestamp = time.Time{} // Version message has zero value timestamp.
	addrMe := &net.TCPAddr{IP: net.ParseIP("127.0.0.1"), Port: 8333}
	me := NewNetAddress(addrMe, SFNodeNetwork)
	me.Timestamp = time.Time{} // Version message has zero value timestamp.
	msgVersion := NewMsgVersion(me, you, 123123, &daghash.ZeroHash, nil)

	msgVerack := NewMsgVerAck()
	msgGetAddr := NewMsgGetAddr(false, nil)
	msgAddr := NewMsgAddr(false, nil)
<<<<<<< HEAD
	msgGetBlocks := NewMsgGetBlocks(&daghash.Hash{}, &daghash.Hash{})
=======
	msgGetBlockInvs := NewMsgGetBlockInvs(&daghash.Hash{})
>>>>>>> 5f49115c
	msgBlock := &blockOne
	msgInv := NewMsgInv()
	msgGetData := NewMsgGetData()
	msgNotFound := NewMsgNotFound()
	msgTx := NewNativeMsgTx(1, nil, nil)
	msgPing := NewMsgPing(123123)
	msgPong := NewMsgPong(123123)
	msgGetHeaders := NewMsgGetHeaders(&daghash.Hash{}, &daghash.Hash{})
	msgGetBlockLocator := NewMsgGetBlockLocator(&daghash.ZeroHash, &daghash.ZeroHash)
	msgBlockLocator := NewMsgBlockLocator()
	msgSendHeaders := NewMsgSendHeaders()
	msgFeeFilter := NewMsgFeeFilter(123456)
	msgHeaders := NewMsgHeaders()
	msgAlert := NewMsgAlert([]byte("payload"), []byte("signature"))
	msgMemPool := NewMsgMemPool()
	msgFilterAdd := NewMsgFilterAdd([]byte{0x01})
	msgFilterClear := NewMsgFilterClear()
	msgFilterLoad := NewMsgFilterLoad([]byte{0x01}, 10, 0, BloomUpdateNone)
	bh := NewBlockHeader(1, []*daghash.Hash{mainNetGenesisHash, simNetGenesisHash}, &daghash.Hash{}, &daghash.Hash{}, &daghash.Hash{}, 0, 0)
	msgMerkleBlock := NewMsgMerkleBlock(bh)
	msgReject := NewMsgReject("block", RejectDuplicate, "duplicate block")
	msgGetCFilters := NewMsgGetCFilters(GCSFilterExtended, 0, &daghash.Hash{})
	msgGetCFHeaders := NewMsgGetCFHeaders(GCSFilterExtended, 0, &daghash.Hash{})
	msgGetCFCheckpt := NewMsgGetCFCheckpt(GCSFilterExtended, &daghash.Hash{})
	msgCFilter := NewMsgCFilter(GCSFilterExtended, &daghash.Hash{},
		[]byte("payload"))
	msgCFHeaders := NewMsgCFHeaders()
	msgCFCheckpt := NewMsgCFCheckpt(GCSFilterExtended, &daghash.Hash{}, 0)

	tests := []struct {
		in     Message    // Value to encode
		out    Message    // Expected decoded value
		pver   uint32     // Protocol version for wire encoding
		btcnet BitcoinNet // Network to use for wire encoding
		bytes  int        // Expected num bytes read/written
	}{
		{msgVersion, msgVersion, pver, MainNet, 154},
		{msgVerack, msgVerack, pver, MainNet, 24},
		{msgGetAddr, msgGetAddr, pver, MainNet, 26},
		{msgAddr, msgAddr, pver, MainNet, 27},
<<<<<<< HEAD
		{msgGetBlocks, msgGetBlocks, pver, MainNet, 88},
=======
		{msgGetBlockInvs, msgGetBlockInvs, pver, MainNet, 61},
>>>>>>> 5f49115c
		{msgBlock, msgBlock, pver, MainNet, 372},
		{msgInv, msgInv, pver, MainNet, 25},
		{msgGetData, msgGetData, pver, MainNet, 25},
		{msgNotFound, msgNotFound, pver, MainNet, 25},
		{msgTx, msgTx, pver, MainNet, 58},
		{msgPing, msgPing, pver, MainNet, 32},
		{msgPong, msgPong, pver, MainNet, 32},
		{msgGetHeaders, msgGetHeaders, pver, MainNet, 88},
		{msgGetBlockLocator, msgGetBlockLocator, pver, MainNet, 88},
		{msgBlockLocator, msgBlockLocator, pver, MainNet, 25},
		{msgSendHeaders, msgSendHeaders, pver, MainNet, 24},
		{msgFeeFilter, msgFeeFilter, pver, MainNet, 32},
		{msgHeaders, msgHeaders, pver, MainNet, 25},
		{msgAlert, msgAlert, pver, MainNet, 42},
		{msgMemPool, msgMemPool, pver, MainNet, 24},
		{msgFilterAdd, msgFilterAdd, pver, MainNet, 26},
		{msgFilterClear, msgFilterClear, pver, MainNet, 24},
		{msgFilterLoad, msgFilterLoad, pver, MainNet, 35},
		{msgMerkleBlock, msgMerkleBlock, pver, MainNet, 215},
		{msgReject, msgReject, pver, MainNet, 79},
		{msgGetCFilters, msgGetCFilters, pver, MainNet, 65},
		{msgGetCFHeaders, msgGetCFHeaders, pver, MainNet, 65},
		{msgGetCFCheckpt, msgGetCFCheckpt, pver, MainNet, 57},
		{msgCFilter, msgCFilter, pver, MainNet, 65},
		{msgCFHeaders, msgCFHeaders, pver, MainNet, 90},
		{msgCFCheckpt, msgCFCheckpt, pver, MainNet, 58},
	}

	t.Logf("Running %d tests", len(tests))
	for i, test := range tests {
		// Encode to wire format.
		var buf bytes.Buffer
		nw, err := WriteMessageN(&buf, test.in, test.pver, test.btcnet)
		if err != nil {
			t.Errorf("WriteMessage #%d error %v", i, err)
			continue
		}

		// Ensure the number of bytes written match the expected value.
		if nw != test.bytes {
			t.Errorf("WriteMessage #%d unexpected num bytes "+
				"written - got %d, want %d", i, nw, test.bytes)
		}

		// Decode from wire format.
		rbuf := bytes.NewReader(buf.Bytes())
		nr, msg, _, err := ReadMessageN(rbuf, test.pver, test.btcnet)
		if err != nil {
			t.Errorf("ReadMessage #%d error %v, msg %v", i, err,
				spew.Sdump(msg))
			continue
		}
		if !reflect.DeepEqual(msg, test.out) {
			t.Errorf("ReadMessage #%d\n got: %v want: %v", i,
				spew.Sdump(msg), spew.Sdump(test.out))
			continue
		}

		// Ensure the number of bytes read match the expected value.
		if nr != test.bytes {
			t.Errorf("ReadMessage #%d unexpected num bytes read - "+
				"got %d, want %d", i, nr, test.bytes)
		}
	}

	// Do the same thing for Read/WriteMessage, but ignore the bytes since
	// they don't return them.
	t.Logf("Running %d tests", len(tests))
	for i, test := range tests {
		// Encode to wire format.
		var buf bytes.Buffer
		err := WriteMessage(&buf, test.in, test.pver, test.btcnet)
		if err != nil {
			t.Errorf("WriteMessage #%d error %v", i, err)
			continue
		}

		// Decode from wire format.
		rbuf := bytes.NewReader(buf.Bytes())
		msg, _, err := ReadMessage(rbuf, test.pver, test.btcnet)
		if err != nil {
			t.Errorf("ReadMessage #%d error %v, msg %v", i, err,
				spew.Sdump(msg))
			continue
		}
		if !reflect.DeepEqual(msg, test.out) {
			t.Errorf("ReadMessage #%d\n got: %v want: %v", i,
				spew.Sdump(msg), spew.Sdump(test.out))
			continue
		}
	}
}

// TestReadMessageWireErrors performs negative tests against wire decoding into
// concrete messages to confirm error paths work correctly.
func TestReadMessageWireErrors(t *testing.T) {
	pver := ProtocolVersion
	btcnet := MainNet

	// Ensure message errors are as expected with no function specified.
	wantErr := "something bad happened"
	testErr := MessageError{Description: wantErr}
	if testErr.Error() != wantErr {
		t.Errorf("MessageError: wrong error - got %v, want %v",
			testErr.Error(), wantErr)
	}

	// Ensure message errors are as expected with a function specified.
	wantFunc := "foo"
	testErr = MessageError{Func: wantFunc, Description: wantErr}
	if testErr.Error() != wantFunc+": "+wantErr {
		t.Errorf("MessageError: wrong error - got %v, want %v",
			testErr.Error(), wantErr)
	}

	// Wire encoded bytes for main and testnet3 networks magic identifiers.
	testNet3Bytes := makeHeader(TestNet3, "", 0, 0)

	// Wire encoded bytes for a message that exceeds max overall message
	// length.
	mpl := uint32(MaxMessagePayload)
	exceedMaxPayloadBytes := makeHeader(btcnet, "getaddr", mpl+1, 0)

	// Wire encoded bytes for a command which is invalid utf-8.
	badCommandBytes := makeHeader(btcnet, "bogus", 0, 0)
	badCommandBytes[4] = 0x81

	// Wire encoded bytes for a command which is valid, but not supported.
	unsupportedCommandBytes := makeHeader(btcnet, "bogus", 0, 0)

	// Wire encoded bytes for a message which exceeds the max payload for
	// a specific message type.
	exceedTypePayloadBytes := makeHeader(btcnet, "getaddr", 23, 0)

	// Wire encoded bytes for a message which does not deliver the full
	// payload according to the header length.
	shortPayloadBytes := makeHeader(btcnet, "version", 115, 0)

	// Wire encoded bytes for a message with a bad checksum.
	badChecksumBytes := makeHeader(btcnet, "version", 2, 0xbeef)
	badChecksumBytes = append(badChecksumBytes, []byte{0x0, 0x0}...)

	// Wire encoded bytes for a message which has a valid header, but is
	// the wrong format.  An addr starts with a varint of the number of
	// contained in the message.  Claim there is two, but don't provide
	// them.  At the same time, forge the header fields so the message is
	// otherwise accurate.
	badMessageBytes := makeHeader(btcnet, "addr", 1, 0xeaadc31c)
	badMessageBytes = append(badMessageBytes, 0x2)

	// Wire encoded bytes for a message which the header claims has 15k
	// bytes of data to discard.
	discardBytes := makeHeader(btcnet, "bogus", 15*1024, 0)

	tests := []struct {
		buf     []byte     // Wire encoding
		pver    uint32     // Protocol version for wire encoding
		btcnet  BitcoinNet // Bitcoin network for wire encoding
		max     int        // Max size of fixed buffer to induce errors
		readErr error      // Expected read error
		bytes   int        // Expected num bytes read
	}{
		// Latest protocol version with intentional read errors.

		// Short header.
		{
			[]byte{},
			pver,
			btcnet,
			0,
			io.EOF,
			0,
		},

		// Wrong network.  Want MainNet, but giving TestNet3.
		{
			testNet3Bytes,
			pver,
			btcnet,
			len(testNet3Bytes),
			&MessageError{},
			24,
		},

		// Exceed max overall message payload length.
		{
			exceedMaxPayloadBytes,
			pver,
			btcnet,
			len(exceedMaxPayloadBytes),
			&MessageError{},
			24,
		},

		// Invalid UTF-8 command.
		{
			badCommandBytes,
			pver,
			btcnet,
			len(badCommandBytes),
			&MessageError{},
			24,
		},

		// Valid, but unsupported command.
		{
			unsupportedCommandBytes,
			pver,
			btcnet,
			len(unsupportedCommandBytes),
			&MessageError{},
			24,
		},

		// Exceed max allowed payload for a message of a specific type.
		{
			exceedTypePayloadBytes,
			pver,
			btcnet,
			len(exceedTypePayloadBytes),
			&MessageError{},
			24,
		},

		// Message with a payload shorter than the header indicates.
		{
			shortPayloadBytes,
			pver,
			btcnet,
			len(shortPayloadBytes),
			io.EOF,
			24,
		},

		// Message with a bad checksum.
		{
			badChecksumBytes,
			pver,
			btcnet,
			len(badChecksumBytes),
			&MessageError{},
			26,
		},

		// Message with a valid header, but wrong format.
		{
			badMessageBytes,
			pver,
			btcnet,
			len(badMessageBytes),
			io.EOF,
			25,
		},

		// 15k bytes of data to discard.
		{
			discardBytes,
			pver,
			btcnet,
			len(discardBytes),
			&MessageError{},
			24,
		},
	}

	t.Logf("Running %d tests", len(tests))
	for i, test := range tests {
		// Decode from wire format.
		r := newFixedReader(test.max, test.buf)
		nr, _, _, err := ReadMessageN(r, test.pver, test.btcnet)
		if reflect.TypeOf(err) != reflect.TypeOf(test.readErr) {
			t.Errorf("ReadMessage #%d wrong error got: %v <%T>, "+
				"want: %T", i, err, err, test.readErr)
			continue
		}

		// Ensure the number of bytes written match the expected value.
		if nr != test.bytes {
			t.Errorf("ReadMessage #%d unexpected num bytes read - "+
				"got %d, want %d", i, nr, test.bytes)
		}

		// For errors which are not of type MessageError, check them for
		// equality.
		if _, ok := err.(*MessageError); !ok {
			if err != test.readErr {
				t.Errorf("ReadMessage #%d wrong error got: %v <%T>, "+
					"want: %v <%T>", i, err, err,
					test.readErr, test.readErr)
				continue
			}
		}
	}
}

// TestWriteMessageWireErrors performs negative tests against wire encoding from
// concrete messages to confirm error paths work correctly.
func TestWriteMessageWireErrors(t *testing.T) {
	pver := ProtocolVersion
	btcnet := MainNet
	wireErr := &MessageError{}

	// Fake message with a command that is too long.
	badCommandMsg := &fakeMessage{command: "somethingtoolong"}

	// Fake message with a problem during encoding
	encodeErrMsg := &fakeMessage{forceEncodeErr: true}

	// Fake message that has payload which exceeds max overall message size.
	exceedOverallPayload := make([]byte, MaxMessagePayload+1)
	exceedOverallPayloadErrMsg := &fakeMessage{payload: exceedOverallPayload}

	// Fake message that has payload which exceeds max allowed per message.
	exceedPayload := make([]byte, 1)
	exceedPayloadErrMsg := &fakeMessage{payload: exceedPayload, forceLenErr: true}

	// Fake message that is used to force errors in the header and payload
	// writes.
	bogusPayload := []byte{0x01, 0x02, 0x03, 0x04}
	bogusMsg := &fakeMessage{command: "bogus", payload: bogusPayload}

	tests := []struct {
		msg    Message    // Message to encode
		pver   uint32     // Protocol version for wire encoding
		btcnet BitcoinNet // Bitcoin network for wire encoding
		max    int        // Max size of fixed buffer to induce errors
		err    error      // Expected error
		bytes  int        // Expected num bytes written
	}{
		// Command too long.
		{badCommandMsg, pver, btcnet, 0, wireErr, 0},
		// Force error in payload encode.
		{encodeErrMsg, pver, btcnet, 0, wireErr, 0},
		// Force error due to exceeding max overall message payload size.
		{exceedOverallPayloadErrMsg, pver, btcnet, 0, wireErr, 0},
		// Force error due to exceeding max payload for message type.
		{exceedPayloadErrMsg, pver, btcnet, 0, wireErr, 0},
		// Force error in header write.
		{bogusMsg, pver, btcnet, 0, io.ErrShortWrite, 0},
		// Force error in payload write.
		{bogusMsg, pver, btcnet, 24, io.ErrShortWrite, 24},
	}

	t.Logf("Running %d tests", len(tests))
	for i, test := range tests {
		// Encode wire format.
		w := newFixedWriter(test.max)
		nw, err := WriteMessageN(w, test.msg, test.pver, test.btcnet)
		if reflect.TypeOf(err) != reflect.TypeOf(test.err) {
			t.Errorf("WriteMessage #%d wrong error got: %v <%T>, "+
				"want: %T", i, err, err, test.err)
			continue
		}

		// Ensure the number of bytes written match the expected value.
		if nw != test.bytes {
			t.Errorf("WriteMessage #%d unexpected num bytes "+
				"written - got %d, want %d", i, nw, test.bytes)
		}

		// For errors which are not of type MessageError, check them for
		// equality.
		if _, ok := err.(*MessageError); !ok {
			if err != test.err {
				t.Errorf("ReadMessage #%d wrong error got: %v <%T>, "+
					"want: %v <%T>", i, err, err,
					test.err, test.err)
				continue
			}
		}
	}
}<|MERGE_RESOLUTION|>--- conflicted
+++ resolved
@@ -51,11 +51,7 @@
 	msgVerack := NewMsgVerAck()
 	msgGetAddr := NewMsgGetAddr(false, nil)
 	msgAddr := NewMsgAddr(false, nil)
-<<<<<<< HEAD
-	msgGetBlocks := NewMsgGetBlocks(&daghash.Hash{}, &daghash.Hash{})
-=======
-	msgGetBlockInvs := NewMsgGetBlockInvs(&daghash.Hash{})
->>>>>>> 5f49115c
+	msgGetBlockInvs := NewMsgGetBlockInvs(&daghash.Hash{}, &daghash.Hash{})
 	msgBlock := &blockOne
 	msgInv := NewMsgInv()
 	msgGetData := NewMsgGetData()
@@ -96,11 +92,7 @@
 		{msgVerack, msgVerack, pver, MainNet, 24},
 		{msgGetAddr, msgGetAddr, pver, MainNet, 26},
 		{msgAddr, msgAddr, pver, MainNet, 27},
-<<<<<<< HEAD
-		{msgGetBlocks, msgGetBlocks, pver, MainNet, 88},
-=======
-		{msgGetBlockInvs, msgGetBlockInvs, pver, MainNet, 61},
->>>>>>> 5f49115c
+		{msgGetBlockInvs, msgGetBlockInvs, pver, MainNet, 88},
 		{msgBlock, msgBlock, pver, MainNet, 372},
 		{msgInv, msgInv, pver, MainNet, 25},
 		{msgGetData, msgGetData, pver, MainNet, 25},
