--- conflicted
+++ resolved
@@ -46,11 +46,7 @@
 	addrMe := &net.TCPAddr{IP: net.ParseIP("127.0.0.1"), Port: 8333}
 	me := NewNetAddress(addrMe, SFNodeNetwork)
 	me.Timestamp = time.Time{} // Version message has zero value timestamp.
-<<<<<<< HEAD
-	msgVersion := NewMsgVersion(me, you, 123123, 0, nil)
-=======
-	msgVersion := NewMsgVersion(me, you, 123123, &daghash.ZeroHash, subnetworkid.SubnetworkIDSupportsAll)
->>>>>>> 62d14bf2
+	msgVersion := NewMsgVersion(me, you, 123123, &daghash.ZeroHash, nil)
 
 	msgVerack := NewMsgVerAck()
 	msgGetAddr := NewMsgGetAddr(false, nil)
@@ -90,11 +86,7 @@
 		btcnet BitcoinNet // Network to use for wire encoding
 		bytes  int        // Expected num bytes read/written
 	}{
-<<<<<<< HEAD
-		{msgVersion, msgVersion, pver, MainNet, 126},
-=======
-		{msgVersion, msgVersion, pver, MainNet, 173},
->>>>>>> 62d14bf2
+		{msgVersion, msgVersion, pver, MainNet, 154},
 		{msgVerack, msgVerack, pver, MainNet, 24},
 		{msgGetAddr, msgGetAddr, pver, MainNet, 26},
 		{msgAddr, msgAddr, pver, MainNet, 27},
