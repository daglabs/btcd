// Copyright (c) 2013-2016 The btcsuite developers
// Use of this source code is governed by an ISC
// license that can be found in the LICENSE file.

package wire

import (
	"bytes"
	"encoding/binary"
	"fmt"
	"io"
	"math"
	"strconv"

	"github.com/daglabs/btcd/dagconfig/daghash"
	"github.com/daglabs/btcd/util/subnetworkid"
)

const (
	// TxVersion is the current latest supported transaction version.
	TxVersion = 1

	// MaxTxInSequenceNum is the maximum sequence number the sequence field
	// of a transaction input can be.
	MaxTxInSequenceNum uint64 = math.MaxUint64

	// MaxPrevOutIndex is the maximum index the index field of a previous
	// outpoint can be.
	MaxPrevOutIndex uint32 = 0xffffffff

	// SequenceLockTimeDisabled is a flag that if set on a transaction
	// input's sequence number, the sequence number will not be interpreted
	// as a relative locktime.
	SequenceLockTimeDisabled = 1 << 31

	// SequenceLockTimeIsSeconds is a flag that if set on a transaction
	// input's sequence number, the relative locktime has units of 512
	// seconds.
	SequenceLockTimeIsSeconds = 1 << 22

	// SequenceLockTimeMask is a mask that extracts the relative locktime
	// when masked against the transaction input sequence number.
	SequenceLockTimeMask = 0x0000ffff

	// SequenceLockTimeGranularity is the defined time based granularity
	// for seconds-based relative time locks. When converting from seconds
	// to a sequence number, the value is right shifted by this amount,
	// therefore the granularity of relative time locks in 512 or 2^9
	// seconds. Enforced relative lock times are multiples of 512 seconds.
	SequenceLockTimeGranularity = 9

	// defaultTxInOutAlloc is the default size used for the backing array for
	// transaction inputs and outputs.  The array will dynamically grow as needed,
	// but this figure is intended to provide enough space for the number of
	// inputs and outputs in a typical transaction without needing to grow the
	// backing array multiple times.
	defaultTxInOutAlloc = 15

	// minTxInPayload is the minimum payload size for a transaction input.
	// PreviousOutPoint.Hash + PreviousOutPoint.Index 4 bytes + Varint for
	// SignatureScript length 1 byte + Sequence 4 bytes.
	minTxInPayload = 9 + daghash.HashSize

	// maxTxInPerMessage is the maximum number of transactions inputs that
	// a transaction which fits into a message could possibly have.
	maxTxInPerMessage = (MaxMessagePayload / minTxInPayload) + 1

	// MinTxOutPayload is the minimum payload size for a transaction output.
	// Value 8 bytes + Varint for PkScript length 1 byte.
	MinTxOutPayload = 9

	// maxTxOutPerMessage is the maximum number of transactions outputs that
	// a transaction which fits into a message could possibly have.
	maxTxOutPerMessage = (MaxMessagePayload / MinTxOutPayload) + 1

	// minTxPayload is the minimum payload size for a transaction.  Note
	// that any realistically usable transaction must have at least one
	// input or output, but that is a rule enforced at a higher layer, so
	// it is intentionally not included here.
	// Version 4 bytes + Varint number of transaction inputs 1 byte + Varint
	// number of transaction outputs 1 byte + LockTime 4 bytes + min input
	// payload + min output payload.
	minTxPayload = 10

	// freeListMaxScriptSize is the size of each buffer in the free list
	// that	is used for deserializing scripts from the wire before they are
	// concatenated into a single contiguous buffers.  This value was chosen
	// because it is slightly more than twice the size of the vast majority
	// of all "standard" scripts.  Larger scripts are still deserialized
	// properly as the free list will simply be bypassed for them.
	freeListMaxScriptSize = 512

	// freeListMaxItems is the number of buffers to keep in the free list
	// to use for script deserialization.  This value allows up to 100
	// scripts per transaction being simultaneously deserialized by 125
	// peers.  Thus, the peak usage of the free list is 12,500 * 512 =
	// 6,400,000 bytes.
	freeListMaxItems = 12500
)

var (
	// SubNetworkSupportsAll is the sub-network id that is used to signal to peers that you support all sub-networks
	SubNetworkSupportsAll = subnetworkid.SubNetworkID{}

	// SubNetworkDAGCoin is the default sub-network which is used for transactions without related payload data
	SubNetworkDAGCoin = subnetworkid.SubNetworkID{1}

	// SubNetworkRegistry is the sub-network which is used for adding new sub networks to the registry
	SubNetworkRegistry = subnetworkid.SubNetworkID{2}
)

// scriptFreeList defines a free list of byte slices (up to the maximum number
// defined by the freeListMaxItems constant) that have a cap according to the
// freeListMaxScriptSize constant.  It is used to provide temporary buffers for
// deserializing scripts in order to greatly reduce the number of allocations
// required.
//
// The caller can obtain a buffer from the free list by calling the Borrow
// function and should return it via the Return function when done using it.
type scriptFreeList chan []byte

// Borrow returns a byte slice from the free list with a length according the
// provided size.  A new buffer is allocated if there are any items available.
//
// When the size is larger than the max size allowed for items on the free list
// a new buffer of the appropriate size is allocated and returned.  It is safe
// to attempt to return said buffer via the Return function as it will be
// ignored and allowed to go the garbage collector.
func (c scriptFreeList) Borrow(size uint64) []byte {
	if size > freeListMaxScriptSize {
		return make([]byte, size)
	}

	var buf []byte
	select {
	case buf = <-c:
	default:
		buf = make([]byte, freeListMaxScriptSize)
	}
	return buf[:size]
}

// Return puts the provided byte slice back on the free list when it has a cap
// of the expected length.  The buffer is expected to have been obtained via
// the Borrow function.  Any slices that are not of the appropriate size, such
// as those whose size is greater than the largest allowed free list item size
// are simply ignored so they can go to the garbage collector.
func (c scriptFreeList) Return(buf []byte) {
	// Ignore any buffers returned that aren't the expected size for the
	// free list.
	if cap(buf) != freeListMaxScriptSize {
		return
	}

	// Return the buffer to the free list when it's not full.  Otherwise let
	// it be garbage collected.
	select {
	case c <- buf:
	default:
		// Let it go to the garbage collector.
	}
}

// Create the concurrent safe free list to use for script deserialization.  As
// previously described, this free list is maintained to significantly reduce
// the number of allocations.
var scriptPool scriptFreeList = make(chan []byte, freeListMaxItems)

// OutPoint defines a bitcoin data type that is used to track previous
// transaction outputs.
type OutPoint struct {
	TxID  daghash.Hash
	Index uint32
}

// NewOutPoint returns a new bitcoin transaction outpoint point with the
// provided hash and index.
func NewOutPoint(hash *daghash.Hash, index uint32) *OutPoint {
	return &OutPoint{
		TxID:  *hash,
		Index: index,
	}
}

// String returns the OutPoint in the human-readable form "hash:index".
func (o OutPoint) String() string {
	// Allocate enough for hash string, colon, and 10 digits.  Although
	// at the time of writing, the number of digits can be no greater than
	// the length of the decimal representation of maxTxOutPerMessage, the
	// maximum message payload may increase in the future and this
	// optimization may go unnoticed, so allocate space for 10 decimal
	// digits, which will fit any uint32.
	buf := make([]byte, 2*daghash.HashSize+1, 2*daghash.HashSize+1+10)
	copy(buf, o.TxID.String())
	buf[2*daghash.HashSize] = ':'
	buf = strconv.AppendUint(buf, uint64(o.Index), 10)
	return string(buf)
}

// TxIn defines a bitcoin transaction input.
type TxIn struct {
	PreviousOutPoint OutPoint
	SignatureScript  []byte
	Sequence         uint64
}

// SerializeSize returns the number of bytes it would take to serialize the
// the transaction input.
func (t *TxIn) SerializeSize() int {
	return t.serializeSize(false)
}

func (t *TxIn) serializeSize(thinEncoding bool) int {
	// Outpoint Hash 32 bytes + Outpoint Index 4 bytes + Sequence 8 bytes +
	// serialized varint size for the length of SignatureScript +
	// SignatureScript bytes.
	n := 44
	if !thinEncoding {
		return n + VarIntSerializeSize(uint64(len(t.SignatureScript))) +
			len(t.SignatureScript)
	}
	return n + VarIntSerializeSize(0)
}

// NewTxIn returns a new bitcoin transaction input with the provided
// previous outpoint point and signature script with a default sequence of
// MaxTxInSequenceNum.
func NewTxIn(prevOut *OutPoint, signatureScript []byte) *TxIn {
	return &TxIn{
		PreviousOutPoint: *prevOut,
		SignatureScript:  signatureScript,
		Sequence:         MaxTxInSequenceNum,
	}
}

// TxOut defines a bitcoin transaction output.
type TxOut struct {
	Value    uint64
	PkScript []byte
}

// SerializeSize returns the number of bytes it would take to serialize the
// the transaction output.
func (t *TxOut) SerializeSize() int {
	// Value 8 bytes + serialized varint size for the length of PkScript +
	// PkScript bytes.
	return 8 + VarIntSerializeSize(uint64(len(t.PkScript))) + len(t.PkScript)
}

// NewTxOut returns a new bitcoin transaction output with the provided
// transaction value and public key script.
func NewTxOut(value uint64, pkScript []byte) *TxOut {
	return &TxOut{
		Value:    value,
		PkScript: pkScript,
	}
}

// MsgTx implements the Message interface and represents a bitcoin tx message.
// It is used to deliver transaction information in response to a getdata
// message (MsgGetData) for a given transaction.
//
// Use the AddTxIn and AddTxOut functions to build up the list of transaction
// inputs and outputs.
type MsgTx struct {
	Version      int32
	TxIn         []*TxIn
	TxOut        []*TxOut
	LockTime     uint64
	SubNetworkID subnetworkid.SubNetworkID
	Gas          uint64
	Payload      []byte
}

// AddTxIn adds a transaction input to the message.
func (msg *MsgTx) AddTxIn(ti *TxIn) {
	msg.TxIn = append(msg.TxIn, ti)
}

// AddTxOut adds a transaction output to the message.
func (msg *MsgTx) AddTxOut(to *TxOut) {
	msg.TxOut = append(msg.TxOut, to)
}

// TxHash generates the Hash for the transaction.
func (msg *MsgTx) TxHash() daghash.Hash {
	// Encode the transaction and calculate double sha256 on the result.
	// Ignore the error returns since the only way the encode could fail
	// is being out of memory or due to nil pointers, both of which would
	// cause a run-time panic.
	buf := bytes.NewBuffer(make([]byte, 0, msg.SerializeSize()))
	_ = msg.Serialize(buf)
	return daghash.DoubleHashH(buf.Bytes())
}

// TxID generates the Hash for the transaction without the signature script, gas and payload fields.
func (msg *MsgTx) TxID() daghash.Hash {
	// Encode the transaction and calculate double sha256 on the result.
	// Ignore the error returns since the only way the encode could fail
	// is being out of memory or due to nil pointers, both of which would
	// cause a run-time panic.
	buf := bytes.NewBuffer(make([]byte, 0, msg.serializeSize(true)))
	_ = msg.serializeThin(buf)
	return daghash.DoubleHashH(buf.Bytes())
}

// Copy creates a deep copy of a transaction so that the original does not get
// modified when the copy is manipulated.
func (msg *MsgTx) Copy() *MsgTx {
	// Create new tx and start by copying primitive values and making space
	// for the transaction inputs and outputs.
	newTx := MsgTx{
		Version:      msg.Version,
		TxIn:         make([]*TxIn, 0, len(msg.TxIn)),
		TxOut:        make([]*TxOut, 0, len(msg.TxOut)),
		LockTime:     msg.LockTime,
		SubNetworkID: msg.SubNetworkID,
		Gas:          msg.Gas,
	}

	if msg.Payload != nil {
		newTx.Payload = make([]byte, len(msg.Payload))
		copy(newTx.Payload, msg.Payload)
	}

	// Deep copy the old TxIn data.
	for _, oldTxIn := range msg.TxIn {
		// Deep copy the old previous outpoint.
		oldOutPoint := oldTxIn.PreviousOutPoint
		newOutPoint := OutPoint{}
		newOutPoint.TxID.SetBytes(oldOutPoint.TxID[:])
		newOutPoint.Index = oldOutPoint.Index

		// Deep copy the old signature script.
		var newScript []byte
		oldScript := oldTxIn.SignatureScript
		oldScriptLen := len(oldScript)
		if oldScriptLen > 0 {
			newScript = make([]byte, oldScriptLen)
			copy(newScript, oldScript[:oldScriptLen])
		}

		// Create new txIn with the deep copied data.
		newTxIn := TxIn{
			PreviousOutPoint: newOutPoint,
			SignatureScript:  newScript,
			Sequence:         oldTxIn.Sequence,
		}

		// Finally, append this fully copied txin.
		newTx.TxIn = append(newTx.TxIn, &newTxIn)
	}

	// Deep copy the old TxOut data.
	for _, oldTxOut := range msg.TxOut {
		// Deep copy the old PkScript
		var newScript []byte
		oldScript := oldTxOut.PkScript
		oldScriptLen := len(oldScript)
		if oldScriptLen > 0 {
			newScript = make([]byte, oldScriptLen)
			copy(newScript, oldScript[:oldScriptLen])
		}

		// Create new txOut with the deep copied data and append it to
		// new Tx.
		newTxOut := TxOut{
			Value:    oldTxOut.Value,
			PkScript: newScript,
		}
		newTx.TxOut = append(newTx.TxOut, &newTxOut)
	}

	return &newTx
}

// BtcDecode decodes r using the bitcoin protocol encoding into the receiver.
// This is part of the Message interface implementation.
// See Deserialize for decoding transactions stored to disk, such as in a
// database, as opposed to decoding transactions from the wire.
func (msg *MsgTx) BtcDecode(r io.Reader, pver uint32) error {
	version, err := binarySerializer.Uint32(r, littleEndian)
	if err != nil {
		return err
	}
	msg.Version = int32(version)

	count, err := ReadVarInt(r, pver)
	if err != nil {
		return err
	}

	// Prevent more input transactions than could possibly fit into a
	// message.  It would be possible to cause memory exhaustion and panics
	// without a sane upper bound on this count.
	if count > uint64(maxTxInPerMessage) {
		str := fmt.Sprintf("too many input transactions to fit into "+
			"max message size [count %d, max %d]", count,
			maxTxInPerMessage)
		return messageError("MsgTx.BtcDecode", str)
	}

	// returnScriptBuffers is a closure that returns any script buffers that
	// were borrowed from the pool when there are any deserialization
	// errors.  This is only valid to call before the final step which
	// replaces the scripts with the location in a contiguous buffer and
	// returns them.
	returnScriptBuffers := func() {
		for _, txIn := range msg.TxIn {
			if txIn == nil || txIn.SignatureScript == nil {
				continue
			}
			scriptPool.Return(txIn.SignatureScript)
		}
		for _, txOut := range msg.TxOut {
			if txOut == nil || txOut.PkScript == nil {
				continue
			}
			scriptPool.Return(txOut.PkScript)
		}
	}

	// Deserialize the inputs.
	var totalScriptSize uint64
	txIns := make([]TxIn, count)
	msg.TxIn = make([]*TxIn, count)
	for i := uint64(0); i < count; i++ {
		// The pointer is set now in case a script buffer is borrowed
		// and needs to be returned to the pool on error.
		ti := &txIns[i]
		msg.TxIn[i] = ti
		err = readTxIn(r, pver, msg.Version, ti)
		if err != nil {
			returnScriptBuffers()
			return err
		}
		totalScriptSize += uint64(len(ti.SignatureScript))
	}

	count, err = ReadVarInt(r, pver)
	if err != nil {
		returnScriptBuffers()
		return err
	}

	// Prevent more output transactions than could possibly fit into a
	// message.  It would be possible to cause memory exhaustion and panics
	// without a sane upper bound on this count.
	if count > uint64(maxTxOutPerMessage) {
		returnScriptBuffers()
		str := fmt.Sprintf("too many output transactions to fit into "+
			"max message size [count %d, max %d]", count,
			maxTxOutPerMessage)
		return messageError("MsgTx.BtcDecode", str)
	}

	// Deserialize the outputs.
	txOuts := make([]TxOut, count)
	msg.TxOut = make([]*TxOut, count)
	for i := uint64(0); i < count; i++ {
		// The pointer is set now in case a script buffer is borrowed
		// and needs to be returned to the pool on error.
		to := &txOuts[i]
		msg.TxOut[i] = to
		err = readTxOut(r, pver, msg.Version, to)
		if err != nil {
			returnScriptBuffers()
			return err
		}
		totalScriptSize += uint64(len(to.PkScript))
	}

	lockTime, err := binarySerializer.Uint64(r, littleEndian)
	msg.LockTime = lockTime
	if err != nil {
		returnScriptBuffers()
		return err
	}

	_, err = io.ReadFull(r, msg.SubNetworkID[:])
	if err != nil {
		returnScriptBuffers()
		return err
	}

	if msg.SubNetworkID == SubNetworkSupportsAll {
		str := fmt.Sprintf("%v is a reserved sub network and cannot be used as part of a transaction", msg.SubNetworkID)
		return messageError("MsgTx.BtcDecode", str)
	}

	if msg.SubNetworkID != SubNetworkDAGCoin {
		msg.Gas, err = binarySerializer.Uint64(r, littleEndian)
		if err != nil {
			returnScriptBuffers()
			return err
		}

		isRegistrySubNetwork := msg.SubNetworkID == SubNetworkRegistry

		if isRegistrySubNetwork && msg.Gas != 0 {
			str := fmt.Sprintf("Transactions from subnetwork %v should have 0 gas", msg.SubNetworkID)
			return messageError("MsgTx.BtcDecode", str)
		}

		payloadLength, err := ReadVarInt(r, pver)
		if err != nil {
			returnScriptBuffers()
			return err
		}

		if isRegistrySubNetwork && payloadLength != 8 {
			str := fmt.Sprintf("For registry sub network the payload should always be uint64 (8 bytes length)")
			return messageError("MsgTx.BtcDecode", str)
		}

		msg.Payload = make([]byte, payloadLength)
		_, err = io.ReadFull(r, msg.Payload)
	}

	// Create a single allocation to house all of the scripts and set each
	// input signature script and output public key script to the
	// appropriate subslice of the overall contiguous buffer.  Then, return
	// each individual script buffer back to the pool so they can be reused
	// for future deserializations.  This is done because it significantly
	// reduces the number of allocations the garbage collector needs to
	// track, which in turn improves performance and drastically reduces the
	// amount of runtime overhead that would otherwise be needed to keep
	// track of millions of small allocations.
	//
	// NOTE: It is no longer valid to call the returnScriptBuffers closure
	// after these blocks of code run because it is already done and the
	// scripts in the transaction inputs and outputs no longer point to the
	// buffers.
	var offset uint64
	scripts := make([]byte, totalScriptSize)
	for i := 0; i < len(msg.TxIn); i++ {
		// Copy the signature script into the contiguous buffer at the
		// appropriate offset.
		signatureScript := msg.TxIn[i].SignatureScript
		copy(scripts[offset:], signatureScript)

		// Reset the signature script of the transaction input to the
		// slice of the contiguous buffer where the script lives.
		scriptSize := uint64(len(signatureScript))
		end := offset + scriptSize
		msg.TxIn[i].SignatureScript = scripts[offset:end:end]
		offset += scriptSize

		// Return the temporary script buffer to the pool.
		scriptPool.Return(signatureScript)
	}
	for i := 0; i < len(msg.TxOut); i++ {
		// Copy the public key script into the contiguous buffer at the
		// appropriate offset.
		pkScript := msg.TxOut[i].PkScript
		copy(scripts[offset:], pkScript)

		// Reset the public key script of the transaction output to the
		// slice of the contiguous buffer where the script lives.
		scriptSize := uint64(len(pkScript))
		end := offset + scriptSize
		msg.TxOut[i].PkScript = scripts[offset:end:end]
		offset += scriptSize

		// Return the temporary script buffer to the pool.
		scriptPool.Return(pkScript)
	}

	return nil
}

// Deserialize decodes a transaction from r into the receiver using a format
// that is suitable for long-term storage such as a database while respecting
// the Version field in the transaction.  This function differs from BtcDecode
// in that BtcDecode decodes from the bitcoin wire protocol as it was sent
// across the network.  The wire encoding can technically differ depending on
// the protocol version and doesn't even really need to match the format of a
// stored transaction at all.  As of the time this comment was written, the
// encoded transaction is the same in both instances, but there is a distinct
// difference and separating the two allows the API to be flexible enough to
// deal with changes.
func (msg *MsgTx) Deserialize(r io.Reader) error {
	// At the current time, there is no difference between the wire encoding
	// at protocol version 0 and the stable long-term storage format.  As
	// a result, make use of BtcDecode.
	return msg.BtcDecode(r, 0)
}

// BtcEncode encodes the receiver to w using the bitcoin protocol encoding.
// This is part of the Message interface implementation.
// See Serialize for encoding transactions to be stored to disk, such as in a
// database, as opposed to encoding transactions for the wire.
func (msg *MsgTx) BtcEncode(w io.Writer, pver uint32) error {
	return msg.encode(w, pver, false)
}

func (msg *MsgTx) encode(w io.Writer, pver uint32, thinEncoding bool) error {
	err := binarySerializer.PutUint32(w, littleEndian, uint32(msg.Version))
	if err != nil {
		return err
	}

	count := uint64(len(msg.TxIn))
	err = WriteVarInt(w, pver, count)
	if err != nil {
		return err
	}

	for _, ti := range msg.TxIn {
		err = writeTxIn(w, pver, msg.Version, ti, thinEncoding)
		if err != nil {
			return err
		}
	}

	count = uint64(len(msg.TxOut))
	err = WriteVarInt(w, pver, count)
	if err != nil {
		return err
	}

	for _, to := range msg.TxOut {
		err = WriteTxOut(w, pver, msg.Version, to)
		if err != nil {
			return err
		}
	}

	err = binarySerializer.PutUint64(w, littleEndian, msg.LockTime)
	if err != nil {
		return err
	}
<<<<<<< HEAD
	err = binarySerializer.PutUint64(w, littleEndian, msg.SubNetworkID)
=======

	_, err = w.Write(msg.SubNetworkID[:])
>>>>>>> 1743877b
	if err != nil {
		return err
	}
	if msg.SubNetworkID != SubNetworkDAGCoin {
		if msg.SubNetworkID == SubNetworkRegistry && msg.Gas != 0 {
			str := fmt.Sprintf("Transactions from subnetwork %v should have 0 gas", msg.SubNetworkID)
			return messageError("MsgTx.BtcEncode", str)
		}

		if !thinEncoding {
			err = binarySerializer.PutUint64(w, littleEndian, msg.Gas)
		} else {
			err = binarySerializer.PutUint64(w, littleEndian, 0)
		}
		if err != nil {
			return err
		}

		if !thinEncoding {
			err = WriteVarInt(w, pver, uint64(len(msg.Payload)))
			w.Write(msg.Payload)
		} else {
			err = WriteVarInt(w, pver, 0)
		}
		if err != nil {
			return err
		}
<<<<<<< HEAD
=======
		_, err := w.Write(msg.Payload)
		if err != nil {
			return err
		}
>>>>>>> 1743877b
	} else if msg.Payload != nil {
		str := fmt.Sprintf("Transactions from subnetwork %v should have <nil> payload", msg.SubNetworkID)
		return messageError("MsgTx.BtcEncode", str)
	} else if msg.Gas != 0 {
		str := fmt.Sprintf("Transactions from subnetwork %v should have 0 gas", msg.SubNetworkID)
		return messageError("MsgTx.BtcEncode", str)
	}

	return nil
}

// Serialize encodes the transaction to w using a format that suitable for
// long-term storage such as a database while respecting the Version field in
// the transaction.  This function differs from BtcEncode in that BtcEncode
// encodes the transaction to the bitcoin wire protocol in order to be sent
// across the network.  The wire encoding can technically differ depending on
// the protocol version and doesn't even really need to match the format of a
// stored transaction at all.  As of the time this comment was written, the
// encoded transaction is the same in both instances, but there is a distinct
// difference and separating the two allows the API to be flexible enough to
// deal with changes.
func (msg *MsgTx) Serialize(w io.Writer) error {
	// At the current time, there is no difference between the wire encoding
	// at protocol version 0 and the stable long-term storage format.  As
	// a result, make use of BtcEncode.
	return msg.BtcEncode(w, 0)
}

func (msg *MsgTx) serializeThin(w io.Writer) error {
	// At the current time, there is no difference between the wire encoding
	// at protocol version 0 and the stable long-term storage format.  As
	// a result, make use of BtcEncode.
	return msg.encode(w, 0, true)
}

// SerializeSize returns the number of bytes it would take to serialize the
// the transaction.
func (msg *MsgTx) SerializeSize() int {
<<<<<<< HEAD
	return msg.serializeSize(false)
}

// SerializeSize returns the number of bytes it would take to serialize the
// the transaction.
func (msg *MsgTx) serializeSize(thinEncoding bool) int {
	// Version 4 bytes + LockTime 8 bytes + Subnetwork ID 8
=======
	// Version 4 bytes + LockTime 8 bytes + Subnetwork ID 20
>>>>>>> 1743877b
	// bytes + Serialized varint size for the number of transaction
	// inputs and outputs.
	n := 32 + VarIntSerializeSize(uint64(len(msg.TxIn))) +
		VarIntSerializeSize(uint64(len(msg.TxOut)))

	if msg.SubNetworkID != SubNetworkDAGCoin {
		// Gas 8 bytes
		n += 8

		// Serialized varint size for the length of the payload
		if !thinEncoding {
			n += VarIntSerializeSize(uint64(len(msg.Payload)))
		} else {
			n += VarIntSerializeSize(0)
		}
	}

	for _, txIn := range msg.TxIn {
		n += txIn.serializeSize(thinEncoding)
	}

	for _, txOut := range msg.TxOut {
		n += txOut.SerializeSize()
	}

	n += len(msg.Payload)

	return n
}

// Command returns the protocol command string for the message.  This is part
// of the Message interface implementation.
func (msg *MsgTx) Command() string {
	return CmdTx
}

// MaxPayloadLength returns the maximum length the payload can be for the
// receiver.  This is part of the Message interface implementation.
func (msg *MsgTx) MaxPayloadLength(pver uint32) uint32 {
	return MaxBlockPayload
}

// PkScriptLocs returns a slice containing the start of each public key script
// within the raw serialized transaction.  The caller can easily obtain the
// length of each script by using len on the script available via the
// appropriate transaction output entry.
func (msg *MsgTx) PkScriptLocs() []int {
	numTxOut := len(msg.TxOut)
	if numTxOut == 0 {
		return nil
	}

	// The starting offset in the serialized transaction of the first
	// transaction output is:
	//
	// Version 4 bytes + serialized varint size for the number of
	// transaction inputs and outputs + serialized size of each transaction
	// input.
	n := 4 + VarIntSerializeSize(uint64(len(msg.TxIn))) +
		VarIntSerializeSize(uint64(numTxOut))

	for _, txIn := range msg.TxIn {
		n += txIn.SerializeSize()
	}

	// Calculate and set the appropriate offset for each public key script.
	pkScriptLocs := make([]int, numTxOut)
	for i, txOut := range msg.TxOut {
		// The offset of the script in the transaction output is:
		//
		// Value 8 bytes + serialized varint size for the length of
		// PkScript.
		n += 8 + VarIntSerializeSize(uint64(len(txOut.PkScript)))
		pkScriptLocs[i] = n
		n += len(txOut.PkScript)
	}

	return pkScriptLocs
}

// NewMsgTx returns a new bitcoin tx message that conforms to the Message
// interface.  The return instance has a default version of TxVersion and there
// are no transaction inputs or outputs.  Also, the lock time is set to zero
// to indicate the transaction is valid immediately as opposed to some time in
// future.
func NewMsgTx(version int32) *MsgTx {
	return &MsgTx{
		Version:      version,
		TxIn:         make([]*TxIn, 0, defaultTxInOutAlloc),
		TxOut:        make([]*TxOut, 0, defaultTxInOutAlloc),
		SubNetworkID: SubNetworkDAGCoin,
	}
}

func newRegistryMsgTx(version int32, gasLimit uint64) *MsgTx {
	tx := NewMsgTx(version)
	tx.SubNetworkID = SubNetworkRegistry
	tx.Payload = make([]byte, 8)
	binary.LittleEndian.PutUint64(tx.Payload, gasLimit)
	return tx
}

// readOutPoint reads the next sequence of bytes from r as an OutPoint.
func readOutPoint(r io.Reader, pver uint32, version int32, op *OutPoint) error {
	_, err := io.ReadFull(r, op.TxID[:])
	if err != nil {
		return err
	}

	op.Index, err = binarySerializer.Uint32(r, littleEndian)
	return err
}

// writeOutPoint encodes op to the bitcoin protocol encoding for an OutPoint
// to w.
func writeOutPoint(w io.Writer, pver uint32, version int32, op *OutPoint) error {
	_, err := w.Write(op.TxID[:])
	if err != nil {
		return err
	}

	return binarySerializer.PutUint32(w, littleEndian, op.Index)
}

// readScript reads a variable length byte array that represents a transaction
// script.  It is encoded as a varInt containing the length of the array
// followed by the bytes themselves.  An error is returned if the length is
// greater than the passed maxAllowed parameter which helps protect against
// memory exhaustion attacks and forced panics through malformed messages.  The
// fieldName parameter is only used for the error message so it provides more
// context in the error.
func readScript(r io.Reader, pver uint32, maxAllowed uint32, fieldName string) ([]byte, error) {
	count, err := ReadVarInt(r, pver)
	if err != nil {
		return nil, err
	}

	// Prevent byte array larger than the max message size.  It would
	// be possible to cause memory exhaustion and panics without a sane
	// upper bound on this count.
	if count > uint64(maxAllowed) {
		str := fmt.Sprintf("%s is larger than the max allowed size "+
			"[count %d, max %d]", fieldName, count, maxAllowed)
		return nil, messageError("readScript", str)
	}

	b := scriptPool.Borrow(count)
	_, err = io.ReadFull(r, b)
	if err != nil {
		scriptPool.Return(b)
		return nil, err
	}
	return b, nil
}

// readTxIn reads the next sequence of bytes from r as a transaction input
// (TxIn).
func readTxIn(r io.Reader, pver uint32, version int32, ti *TxIn) error {
	err := readOutPoint(r, pver, version, &ti.PreviousOutPoint)
	if err != nil {
		return err
	}

	ti.SignatureScript, err = readScript(r, pver, MaxMessagePayload,
		"transaction input signature script")
	if err != nil {
		return err
	}

	return readElement(r, &ti.Sequence)
}

// writeTxIn encodes ti to the bitcoin protocol encoding for a transaction
// input (TxIn) to w.
func writeTxIn(w io.Writer, pver uint32, version int32, ti *TxIn, thinEncoding bool) error {
	err := writeOutPoint(w, pver, version, &ti.PreviousOutPoint)
	if err != nil {
		return err
	}

	if !thinEncoding {
		err = WriteVarBytes(w, pver, ti.SignatureScript)
	} else {
		err = WriteVarBytes(w, pver, []byte{})
	}
	if err != nil {
		return err
	}

	return binarySerializer.PutUint64(w, littleEndian, ti.Sequence)
}

// readTxOut reads the next sequence of bytes from r as a transaction output
// (TxOut).
func readTxOut(r io.Reader, pver uint32, version int32, to *TxOut) error {
	err := readElement(r, &to.Value)
	if err != nil {
		return err
	}

	to.PkScript, err = readScript(r, pver, MaxMessagePayload,
		"transaction output public key script")
	return err
}

// WriteTxOut encodes to into the bitcoin protocol encoding for a transaction
// output (TxOut) to w.
func WriteTxOut(w io.Writer, pver uint32, version int32, to *TxOut) error {
	err := binarySerializer.PutUint64(w, littleEndian, uint64(to.Value))
	if err != nil {
		return err
	}

	return WriteVarBytes(w, pver, to.PkScript)
}<|MERGE_RESOLUTION|>--- conflicted
+++ resolved
@@ -630,12 +630,7 @@
 	if err != nil {
 		return err
 	}
-<<<<<<< HEAD
-	err = binarySerializer.PutUint64(w, littleEndian, msg.SubNetworkID)
-=======
-
 	_, err = w.Write(msg.SubNetworkID[:])
->>>>>>> 1743877b
 	if err != nil {
 		return err
 	}
@@ -663,13 +658,6 @@
 		if err != nil {
 			return err
 		}
-<<<<<<< HEAD
-=======
-		_, err := w.Write(msg.Payload)
-		if err != nil {
-			return err
-		}
->>>>>>> 1743877b
 	} else if msg.Payload != nil {
 		str := fmt.Sprintf("Transactions from subnetwork %v should have <nil> payload", msg.SubNetworkID)
 		return messageError("MsgTx.BtcEncode", str)
@@ -708,17 +696,13 @@
 // SerializeSize returns the number of bytes it would take to serialize the
 // the transaction.
 func (msg *MsgTx) SerializeSize() int {
-<<<<<<< HEAD
 	return msg.serializeSize(false)
 }
 
 // SerializeSize returns the number of bytes it would take to serialize the
 // the transaction.
 func (msg *MsgTx) serializeSize(thinEncoding bool) int {
-	// Version 4 bytes + LockTime 8 bytes + Subnetwork ID 8
-=======
 	// Version 4 bytes + LockTime 8 bytes + Subnetwork ID 20
->>>>>>> 1743877b
 	// bytes + Serialized varint size for the number of transaction
 	// inputs and outputs.
 	n := 32 + VarIntSerializeSize(uint64(len(msg.TxIn))) +
