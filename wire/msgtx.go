// Copyright (c) 2013-2016 The btcsuite developers
// Use of this source code is governed by an ISC
// license that can be found in the LICENSE file.

package wire

import (
	"bytes"
	"encoding/binary"
	"fmt"
	"io"
	"math"
	"strconv"

	"github.com/daglabs/btcd/dagconfig/daghash"
	"github.com/daglabs/btcd/util/subnetworkid"
)

const (
	// TxVersion is the current latest supported transaction version.
	TxVersion = 1

	// MaxTxInSequenceNum is the maximum sequence number the sequence field
	// of a transaction input can be.
	MaxTxInSequenceNum uint64 = math.MaxUint64

	// MaxPrevOutIndex is the maximum index the index field of a previous
	// outpoint can be.
	MaxPrevOutIndex uint32 = 0xffffffff

	// SequenceLockTimeDisabled is a flag that if set on a transaction
	// input's sequence number, the sequence number will not be interpreted
	// as a relative locktime.
	SequenceLockTimeDisabled = 1 << 31

	// SequenceLockTimeIsSeconds is a flag that if set on a transaction
	// input's sequence number, the relative locktime has units of 512
	// seconds.
	SequenceLockTimeIsSeconds = 1 << 22

	// SequenceLockTimeMask is a mask that extracts the relative locktime
	// when masked against the transaction input sequence number.
	SequenceLockTimeMask = 0x0000ffff

	// SequenceLockTimeGranularity is the defined time based granularity
	// for seconds-based relative time locks. When converting from seconds
	// to a sequence number, the value is right shifted by this amount,
	// therefore the granularity of relative time locks in 512 or 2^9
	// seconds. Enforced relative lock times are multiples of 512 seconds.
	SequenceLockTimeGranularity = 9

	// defaultTxInOutAlloc is the default size used for the backing array for
	// transaction inputs and outputs.  The array will dynamically grow as needed,
	// but this figure is intended to provide enough space for the number of
	// inputs and outputs in a typical transaction without needing to grow the
	// backing array multiple times.
	defaultTxInOutAlloc = 15

	// minTxInPayload is the minimum payload size for a transaction input.
	// PreviousOutPoint.Hash + PreviousOutPoint.Index 4 bytes + Varint for
	// SignatureScript length 1 byte + Sequence 4 bytes.
	minTxInPayload = 9 + daghash.HashSize

	// maxTxInPerMessage is the maximum number of transactions inputs that
	// a transaction which fits into a message could possibly have.
	maxTxInPerMessage = (MaxMessagePayload / minTxInPayload) + 1

	// MinTxOutPayload is the minimum payload size for a transaction output.
	// Value 8 bytes + Varint for PkScript length 1 byte.
	MinTxOutPayload = 9

	// maxTxOutPerMessage is the maximum number of transactions outputs that
	// a transaction which fits into a message could possibly have.
	maxTxOutPerMessage = (MaxMessagePayload / MinTxOutPayload) + 1

	// minTxPayload is the minimum payload size for a transaction.  Note
	// that any realistically usable transaction must have at least one
	// input or output, but that is a rule enforced at a higher layer, so
	// it is intentionally not included here.
	// Version 4 bytes + Varint number of transaction inputs 1 byte + Varint
	// number of transaction outputs 1 byte + LockTime 4 bytes + min input
	// payload + min output payload.
	minTxPayload = 10

	// freeListMaxScriptSize is the size of each buffer in the free list
	// that	is used for deserializing scripts from the wire before they are
	// concatenated into a single contiguous buffers.  This value was chosen
	// because it is slightly more than twice the size of the vast majority
	// of all "standard" scripts.  Larger scripts are still deserialized
	// properly as the free list will simply be bypassed for them.
	freeListMaxScriptSize = 512

	// freeListMaxItems is the number of buffers to keep in the free list
	// to use for script deserialization.  This value allows up to 100
	// scripts per transaction being simultaneously deserialized by 125
	// peers.  Thus, the peak usage of the free list is 12,500 * 512 =
	// 6,400,000 bytes.
	freeListMaxItems = 12500
)

// txEncoding is a bitmask defining which transaction fields we
// want to encode and which to ignore.
type txEncoding uint8

const (
	txEncodingExcludeSubNetworkData txEncoding = 1 << iota

	txEncodingExcludeSignatureScript

	txEncodingFull txEncoding = 0
)

var (
	// SubnetworkSupportsAll is the subnetwork id that is used to signal to peers that you support all subnetworks
	SubnetworkSupportsAll = subnetworkid.SubnetworkID{}

	// SubnetworkDAGCoin is the default subnetwork which is used for transactions without related payload data
	SubnetworkDAGCoin = subnetworkid.SubnetworkID{1}

	// SubnetworkRegistry is the subnetwork which is used for adding new sub networks to the registry
	SubnetworkRegistry = subnetworkid.SubnetworkID{2}
)

// scriptFreeList defines a free list of byte slices (up to the maximum number
// defined by the freeListMaxItems constant) that have a cap according to the
// freeListMaxScriptSize constant.  It is used to provide temporary buffers for
// deserializing scripts in order to greatly reduce the number of allocations
// required.
//
// The caller can obtain a buffer from the free list by calling the Borrow
// function and should return it via the Return function when done using it.
type scriptFreeList chan []byte

// Borrow returns a byte slice from the free list with a length according the
// provided size.  A new buffer is allocated if there are any items available.
//
// When the size is larger than the max size allowed for items on the free list
// a new buffer of the appropriate size is allocated and returned.  It is safe
// to attempt to return said buffer via the Return function as it will be
// ignored and allowed to go the garbage collector.
func (c scriptFreeList) Borrow(size uint64) []byte {
	if size > freeListMaxScriptSize {
		return make([]byte, size)
	}

	var buf []byte
	select {
	case buf = <-c:
	default:
		buf = make([]byte, freeListMaxScriptSize)
	}
	return buf[:size]
}

// Return puts the provided byte slice back on the free list when it has a cap
// of the expected length.  The buffer is expected to have been obtained via
// the Borrow function.  Any slices that are not of the appropriate size, such
// as those whose size is greater than the largest allowed free list item size
// are simply ignored so they can go to the garbage collector.
func (c scriptFreeList) Return(buf []byte) {
	// Ignore any buffers returned that aren't the expected size for the
	// free list.
	if cap(buf) != freeListMaxScriptSize {
		return
	}

	// Return the buffer to the free list when it's not full.  Otherwise let
	// it be garbage collected.
	select {
	case c <- buf:
	default:
		// Let it go to the garbage collector.
	}
}

// Create the concurrent safe free list to use for script deserialization.  As
// previously described, this free list is maintained to significantly reduce
// the number of allocations.
var scriptPool scriptFreeList = make(chan []byte, freeListMaxItems)

// OutPoint defines a bitcoin data type that is used to track previous
// transaction outputs.
type OutPoint struct {
	TxID  daghash.Hash
	Index uint32
}

// NewOutPoint returns a new bitcoin transaction outpoint point with the
// provided hash and index.
func NewOutPoint(hash *daghash.Hash, index uint32) *OutPoint {
	return &OutPoint{
		TxID:  *hash,
		Index: index,
	}
}

// String returns the OutPoint in the human-readable form "hash:index".
func (o OutPoint) String() string {
	// Allocate enough for hash string, colon, and 10 digits.  Although
	// at the time of writing, the number of digits can be no greater than
	// the length of the decimal representation of maxTxOutPerMessage, the
	// maximum message payload may increase in the future and this
	// optimization may go unnoticed, so allocate space for 10 decimal
	// digits, which will fit any uint32.
	buf := make([]byte, 2*daghash.HashSize+1, 2*daghash.HashSize+1+10)
	copy(buf, o.TxID.String())
	buf[2*daghash.HashSize] = ':'
	buf = strconv.AppendUint(buf, uint64(o.Index), 10)
	return string(buf)
}

// TxIn defines a bitcoin transaction input.
type TxIn struct {
	PreviousOutPoint OutPoint
	SignatureScript  []byte
	Sequence         uint64
}

// SerializeSize returns the number of bytes it would take to serialize the
// the transaction input.
func (t *TxIn) SerializeSize() int {
	return t.serializeSize(txEncodingFull)
}

func (t *TxIn) serializeSize(encodingFlags txEncoding) int {
	// Outpoint Hash 32 bytes + Outpoint Index 4 bytes + Sequence 8 bytes +
	// serialized varint size for the length of SignatureScript +
	// SignatureScript bytes.
	n := 44
	if encodingFlags&txEncodingExcludeSignatureScript != txEncodingExcludeSignatureScript {
		return n + VarIntSerializeSize(uint64(len(t.SignatureScript))) +
			len(t.SignatureScript)
	}
	return n + VarIntSerializeSize(0)
}

// NewTxIn returns a new bitcoin transaction input with the provided
// previous outpoint point and signature script with a default sequence of
// MaxTxInSequenceNum.
func NewTxIn(prevOut *OutPoint, signatureScript []byte) *TxIn {
	return &TxIn{
		PreviousOutPoint: *prevOut,
		SignatureScript:  signatureScript,
		Sequence:         MaxTxInSequenceNum,
	}
}

// TxOut defines a bitcoin transaction output.
type TxOut struct {
	Value    uint64
	PkScript []byte
}

// SerializeSize returns the number of bytes it would take to serialize the
// the transaction output.
func (t *TxOut) SerializeSize() int {
	// Value 8 bytes + serialized varint size for the length of PkScript +
	// PkScript bytes.
	return 8 + VarIntSerializeSize(uint64(len(t.PkScript))) + len(t.PkScript)
}

// NewTxOut returns a new bitcoin transaction output with the provided
// transaction value and public key script.
func NewTxOut(value uint64, pkScript []byte) *TxOut {
	return &TxOut{
		Value:    value,
		PkScript: pkScript,
	}
}

// MsgTx implements the Message interface and represents a bitcoin tx message.
// It is used to deliver transaction information in response to a getdata
// message (MsgGetData) for a given transaction.
//
// Use the AddTxIn and AddTxOut functions to build up the list of transaction
// inputs and outputs.
type MsgTx struct {
	Version      int32
	TxIn         []*TxIn
	TxOut        []*TxOut
	LockTime     uint64
	SubnetworkID subnetworkid.SubnetworkID
	Gas          uint64
	Payload      []byte
}

// AddTxIn adds a transaction input to the message.
func (msg *MsgTx) AddTxIn(ti *TxIn) {
	msg.TxIn = append(msg.TxIn, ti)
}

// AddTxOut adds a transaction output to the message.
func (msg *MsgTx) AddTxOut(to *TxOut) {
	msg.TxOut = append(msg.TxOut, to)
}

// TxHash generates the Hash for the transaction.
func (msg *MsgTx) TxHash() daghash.Hash {
	// Encode the transaction and calculate double sha256 on the result.
	// Ignore the error returns since the only way the encode could fail
	// is being out of memory or due to nil pointers, both of which would
	// cause a run-time panic.
	buf := bytes.NewBuffer(make([]byte, 0, msg.SerializeSize()))
	_ = msg.Serialize(buf)
	return daghash.DoubleHashH(buf.Bytes())
}

// TxID generates the Hash for the transaction without the signature script, gas and payload fields.
func (msg *MsgTx) TxID() daghash.Hash {
	// Encode the transaction, replace signature script, payload and gas with
	// zeroes, and calculate double sha256 on the result.
	// Ignore the error returns since the only way the encode could fail
	// is being out of memory or due to nil pointers, both of which would
	// cause a run-time panic.
	encodingFlags := txEncodingExcludeSignatureScript & txEncodingExcludeSubNetworkData
	buf := bytes.NewBuffer(make([]byte, 0, msg.serializeSize(encodingFlags)))
	_ = msg.serialize(buf, encodingFlags)
	return daghash.DoubleHashH(buf.Bytes())
}

// Copy creates a deep copy of a transaction so that the original does not get
// modified when the copy is manipulated.
func (msg *MsgTx) Copy() *MsgTx {
	// Create new tx and start by copying primitive values and making space
	// for the transaction inputs and outputs.
	newTx := MsgTx{
		Version:      msg.Version,
		TxIn:         make([]*TxIn, 0, len(msg.TxIn)),
		TxOut:        make([]*TxOut, 0, len(msg.TxOut)),
		LockTime:     msg.LockTime,
		SubnetworkID: msg.SubnetworkID,
		Gas:          msg.Gas,
	}

	if msg.Payload != nil {
		newTx.Payload = make([]byte, len(msg.Payload))
		copy(newTx.Payload, msg.Payload)
	}

	// Deep copy the old TxIn data.
	for _, oldTxIn := range msg.TxIn {
		// Deep copy the old previous outpoint.
		oldOutPoint := oldTxIn.PreviousOutPoint
		newOutPoint := OutPoint{}
		newOutPoint.TxID.SetBytes(oldOutPoint.TxID[:])
		newOutPoint.Index = oldOutPoint.Index

		// Deep copy the old signature script.
		var newScript []byte
		oldScript := oldTxIn.SignatureScript
		oldScriptLen := len(oldScript)
		if oldScriptLen > 0 {
			newScript = make([]byte, oldScriptLen)
			copy(newScript, oldScript[:oldScriptLen])
		}

		// Create new txIn with the deep copied data.
		newTxIn := TxIn{
			PreviousOutPoint: newOutPoint,
			SignatureScript:  newScript,
			Sequence:         oldTxIn.Sequence,
		}

		// Finally, append this fully copied txin.
		newTx.TxIn = append(newTx.TxIn, &newTxIn)
	}

	// Deep copy the old TxOut data.
	for _, oldTxOut := range msg.TxOut {
		// Deep copy the old PkScript
		var newScript []byte
		oldScript := oldTxOut.PkScript
		oldScriptLen := len(oldScript)
		if oldScriptLen > 0 {
			newScript = make([]byte, oldScriptLen)
			copy(newScript, oldScript[:oldScriptLen])
		}

		// Create new txOut with the deep copied data and append it to
		// new Tx.
		newTxOut := TxOut{
			Value:    oldTxOut.Value,
			PkScript: newScript,
		}
		newTx.TxOut = append(newTx.TxOut, &newTxOut)
	}

	return &newTx
}

// BtcDecode decodes r using the bitcoin protocol encoding into the receiver.
// This is part of the Message interface implementation.
// See Deserialize for decoding transactions stored to disk, such as in a
// database, as opposed to decoding transactions from the wire.
func (msg *MsgTx) BtcDecode(r io.Reader, pver uint32) error {
	version, err := binarySerializer.Uint32(r, littleEndian)
	if err != nil {
		return err
	}
	msg.Version = int32(version)

	count, err := ReadVarInt(r, pver)
	if err != nil {
		return err
	}

	// Prevent more input transactions than could possibly fit into a
	// message.  It would be possible to cause memory exhaustion and panics
	// without a sane upper bound on this count.
	if count > uint64(maxTxInPerMessage) {
		str := fmt.Sprintf("too many input transactions to fit into "+
			"max message size [count %d, max %d]", count,
			maxTxInPerMessage)
		return messageError("MsgTx.BtcDecode", str)
	}

	// returnScriptBuffers is a closure that returns any script buffers that
	// were borrowed from the pool when there are any deserialization
	// errors.  This is only valid to call before the final step which
	// replaces the scripts with the location in a contiguous buffer and
	// returns them.
	returnScriptBuffers := func() {
		for _, txIn := range msg.TxIn {
			if txIn == nil || txIn.SignatureScript == nil {
				continue
			}
			scriptPool.Return(txIn.SignatureScript)
		}
		for _, txOut := range msg.TxOut {
			if txOut == nil || txOut.PkScript == nil {
				continue
			}
			scriptPool.Return(txOut.PkScript)
		}
	}

	// Deserialize the inputs.
	var totalScriptSize uint64
	txIns := make([]TxIn, count)
	msg.TxIn = make([]*TxIn, count)
	for i := uint64(0); i < count; i++ {
		// The pointer is set now in case a script buffer is borrowed
		// and needs to be returned to the pool on error.
		ti := &txIns[i]
		msg.TxIn[i] = ti
		err = readTxIn(r, pver, msg.Version, ti)
		if err != nil {
			returnScriptBuffers()
			return err
		}
		totalScriptSize += uint64(len(ti.SignatureScript))
	}

	count, err = ReadVarInt(r, pver)
	if err != nil {
		returnScriptBuffers()
		return err
	}

	// Prevent more output transactions than could possibly fit into a
	// message.  It would be possible to cause memory exhaustion and panics
	// without a sane upper bound on this count.
	if count > uint64(maxTxOutPerMessage) {
		returnScriptBuffers()
		str := fmt.Sprintf("too many output transactions to fit into "+
			"max message size [count %d, max %d]", count,
			maxTxOutPerMessage)
		return messageError("MsgTx.BtcDecode", str)
	}

	// Deserialize the outputs.
	txOuts := make([]TxOut, count)
	msg.TxOut = make([]*TxOut, count)
	for i := uint64(0); i < count; i++ {
		// The pointer is set now in case a script buffer is borrowed
		// and needs to be returned to the pool on error.
		to := &txOuts[i]
		msg.TxOut[i] = to
		err = readTxOut(r, pver, msg.Version, to)
		if err != nil {
			returnScriptBuffers()
			return err
		}
		totalScriptSize += uint64(len(to.PkScript))
	}

	lockTime, err := binarySerializer.Uint64(r, littleEndian)
	msg.LockTime = lockTime
	if err != nil {
		returnScriptBuffers()
		return err
	}

	_, err = io.ReadFull(r, msg.SubnetworkID[:])
	if err != nil {
		returnScriptBuffers()
		return err
	}

	if msg.SubnetworkID == SubnetworkSupportsAll {
		str := fmt.Sprintf("%v is a reserved sub network and cannot be used as part of a transaction", msg.SubnetworkID)
		return messageError("MsgTx.BtcDecode", str)
	}

	if msg.SubnetworkID != SubnetworkDAGCoin {
		msg.Gas, err = binarySerializer.Uint64(r, littleEndian)
		if err != nil {
			returnScriptBuffers()
			return err
		}

		payloadLength, err := ReadVarInt(r, pver)
		if err != nil {
			returnScriptBuffers()
			return err
		}

		msg.Payload = make([]byte, payloadLength)
		_, err = io.ReadFull(r, msg.Payload)
	}

	// Create a single allocation to house all of the scripts and set each
	// input signature script and output public key script to the
	// appropriate subslice of the overall contiguous buffer.  Then, return
	// each individual script buffer back to the pool so they can be reused
	// for future deserializations.  This is done because it significantly
	// reduces the number of allocations the garbage collector needs to
	// track, which in turn improves performance and drastically reduces the
	// amount of runtime overhead that would otherwise be needed to keep
	// track of millions of small allocations.
	//
	// NOTE: It is no longer valid to call the returnScriptBuffers closure
	// after these blocks of code run because it is already done and the
	// scripts in the transaction inputs and outputs no longer point to the
	// buffers.
	var offset uint64
	scripts := make([]byte, totalScriptSize)
	for i := 0; i < len(msg.TxIn); i++ {
		// Copy the signature script into the contiguous buffer at the
		// appropriate offset.
		signatureScript := msg.TxIn[i].SignatureScript
		copy(scripts[offset:], signatureScript)

		// Reset the signature script of the transaction input to the
		// slice of the contiguous buffer where the script lives.
		scriptSize := uint64(len(signatureScript))
		end := offset + scriptSize
		msg.TxIn[i].SignatureScript = scripts[offset:end:end]
		offset += scriptSize

		// Return the temporary script buffer to the pool.
		scriptPool.Return(signatureScript)
	}
	for i := 0; i < len(msg.TxOut); i++ {
		// Copy the public key script into the contiguous buffer at the
		// appropriate offset.
		pkScript := msg.TxOut[i].PkScript
		copy(scripts[offset:], pkScript)

		// Reset the public key script of the transaction output to the
		// slice of the contiguous buffer where the script lives.
		scriptSize := uint64(len(pkScript))
		end := offset + scriptSize
		msg.TxOut[i].PkScript = scripts[offset:end:end]
		offset += scriptSize

		// Return the temporary script buffer to the pool.
		scriptPool.Return(pkScript)
	}

	return nil
}

// Deserialize decodes a transaction from r into the receiver using a format
// that is suitable for long-term storage such as a database while respecting
// the Version field in the transaction.  This function differs from BtcDecode
// in that BtcDecode decodes from the bitcoin wire protocol as it was sent
// across the network.  The wire encoding can technically differ depending on
// the protocol version and doesn't even really need to match the format of a
// stored transaction at all.  As of the time this comment was written, the
// encoded transaction is the same in both instances, but there is a distinct
// difference and separating the two allows the API to be flexible enough to
// deal with changes.
func (msg *MsgTx) Deserialize(r io.Reader) error {
	// At the current time, there is no difference between the wire encoding
	// at protocol version 0 and the stable long-term storage format.  As
	// a result, make use of BtcDecode.
	return msg.BtcDecode(r, 0)
}

// BtcEncode encodes the receiver to w using the bitcoin protocol encoding.
// This is part of the Message interface implementation.
// See Serialize for encoding transactions to be stored to disk, such as in a
// database, as opposed to encoding transactions for the wire.
func (msg *MsgTx) BtcEncode(w io.Writer, pver uint32) error {
	return msg.encode(w, pver, txEncodingFull)
}

func (msg *MsgTx) encode(w io.Writer, pver uint32, encodingFlags txEncoding) error {
	err := binarySerializer.PutUint32(w, littleEndian, uint32(msg.Version))
	if err != nil {
		return err
	}

	count := uint64(len(msg.TxIn))
	err = WriteVarInt(w, pver, count)
	if err != nil {
		return err
	}

	for _, ti := range msg.TxIn {
		err = writeTxIn(w, pver, msg.Version, ti, encodingFlags)
		if err != nil {
			return err
		}
	}

	count = uint64(len(msg.TxOut))
	err = WriteVarInt(w, pver, count)
	if err != nil {
		return err
	}

	for _, to := range msg.TxOut {
		err = WriteTxOut(w, pver, msg.Version, to)
		if err != nil {
			return err
		}
	}

	err = binarySerializer.PutUint64(w, littleEndian, msg.LockTime)
	if err != nil {
		return err
	}
<<<<<<< HEAD
	_, err = w.Write(msg.SubNetworkID[:])
	if err != nil {
		return err
	}
	if msg.SubNetworkID != SubNetworkDAGCoin {
		if msg.SubNetworkID == SubNetworkRegistry && msg.Gas != 0 {
			str := fmt.Sprintf("Transactions from subnetwork %v should have 0 gas", msg.SubNetworkID)
=======

	_, err = w.Write(msg.SubnetworkID[:])
	if err != nil {
		return err
	}

	if msg.SubnetworkID != SubnetworkDAGCoin {
		if msg.SubnetworkID == SubnetworkRegistry && msg.Gas != 0 {
			str := fmt.Sprintf("Transactions from subnetwork %v should have 0 gas", msg.SubnetworkID)
>>>>>>> 10ee7df2
			return messageError("MsgTx.BtcEncode", str)
		}

		if encodingFlags&txEncodingExcludeSubNetworkData != txEncodingExcludeSubNetworkData {
			err = binarySerializer.PutUint64(w, littleEndian, msg.Gas)
		} else {
			err = binarySerializer.PutUint64(w, littleEndian, 0)
		}
		if err != nil {
			return err
		}

		if encodingFlags&txEncodingExcludeSubNetworkData != txEncodingExcludeSubNetworkData {
			err = WriteVarInt(w, pver, uint64(len(msg.Payload)))
			w.Write(msg.Payload)
		} else {
			err = WriteVarInt(w, pver, 0)
		}
		if err != nil {
			return err
		}
	} else if msg.Payload != nil {
		str := fmt.Sprintf("Transactions from subnetwork %v should have <nil> payload", msg.SubnetworkID)
		return messageError("MsgTx.BtcEncode", str)
	} else if msg.Gas != 0 {
		str := fmt.Sprintf("Transactions from subnetwork %v should have 0 gas", msg.SubnetworkID)
		return messageError("MsgTx.BtcEncode", str)
	}

	return nil
}

// Serialize encodes the transaction to w using a format that suitable for
// long-term storage such as a database while respecting the Version field in
// the transaction.  This function differs from BtcEncode in that BtcEncode
// encodes the transaction to the bitcoin wire protocol in order to be sent
// across the network.  The wire encoding can technically differ depending on
// the protocol version and doesn't even really need to match the format of a
// stored transaction at all.  As of the time this comment was written, the
// encoded transaction is the same in both instances, but there is a distinct
// difference and separating the two allows the API to be flexible enough to
// deal with changes.
func (msg *MsgTx) Serialize(w io.Writer) error {
	// At the current time, there is no difference between the wire encoding
	// at protocol version 0 and the stable long-term storage format.  As
	// a result, make use of BtcEncode.
	return msg.BtcEncode(w, 0)
}

func (msg *MsgTx) serialize(w io.Writer, encodingFlags txEncoding) error {
	// At the current time, there is no difference between the wire encoding
	// at protocol version 0 and the stable long-term storage format.  As
	// a result, make use of BtcEncode.
	return msg.encode(w, 0, encodingFlags)
}

// SerializeSize returns the number of bytes it would take to serialize the
// the transaction.
func (msg *MsgTx) SerializeSize() int {
	return msg.serializeSize(txEncodingFull)
}

// SerializeSize returns the number of bytes it would take to serialize the
// the transaction.
func (msg *MsgTx) serializeSize(encodingFlags txEncoding) int {
	// Version 4 bytes + LockTime 8 bytes + Subnetwork ID 20
	// bytes + Serialized varint size for the number of transaction
	// inputs and outputs.
	n := 32 + VarIntSerializeSize(uint64(len(msg.TxIn))) +
		VarIntSerializeSize(uint64(len(msg.TxOut)))

<<<<<<< HEAD
	if msg.SubNetworkID != SubNetworkDAGCoin {
		// Gas 8 bytes
		n += 8

		// Serialized varint size for the length of the payload
		if encodingFlags&txEncodingExcludeSubNetworkData != txEncodingExcludeSubNetworkData {
			n += VarIntSerializeSize(uint64(len(msg.Payload)))
		} else {
			n += VarIntSerializeSize(0)
		}
=======
	if msg.SubnetworkID != SubnetworkDAGCoin {
		// Gas 8 bytes + Serialized varint size for the length of the payload
		n += 8 + VarIntSerializeSize(uint64(len(msg.Payload)))
>>>>>>> 10ee7df2
	}

	for _, txIn := range msg.TxIn {
		n += txIn.serializeSize(encodingFlags)
	}

	for _, txOut := range msg.TxOut {
		n += txOut.SerializeSize()
	}

	if encodingFlags&txEncodingExcludeSubNetworkData != txEncodingExcludeSubNetworkData {
		n += len(msg.Payload)
	}

	return n
}

// Command returns the protocol command string for the message.  This is part
// of the Message interface implementation.
func (msg *MsgTx) Command() string {
	return CmdTx
}

// MaxPayloadLength returns the maximum length the payload can be for the
// receiver.  This is part of the Message interface implementation.
func (msg *MsgTx) MaxPayloadLength(pver uint32) uint32 {
	return MaxBlockPayload
}

// PkScriptLocs returns a slice containing the start of each public key script
// within the raw serialized transaction.  The caller can easily obtain the
// length of each script by using len on the script available via the
// appropriate transaction output entry.
func (msg *MsgTx) PkScriptLocs() []int {
	numTxOut := len(msg.TxOut)
	if numTxOut == 0 {
		return nil
	}

	// The starting offset in the serialized transaction of the first
	// transaction output is:
	//
	// Version 4 bytes + serialized varint size for the number of
	// transaction inputs and outputs + serialized size of each transaction
	// input.
	n := 4 + VarIntSerializeSize(uint64(len(msg.TxIn))) +
		VarIntSerializeSize(uint64(numTxOut))

	for _, txIn := range msg.TxIn {
		n += txIn.SerializeSize()
	}

	// Calculate and set the appropriate offset for each public key script.
	pkScriptLocs := make([]int, numTxOut)
	for i, txOut := range msg.TxOut {
		// The offset of the script in the transaction output is:
		//
		// Value 8 bytes + serialized varint size for the length of
		// PkScript.
		n += 8 + VarIntSerializeSize(uint64(len(txOut.PkScript)))
		pkScriptLocs[i] = n
		n += len(txOut.PkScript)
	}

	return pkScriptLocs
}

// NewMsgTx returns a new bitcoin tx message that conforms to the Message
// interface.  The return instance has a default version of TxVersion and there
// are no transaction inputs or outputs.  Also, the lock time is set to zero
// to indicate the transaction is valid immediately as opposed to some time in
// future.
func NewMsgTx(version int32) *MsgTx {
	return &MsgTx{
		Version:      version,
		TxIn:         make([]*TxIn, 0, defaultTxInOutAlloc),
		TxOut:        make([]*TxOut, 0, defaultTxInOutAlloc),
		SubnetworkID: SubnetworkDAGCoin,
	}
}

func newRegistryMsgTx(version int32, gasLimit uint64) *MsgTx {
	tx := NewMsgTx(version)
	tx.SubnetworkID = SubnetworkRegistry
	tx.Payload = make([]byte, 8)
	binary.LittleEndian.PutUint64(tx.Payload, gasLimit)
	return tx
}

// readOutPoint reads the next sequence of bytes from r as an OutPoint.
func readOutPoint(r io.Reader, pver uint32, version int32, op *OutPoint) error {
	_, err := io.ReadFull(r, op.TxID[:])
	if err != nil {
		return err
	}

	op.Index, err = binarySerializer.Uint32(r, littleEndian)
	return err
}

// writeOutPoint encodes op to the bitcoin protocol encoding for an OutPoint
// to w.
func writeOutPoint(w io.Writer, pver uint32, version int32, op *OutPoint) error {
	_, err := w.Write(op.TxID[:])
	if err != nil {
		return err
	}

	return binarySerializer.PutUint32(w, littleEndian, op.Index)
}

// readScript reads a variable length byte array that represents a transaction
// script.  It is encoded as a varInt containing the length of the array
// followed by the bytes themselves.  An error is returned if the length is
// greater than the passed maxAllowed parameter which helps protect against
// memory exhaustion attacks and forced panics through malformed messages.  The
// fieldName parameter is only used for the error message so it provides more
// context in the error.
func readScript(r io.Reader, pver uint32, maxAllowed uint32, fieldName string) ([]byte, error) {
	count, err := ReadVarInt(r, pver)
	if err != nil {
		return nil, err
	}

	// Prevent byte array larger than the max message size.  It would
	// be possible to cause memory exhaustion and panics without a sane
	// upper bound on this count.
	if count > uint64(maxAllowed) {
		str := fmt.Sprintf("%s is larger than the max allowed size "+
			"[count %d, max %d]", fieldName, count, maxAllowed)
		return nil, messageError("readScript", str)
	}

	b := scriptPool.Borrow(count)
	_, err = io.ReadFull(r, b)
	if err != nil {
		scriptPool.Return(b)
		return nil, err
	}
	return b, nil
}

// readTxIn reads the next sequence of bytes from r as a transaction input
// (TxIn).
func readTxIn(r io.Reader, pver uint32, version int32, ti *TxIn) error {
	err := readOutPoint(r, pver, version, &ti.PreviousOutPoint)
	if err != nil {
		return err
	}

	ti.SignatureScript, err = readScript(r, pver, MaxMessagePayload,
		"transaction input signature script")
	if err != nil {
		return err
	}

	return readElement(r, &ti.Sequence)
}

// writeTxIn encodes ti to the bitcoin protocol encoding for a transaction
// input (TxIn) to w.
func writeTxIn(w io.Writer, pver uint32, version int32, ti *TxIn, encodingFlags txEncoding) error {
	err := writeOutPoint(w, pver, version, &ti.PreviousOutPoint)
	if err != nil {
		return err
	}

	if encodingFlags&txEncodingExcludeSignatureScript != txEncodingExcludeSignatureScript {
		err = WriteVarBytes(w, pver, ti.SignatureScript)
	} else {
		err = WriteVarBytes(w, pver, []byte{})
	}
	if err != nil {
		return err
	}

	return binarySerializer.PutUint64(w, littleEndian, ti.Sequence)
}

// readTxOut reads the next sequence of bytes from r as a transaction output
// (TxOut).
func readTxOut(r io.Reader, pver uint32, version int32, to *TxOut) error {
	err := readElement(r, &to.Value)
	if err != nil {
		return err
	}

	to.PkScript, err = readScript(r, pver, MaxMessagePayload,
		"transaction output public key script")
	return err
}

// WriteTxOut encodes to into the bitcoin protocol encoding for a transaction
// output (TxOut) to w.
func WriteTxOut(w io.Writer, pver uint32, version int32, to *TxOut) error {
	err := binarySerializer.PutUint64(w, littleEndian, uint64(to.Value))
	if err != nil {
		return err
	}

	return WriteVarBytes(w, pver, to.PkScript)
}<|MERGE_RESOLUTION|>--- conflicted
+++ resolved
@@ -632,15 +632,6 @@
 	if err != nil {
 		return err
 	}
-<<<<<<< HEAD
-	_, err = w.Write(msg.SubNetworkID[:])
-	if err != nil {
-		return err
-	}
-	if msg.SubNetworkID != SubNetworkDAGCoin {
-		if msg.SubNetworkID == SubNetworkRegistry && msg.Gas != 0 {
-			str := fmt.Sprintf("Transactions from subnetwork %v should have 0 gas", msg.SubNetworkID)
-=======
 
 	_, err = w.Write(msg.SubnetworkID[:])
 	if err != nil {
@@ -650,7 +641,6 @@
 	if msg.SubnetworkID != SubnetworkDAGCoin {
 		if msg.SubnetworkID == SubnetworkRegistry && msg.Gas != 0 {
 			str := fmt.Sprintf("Transactions from subnetwork %v should have 0 gas", msg.SubnetworkID)
->>>>>>> 10ee7df2
 			return messageError("MsgTx.BtcEncode", str)
 		}
 
@@ -722,8 +712,7 @@
 	n := 32 + VarIntSerializeSize(uint64(len(msg.TxIn))) +
 		VarIntSerializeSize(uint64(len(msg.TxOut)))
 
-<<<<<<< HEAD
-	if msg.SubNetworkID != SubNetworkDAGCoin {
+	if msg.SubnetworkID != SubnetworkDAGCoin {
 		// Gas 8 bytes
 		n += 8
 
@@ -733,11 +722,6 @@
 		} else {
 			n += VarIntSerializeSize(0)
 		}
-=======
-	if msg.SubnetworkID != SubnetworkDAGCoin {
-		// Gas 8 bytes + Serialized varint size for the length of the payload
-		n += 8 + VarIntSerializeSize(uint64(len(msg.Payload)))
->>>>>>> 10ee7df2
 	}
 
 	for _, txIn := range msg.TxIn {
