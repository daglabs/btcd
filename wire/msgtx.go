--- conflicted
+++ resolved
@@ -720,24 +720,19 @@
 // SerializeSize returns the number of bytes it would take to serialize the
 // the transaction.
 func (msg *MsgTx) SerializeSize() int {
-<<<<<<< HEAD
 	return msg.serializeSize(txEncodingFull)
 }
 
 // SerializeSize returns the number of bytes it would take to serialize the
 // the transaction.
 func (msg *MsgTx) serializeSize(encodingFlags txEncoding) int {
-	// Version 4 bytes + LockTime 8 bytes + Subnetwork ID 20
-=======
 	// Version 4 bytes + LockTime 8 bytes + SubnetworkID 20
->>>>>>> f00651c4
 	// bytes + Serialized varint size for the number of transaction
 	// inputs and outputs.
 	n := 32 + VarIntSerializeSize(uint64(len(msg.TxIn))) +
 		VarIntSerializeSize(uint64(len(msg.TxOut)))
 
-<<<<<<< HEAD
-	if msg.SubnetworkID != SubnetworkDAGCoin {
+	if msg.SubnetworkID != SubnetworkIDNative {
 		// Gas 8 bytes
 		n += 8
 
@@ -747,11 +742,6 @@
 		} else {
 			n += VarIntSerializeSize(0)
 		}
-=======
-	if msg.SubnetworkID != SubnetworkIDNative {
-		// Gas 8 bytes + Serialized varint size for the length of the payload
-		n += 8 + VarIntSerializeSize(uint64(len(msg.Payload)))
->>>>>>> f00651c4
 	}
 
 	for _, txIn := range msg.TxIn {
