--- conflicted
+++ resolved
@@ -219,26 +219,15 @@
 // SerializeSize returns the number of bytes it would take to serialize the
 // the transaction input.
 func (t *TxIn) SerializeSize() int {
-<<<<<<< HEAD
-	return t.serializeSize(false)
-}
-
-func (t *TxIn) serializeSize(thinEncoding bool) int {
-=======
 	return t.serializeSize(txEncodingFull)
 }
 
 func (t *TxIn) serializeSize(encodingFlags txEncoding) int {
->>>>>>> bbe27c10
 	// Outpoint Hash 32 bytes + Outpoint Index 4 bytes + Sequence 8 bytes +
 	// serialized varint size for the length of SignatureScript +
 	// SignatureScript bytes.
 	n := 44
-<<<<<<< HEAD
-	if !thinEncoding {
-=======
 	if encodingFlags&txEncodingExcludeSignatureScript != txEncodingExcludeSignatureScript {
->>>>>>> bbe27c10
 		return n + VarIntSerializeSize(uint64(len(t.SignatureScript))) +
 			len(t.SignatureScript)
 	}
@@ -318,14 +307,6 @@
 
 // TxID generates the Hash for the transaction without the signature script, gas and payload fields.
 func (msg *MsgTx) TxID() daghash.Hash {
-<<<<<<< HEAD
-	// Encode the transaction and calculate double sha256 on the result.
-	// Ignore the error returns since the only way the encode could fail
-	// is being out of memory or due to nil pointers, both of which would
-	// cause a run-time panic.
-	buf := bytes.NewBuffer(make([]byte, 0, msg.serializeSize(true)))
-	_ = msg.serializeThin(buf)
-=======
 	// Encode the transaction, replace signature script, payload and gas with
 	// zeroes, and calculate double sha256 on the result.
 	// Ignore the error returns since the only way the encode could fail
@@ -334,7 +315,6 @@
 	encodingFlags := txEncodingExcludeSignatureScript & txEncodingExcludeSubNetworkData
 	buf := bytes.NewBuffer(make([]byte, 0, msg.serializeSize(encodingFlags)))
 	_ = msg.serialize(buf, encodingFlags)
->>>>>>> bbe27c10
 	return daghash.DoubleHashH(buf.Bytes())
 }
 
@@ -625,17 +605,10 @@
 // See Serialize for encoding transactions to be stored to disk, such as in a
 // database, as opposed to encoding transactions for the wire.
 func (msg *MsgTx) BtcEncode(w io.Writer, pver uint32) error {
-<<<<<<< HEAD
-	return msg.encode(w, pver, false)
-}
-
-func (msg *MsgTx) encode(w io.Writer, pver uint32, thinEncoding bool) error {
-=======
 	return msg.encode(w, pver, txEncodingFull)
 }
 
 func (msg *MsgTx) encode(w io.Writer, pver uint32, encodingFlags txEncoding) error {
->>>>>>> bbe27c10
 	err := binarySerializer.PutUint32(w, littleEndian, uint32(msg.Version))
 	if err != nil {
 		return err
@@ -648,11 +621,7 @@
 	}
 
 	for _, ti := range msg.TxIn {
-<<<<<<< HEAD
-		err = writeTxIn(w, pver, msg.Version, ti, thinEncoding)
-=======
 		err = writeTxIn(w, pver, msg.Version, ti, encodingFlags)
->>>>>>> bbe27c10
 		if err != nil {
 			return err
 		}
@@ -685,11 +654,7 @@
 			return messageError("MsgTx.BtcEncode", str)
 		}
 
-<<<<<<< HEAD
-		if !thinEncoding {
-=======
 		if encodingFlags&txEncodingExcludeSubNetworkData != txEncodingExcludeSubNetworkData {
->>>>>>> bbe27c10
 			err = binarySerializer.PutUint64(w, littleEndian, msg.Gas)
 		} else {
 			err = binarySerializer.PutUint64(w, littleEndian, 0)
@@ -698,11 +663,7 @@
 			return err
 		}
 
-<<<<<<< HEAD
-		if !thinEncoding {
-=======
 		if encodingFlags&txEncodingExcludeSubNetworkData != txEncodingExcludeSubNetworkData {
->>>>>>> bbe27c10
 			err = WriteVarInt(w, pver, uint64(len(msg.Payload)))
 			w.Write(msg.Payload)
 		} else {
@@ -739,38 +700,22 @@
 	return msg.BtcEncode(w, 0)
 }
 
-<<<<<<< HEAD
-func (msg *MsgTx) serializeThin(w io.Writer) error {
-	// At the current time, there is no difference between the wire encoding
-	// at protocol version 0 and the stable long-term storage format.  As
-	// a result, make use of BtcEncode.
-	return msg.encode(w, 0, true)
-=======
 func (msg *MsgTx) serialize(w io.Writer, encodingFlags txEncoding) error {
 	// At the current time, there is no difference between the wire encoding
 	// at protocol version 0 and the stable long-term storage format.  As
 	// a result, make use of BtcEncode.
 	return msg.encode(w, 0, encodingFlags)
->>>>>>> bbe27c10
 }
 
 // SerializeSize returns the number of bytes it would take to serialize the
 // the transaction.
 func (msg *MsgTx) SerializeSize() int {
-<<<<<<< HEAD
-	return msg.serializeSize(false)
-=======
 	return msg.serializeSize(txEncodingFull)
->>>>>>> bbe27c10
 }
 
 // SerializeSize returns the number of bytes it would take to serialize the
 // the transaction.
-<<<<<<< HEAD
-func (msg *MsgTx) serializeSize(thinEncoding bool) int {
-=======
 func (msg *MsgTx) serializeSize(encodingFlags txEncoding) int {
->>>>>>> bbe27c10
 	// Version 4 bytes + LockTime 8 bytes + Subnetwork ID 20
 	// bytes + Serialized varint size for the number of transaction
 	// inputs and outputs.
@@ -782,11 +727,7 @@
 		n += 8
 
 		// Serialized varint size for the length of the payload
-<<<<<<< HEAD
-		if !thinEncoding {
-=======
 		if encodingFlags&txEncodingExcludeSubNetworkData != txEncodingExcludeSubNetworkData {
->>>>>>> bbe27c10
 			n += VarIntSerializeSize(uint64(len(msg.Payload)))
 		} else {
 			n += VarIntSerializeSize(0)
@@ -794,11 +735,7 @@
 	}
 
 	for _, txIn := range msg.TxIn {
-<<<<<<< HEAD
-		n += txIn.serializeSize(thinEncoding)
-=======
 		n += txIn.serializeSize(encodingFlags)
->>>>>>> bbe27c10
 	}
 
 	for _, txOut := range msg.TxOut {
@@ -956,21 +893,13 @@
 
 // writeTxIn encodes ti to the bitcoin protocol encoding for a transaction
 // input (TxIn) to w.
-<<<<<<< HEAD
-func writeTxIn(w io.Writer, pver uint32, version int32, ti *TxIn, thinEncoding bool) error {
-=======
 func writeTxIn(w io.Writer, pver uint32, version int32, ti *TxIn, encodingFlags txEncoding) error {
->>>>>>> bbe27c10
 	err := writeOutPoint(w, pver, version, &ti.PreviousOutPoint)
 	if err != nil {
 		return err
 	}
 
-<<<<<<< HEAD
-	if !thinEncoding {
-=======
 	if encodingFlags&txEncodingExcludeSignatureScript != txEncodingExcludeSignatureScript {
->>>>>>> bbe27c10
 		err = WriteVarBytes(w, pver, ti.SignatureScript)
 	} else {
 		err = WriteVarBytes(w, pver, []byte{})
