package ldb

import (
	"github.com/pkg/errors"
	"github.com/syndtr/goleveldb/leveldb"
)

// LevelDBTransaction is a thin wrapper around native leveldb
// batches and snapshots. It supports both get and put.
//
// Snapshots provide a frozen view of the database at the moment
// the transaction begins. On the other hand, batches provide a
// mechanism to combine several database writes into one write,
// which seamlessly rolls back the database in case any individual
// write fails. Together the two forms a logic unit similar
// to what one might expect from a classic database transaction.
//
// Note: Transactions provide data consistency over the state of
// the database as it was when the transaction started. As it's
// currently implemented, if one puts data into the transaction
// then it will not be available to get within the same transaction.
type LevelDBTransaction struct {
	db       *LevelDB
	snapshot *leveldb.Snapshot
	batch    *leveldb.Batch
	isClosed bool
}

// Begin begins a new transaction.
func (db *LevelDB) Begin() (*LevelDBTransaction, error) {
	snapshot, err := db.ldb.GetSnapshot()
	if err != nil {
		return nil, errors.WithStack(err)
	}
	batch := new(leveldb.Batch)

	transaction := &LevelDBTransaction{
		db:       db,
		snapshot: snapshot,
		batch:    batch,
		isClosed: false,
	}
	return transaction, nil
}

// Commit commits whatever changes were made to the database
// within this transaction.
func (tx *LevelDBTransaction) Commit() error {
	if tx.isClosed {
		return errors.New("cannot commit a closed transaction")
	}

	tx.isClosed = true
	tx.snapshot.Release()
	return tx.db.ldb.Write(tx.batch, nil)
}

// Rollback rolls back whatever changes were made to the
// database within this transaction.
func (tx *LevelDBTransaction) Rollback() error {
	if tx.isClosed {
		return errors.New("cannot rollback a closed transaction")
	}

	tx.isClosed = true
	tx.snapshot.Release()
	tx.batch.Reset()
	return nil
}

// RollbackUnlessClosed rolls back changes that were made to
// the database within the transaction, unless the transaction
// had already been closed using either Rollback or Commit.
func (tx *LevelDBTransaction) RollbackUnlessClosed() error {
	if tx.isClosed {
		return nil
	}
	return tx.Rollback()
}

// Put sets the value for the given key. It overwrites
// any previous value for that key.
func (tx *LevelDBTransaction) Put(key []byte, value []byte) error {
	if tx.isClosed {
		return errors.New("cannot put into a closed transaction")
	}

	tx.batch.Put(key, value)
	return nil
}

// Get gets the value for the given key. It returns nil if
// the given key does not exist.
func (tx *LevelDBTransaction) Get(key []byte) ([]byte, error) {
	if tx.isClosed {
		return nil, errors.New("cannot get from a closed transaction")
	}

	data, err := tx.snapshot.Get(key, nil)
	if err != nil {
		if errors.Is(err, leveldb.ErrNotFound) {
			return nil, nil
		}
		return nil, errors.WithStack(err)
	}
	return data, nil
}

// Has returns true if the database does contains the
// given key.
func (tx *LevelDBTransaction) Has(key []byte) (bool, error) {
	if tx.isClosed {
		return false, errors.New("cannot has from a closed transaction")
	}

	return tx.snapshot.Has(key, nil)
}

<<<<<<< HEAD
=======
// Delete deletes the value for the given key. Will not
// return an error if the key doesn't exist.
func (tx *LevelDBTransaction) Delete(key []byte) error {
	if tx.isClosed {
		return errors.New("cannot delete from a closed transaction")
	}

	tx.batch.Delete(key)
	return nil
}

>>>>>>> 47018643
// Cursor begins a new cursor over the given bucket.
func (tx *LevelDBTransaction) Cursor(bucket []byte) (*LevelDBCursor, error) {
	if tx.isClosed {
		return nil, errors.New("cannot open a cursor from a closed transaction")
	}

	return tx.db.Cursor(bucket), nil
}<|MERGE_RESOLUTION|>--- conflicted
+++ resolved
@@ -116,8 +116,6 @@
 	return tx.snapshot.Has(key, nil)
 }
 
-<<<<<<< HEAD
-=======
 // Delete deletes the value for the given key. Will not
 // return an error if the key doesn't exist.
 func (tx *LevelDBTransaction) Delete(key []byte) error {
@@ -129,7 +127,6 @@
 	return nil
 }
 
->>>>>>> 47018643
 // Cursor begins a new cursor over the given bucket.
 func (tx *LevelDBTransaction) Cursor(bucket []byte) (*LevelDBCursor, error) {
 	if tx.isClosed {
