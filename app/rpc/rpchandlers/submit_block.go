package rpchandlers

import (
	"github.com/kaspanet/kaspad/app/appmessage"
	"github.com/kaspanet/kaspad/app/protocol/protocolerrors"
	"github.com/kaspanet/kaspad/app/rpc/rpccontext"
	"github.com/kaspanet/kaspad/domain/consensus/ruleerrors"
	"github.com/kaspanet/kaspad/domain/consensus/utils/consensushashing"
	"github.com/kaspanet/kaspad/infrastructure/network/netadapter/router"
	"github.com/pkg/errors"
)

// HandleSubmitBlock handles the respectively named RPC command
func HandleSubmitBlock(context *rpccontext.Context, _ *router.Router, request appmessage.Message) (appmessage.Message, error) {
	submitBlockRequest := request.(*appmessage.SubmitBlockRequestMessage)

	msgBlock := submitBlockRequest.Block
	domainBlock := appmessage.MsgBlockToDomainBlock(msgBlock)

	if context.ProtocolManager.IsIBDRunning() {
		return &appmessage.SubmitBlockResponseMessage{
			Error:        appmessage.RPCErrorf("Block not submitted - IBD is running"),
			RejectReason: appmessage.RejectReasonIsInIBD,
		}, nil
	}

	err := context.ProtocolManager.AddBlock(domainBlock)
	if err != nil {
<<<<<<< HEAD
		if !errors.As(err, &ruleerrors.RuleError{}) {
			return nil, err
		}
=======
		if !errors.As(err, &ruleerrors.RuleError{}) || !errors.As(err, &protocolerrors.ProtocolError{}) {
			return nil, err
		}

>>>>>>> bee08936
		return &appmessage.SubmitBlockResponseMessage{
			Error:        appmessage.RPCErrorf("Block rejected. Reason: %s", err),
			RejectReason: appmessage.RejectReasonBlockInvalid,
		}, nil
	}

	log.Infof("Accepted block %s via submitBlock", consensushashing.BlockHash(domainBlock))

	response := appmessage.NewSubmitBlockResponseMessage()
	return response, nil
}<|MERGE_RESOLUTION|>--- conflicted
+++ resolved
@@ -26,16 +26,10 @@
 
 	err := context.ProtocolManager.AddBlock(domainBlock)
 	if err != nil {
-<<<<<<< HEAD
-		if !errors.As(err, &ruleerrors.RuleError{}) {
-			return nil, err
-		}
-=======
 		if !errors.As(err, &ruleerrors.RuleError{}) || !errors.As(err, &protocolerrors.ProtocolError{}) {
 			return nil, err
 		}
 
->>>>>>> bee08936
 		return &appmessage.SubmitBlockResponseMessage{
 			Error:        appmessage.RPCErrorf("Block rejected. Reason: %s", err),
 			RejectReason: appmessage.RejectReasonBlockInvalid,
