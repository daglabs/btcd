--- conflicted
+++ resolved
@@ -76,7 +76,6 @@
 					inv.Hash)
 			}
 			log.Debugf("Block %s already exists. continuing...", inv.Hash)
-<<<<<<< HEAD
 			continue
 		}
 
@@ -95,26 +94,6 @@
 			continue
 		}
 
-=======
-			continue
-		}
-
-		if flow.IsOrphan(inv.Hash) {
-			log.Debugf("Block %s is a known orphan. Requesting its missing ancestors", inv.Hash)
-			err := flow.AddOrphanRootsToQueue(inv.Hash)
-			if err != nil {
-				return err
-			}
-			continue
-		}
-
-		// Block relay is disabled during IBD
-		if flow.IsIBDRunning() {
-			log.Debugf("Got block %s while in IBD. continuing...", inv.Hash)
-			continue
-		}
-
->>>>>>> bee08936
 		log.Debugf("Requesting block %s", inv.Hash)
 		block, exists, err := flow.requestBlock(inv.Hash)
 		if err != nil {
@@ -125,14 +104,11 @@
 			continue
 		}
 
-<<<<<<< HEAD
-=======
 		err = flow.banIfBlockIsHeaderOnly(block)
 		if err != nil {
 			return err
 		}
 
->>>>>>> bee08936
 		log.Debugf("Processing block %s", inv.Hash)
 		missingParents, blockInsertionResult, err := flow.processBlock(block)
 		if err != nil {
@@ -169,8 +145,6 @@
 	}
 }
 
-<<<<<<< HEAD
-=======
 func (flow *handleRelayInvsFlow) banIfBlockIsHeaderOnly(block *externalapi.DomainBlock) error {
 	if len(block.Transactions) == 0 {
 		return protocolerrors.Errorf(true, "sent header of %s block where expected block with body",
@@ -180,7 +154,6 @@
 	return nil
 }
 
->>>>>>> bee08936
 func (flow *handleRelayInvsFlow) readInv() (*appmessage.MsgInvRelayBlock, error) {
 	if len(flow.invsQueue) > 0 {
 		var inv *appmessage.MsgInvRelayBlock
