package flowcontext

import (
	peerpkg "github.com/kaspanet/kaspad/app/protocol/peer"
<<<<<<< HEAD
=======
	"github.com/kaspanet/kaspad/app/protocol/protocolerrors"
>>>>>>> bee08936
	"github.com/kaspanet/kaspad/domain/consensus/ruleerrors"
	"github.com/pkg/errors"

	"github.com/kaspanet/kaspad/domain/consensus/model/externalapi"
	"github.com/kaspanet/kaspad/domain/consensus/utils/consensushashing"

	"github.com/kaspanet/kaspad/app/appmessage"
	"github.com/kaspanet/kaspad/app/protocol/flows/blockrelay"
)

// OnNewBlock updates the mempool after a new block arrival, and
// relays newly unorphaned transactions and possibly rebroadcast
// manually added transactions when not in IBD.
func (f *FlowContext) OnNewBlock(block *externalapi.DomainBlock,
	blockInsertionResult *externalapi.BlockInsertionResult) error {

	hash := consensushashing.BlockHash(block)
	log.Debugf("OnNewBlock start for block %s", hash)
	defer log.Debugf("OnNewBlock end for block %s", hash)

	unorphaningResults, err := f.UnorphanBlocks(block)
	if err != nil {
		return err
	}

	log.Debugf("OnNewBlock: block %s unorphaned %d blocks", hash, len(unorphaningResults))

	newBlocks := []*externalapi.DomainBlock{block}
	newBlockInsertionResults := []*externalapi.BlockInsertionResult{blockInsertionResult}
	for _, unorphaningResult := range unorphaningResults {
		newBlocks = append(newBlocks, unorphaningResult.block)
		newBlockInsertionResults = append(newBlockInsertionResults, unorphaningResult.blockInsertionResult)
	}

	for i, newBlock := range newBlocks {
		log.Debugf("OnNewBlock: passing block %s transactions to mining manager", hash)
		_, err = f.Domain().MiningManager().HandleNewBlockTransactions(newBlock.Transactions)
		if err != nil {
			return err
		}

		if f.onBlockAddedToDAGHandler != nil {
			log.Debugf("OnNewBlock: calling f.onBlockAddedToDAGHandler for block %s", hash)
			blockInsertionResult = newBlockInsertionResults[i]
			err := f.onBlockAddedToDAGHandler(newBlock, blockInsertionResult)
			if err != nil {
				return err
			}
		}
	}

	return nil
}

func (f *FlowContext) broadcastTransactionsAfterBlockAdded(
	block *externalapi.DomainBlock, transactionsAcceptedToMempool []*externalapi.DomainTransaction) error {

	f.updateTransactionsToRebroadcast(block)

	// Don't relay transactions when in IBD.
	if f.IsIBDRunning() {
		return nil
	}

	var txIDsToRebroadcast []*externalapi.DomainTransactionID
	if f.shouldRebroadcastTransactions() {
		txIDsToRebroadcast = f.txIDsToRebroadcast()
	}

	txIDsToBroadcast := make([]*externalapi.DomainTransactionID, len(transactionsAcceptedToMempool)+len(txIDsToRebroadcast))
	for i, tx := range transactionsAcceptedToMempool {
		txIDsToBroadcast[i] = consensushashing.TransactionID(tx)
	}
	offset := len(transactionsAcceptedToMempool)
	for i, txID := range txIDsToRebroadcast {
		txIDsToBroadcast[offset+i] = txID
	}

	if len(txIDsToBroadcast) == 0 {
		return nil
	}
	if len(txIDsToBroadcast) > appmessage.MaxInvPerTxInvMsg {
		txIDsToBroadcast = txIDsToBroadcast[:appmessage.MaxInvPerTxInvMsg]
	}
	inv := appmessage.NewMsgInvTransaction(txIDsToBroadcast)
	return f.Broadcast(inv)
}

// SharedRequestedBlocks returns a *blockrelay.SharedRequestedBlocks for sharing
// data about requested blocks between different peers.
func (f *FlowContext) SharedRequestedBlocks() *blockrelay.SharedRequestedBlocks {
	return f.sharedRequestedBlocks
}

// AddBlock adds the given block to the DAG and propagates it.
func (f *FlowContext) AddBlock(block *externalapi.DomainBlock) error {
<<<<<<< HEAD
=======
	if len(block.Transactions) == 0 {
		return protocolerrors.Errorf(false, "cannot add header only block")
	}

>>>>>>> bee08936
	blockInsertionResult, err := f.Domain().Consensus().ValidateAndInsertBlock(block)
	if err != nil {
		if errors.As(err, &ruleerrors.RuleError{}) {
			log.Warnf("Validation failed for block %s: %s", consensushashing.BlockHash(block), err)
		}
		return err
	}
	err = f.OnNewBlock(block, blockInsertionResult)
	if err != nil {
		return err
	}
	return f.Broadcast(appmessage.NewMsgInvBlock(consensushashing.BlockHash(block)))
}

// IsIBDRunning returns true if IBD is currently marked as running
func (f *FlowContext) IsIBDRunning() bool {
	f.ibdPeerMutex.RLock()
	defer f.ibdPeerMutex.RUnlock()

	return f.ibdPeer != nil
}

// TrySetIBDRunning attempts to set `isInIBD`. Returns false
// if it is already set
func (f *FlowContext) TrySetIBDRunning(ibdPeer *peerpkg.Peer) bool {
	f.ibdPeerMutex.Lock()
	defer f.ibdPeerMutex.Unlock()

	if f.ibdPeer != nil {
		return false
	}
	f.ibdPeer = ibdPeer
	log.Infof("IBD started")

	return true
}

// UnsetIBDRunning unsets isInIBD
func (f *FlowContext) UnsetIBDRunning() {
	f.ibdPeerMutex.Lock()
	defer f.ibdPeerMutex.Unlock()

	if f.ibdPeer == nil {
		panic("attempted to unset isInIBD when it was not set to begin with")
	}

	f.ibdPeer = nil
	log.Infof("IBD finished")
}

// IBDPeer returns the current IBD peer or null if the node is not
// in IBD
func (f *FlowContext) IBDPeer() *peerpkg.Peer {
	f.ibdPeerMutex.RLock()
	defer f.ibdPeerMutex.RUnlock()

	return f.ibdPeer
}<|MERGE_RESOLUTION|>--- conflicted
+++ resolved
@@ -2,10 +2,7 @@
 
 import (
 	peerpkg "github.com/kaspanet/kaspad/app/protocol/peer"
-<<<<<<< HEAD
-=======
 	"github.com/kaspanet/kaspad/app/protocol/protocolerrors"
->>>>>>> bee08936
 	"github.com/kaspanet/kaspad/domain/consensus/ruleerrors"
 	"github.com/pkg/errors"
 
@@ -102,13 +99,10 @@
 
 // AddBlock adds the given block to the DAG and propagates it.
 func (f *FlowContext) AddBlock(block *externalapi.DomainBlock) error {
-<<<<<<< HEAD
-=======
 	if len(block.Transactions) == 0 {
 		return protocolerrors.Errorf(false, "cannot add header only block")
 	}
 
->>>>>>> bee08936
 	blockInsertionResult, err := f.Domain().Consensus().ValidateAndInsertBlock(block)
 	if err != nil {
 		if errors.As(err, &ruleerrors.RuleError{}) {
