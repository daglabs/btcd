package dbaccess

import (
	"github.com/kaspanet/kaspad/database2"
	"github.com/kaspanet/kaspad/util/daghash"
	"github.com/pkg/errors"
)

const (
	blockStoreName = "blocks"
)

var (
	blockLocationsBucket = database2.MakeBucket([]byte("block-locations"))
)

// StoreBlock stores the given block in the database.
func StoreBlock(context Context, hash *daghash.Hash, blockBytes []byte) error {
	accessor, err := context.accessor()
	if err != nil {
		return err
	}

	// Make sure that the block does not already exist.
	exists, err := HasBlock(context, hash)
	if err != nil {
		return err
	}
	if exists {
		return errors.Errorf("block %s already exists", hash)
	}

	// Write the block's bytes to the block store
	blockLocation, err := accessor.AppendToStore(blockStoreName, blockBytes)
	if err != nil {
		return err
	}

	// Write the block's hash to the blockLocations bucket
	blockLocationsKey := blockLocationKey(hash)
	err = accessor.Put(blockLocationsKey, blockLocation)
	if err != nil {
		return err
	}

	return nil
}

// HasBlock returns whether the block of the given hash has been
// previously inserted into the database.
func HasBlock(context Context, hash *daghash.Hash) (bool, error) {
	accessor, err := context.accessor()
	if err != nil {
		return false, err
	}

	blockLocationsKey := blockLocationKey(hash)

	return accessor.Has(blockLocationsKey)
}

// FetchBlock returns the block of the given hash. Returns
// ErrNotFound if the block had not been previously inserted
// into the database.
<<<<<<< HEAD
func FetchBlock(context Context, hash *daghash.Hash) (block []byte, found bool, err error) {
=======
func FetchBlock(context Context, hash *daghash.Hash) ([]byte, error) {
>>>>>>> a826bd91
	accessor, err := context.accessor()
	if err != nil {
		return nil, err
	}

	blockLocationsKey := blockLocationKey(hash)
	blockLocation, err := accessor.Get(blockLocationsKey)
	if err != nil {
		return nil, err
	}
	if database2.IsNotFoundError(err) {
		return nil, errors.Wrapf(err,
			"block %s not found", hash)
	}
	bytes, err := accessor.RetrieveFromStore(blockStoreName, blockLocation)
	if err != nil {
		return nil, err
	}

<<<<<<< HEAD
	return bytes, true, nil
=======
	return bytes, nil
>>>>>>> a826bd91
}

func blockLocationKey(hash *daghash.Hash) []byte {
	return blockLocationsBucket.Key(hash[:])
}<|MERGE_RESOLUTION|>--- conflicted
+++ resolved
@@ -62,11 +62,7 @@
 // FetchBlock returns the block of the given hash. Returns
 // ErrNotFound if the block had not been previously inserted
 // into the database.
-<<<<<<< HEAD
-func FetchBlock(context Context, hash *daghash.Hash) (block []byte, found bool, err error) {
-=======
 func FetchBlock(context Context, hash *daghash.Hash) ([]byte, error) {
->>>>>>> a826bd91
 	accessor, err := context.accessor()
 	if err != nil {
 		return nil, err
@@ -86,11 +82,7 @@
 		return nil, err
 	}
 
-<<<<<<< HEAD
-	return bytes, true, nil
-=======
 	return bytes, nil
->>>>>>> a826bd91
 }
 
 func blockLocationKey(hash *daghash.Hash) []byte {
