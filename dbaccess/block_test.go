package dbaccess

import (
	"github.com/kaspanet/kaspad/dagconfig"
	"github.com/kaspanet/kaspad/util"
	"io/ioutil"
	"reflect"
	"testing"
)

func TestBlockStoreSanity(t *testing.T) {
	// Create a temp db to run tests against
	path, err := ioutil.TempDir("", "TestBlockStoreSanity")
	if err != nil {
		t.Fatalf("TestBlockStoreSanity: TempDir unexpectedly "+
			"failed: %s", err)
	}
	err = Open(path)
	if err != nil {
		t.Fatalf("TestBlockStoreSanity: Open unexpectedly "+
			"failed: %s", err)
	}
	defer func() {
		err := Close()
		if err != nil {
			t.Fatalf("TestBlockStoreSanity: Close unexpectedly "+
				"failed: %s", err)
		}
	}()

	// Store the genesis block
	genesis := util.NewBlock(dagconfig.MainnetParams.GenesisBlock)
	genesisHash := genesis.Hash()
	genesisBytes, err := genesis.Bytes()
	if err != nil {
		t.Fatalf("TestBlockStoreSanity: util.Block.Bytes unexpectedly "+
			"failed: %s", err)
	}
	err = StoreBlock(NoTx(), genesisHash, genesisBytes)
	if err != nil {
		t.Fatalf("TestBlockStoreSanity: StoreBlock unexpectedly "+
			"failed: %s", err)
	}

	// Make sure the genesis block now exists in the db
	exists, err := HasBlock(NoTx(), genesisHash)
	if err != nil {
		t.Fatalf("TestBlockStoreSanity: HasBlock unexpectedly "+
			"failed: %s", err)
	}
	if !exists {
		t.Fatalf("TestBlockStoreSanity: just-inserted block is " +
			"missing from the database")
	}

	// Fetch the genesis block back from the db and make sure
	// that it's equal to the original
<<<<<<< HEAD
	fetchedGenesisBytes, found, err := FetchBlock(NoTx(), genesisHash)
=======
	fetchedGenesisBytes, err := FetchBlock(NoTx(), genesisHash)
>>>>>>> a826bd91
	if err != nil {
		t.Fatalf("TestBlockStoreSanity: FetchBlock unexpectedly "+
			"failed: %s", err)
	}
	fetchedGenesis, err := util.NewBlockFromBytes(fetchedGenesisBytes)
	if err != nil {
		t.Fatalf("TestBlockStoreSanity: NewBlockFromBytes unexpectedly "+
			"failed: %s", err)
	}
	fetchedGenesis, err := util.NewBlockFromBytes(fetchedGenesisBytes)
	if err != nil {
		t.Fatalf("TestBlockStoreSanity: NewBlockFromBytes unexpectedly "+
			"failed: %s", err)
	}
	if !reflect.DeepEqual(genesis.MsgBlock(), fetchedGenesis.MsgBlock()) {
		t.Fatalf("TestBlockStoreSanity: just-inserted block is " +
			"not equal to its database counterpart.")
	}
}<|MERGE_RESOLUTION|>--- conflicted
+++ resolved
@@ -55,18 +55,9 @@
 
 	// Fetch the genesis block back from the db and make sure
 	// that it's equal to the original
-<<<<<<< HEAD
-	fetchedGenesisBytes, found, err := FetchBlock(NoTx(), genesisHash)
-=======
 	fetchedGenesisBytes, err := FetchBlock(NoTx(), genesisHash)
->>>>>>> a826bd91
 	if err != nil {
 		t.Fatalf("TestBlockStoreSanity: FetchBlock unexpectedly "+
-			"failed: %s", err)
-	}
-	fetchedGenesis, err := util.NewBlockFromBytes(fetchedGenesisBytes)
-	if err != nil {
-		t.Fatalf("TestBlockStoreSanity: NewBlockFromBytes unexpectedly "+
 			"failed: %s", err)
 	}
 	fetchedGenesis, err := util.NewBlockFromBytes(fetchedGenesisBytes)
