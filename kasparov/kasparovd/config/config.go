--- conflicted
+++ resolved
@@ -7,22 +7,13 @@
 )
 
 const (
-<<<<<<< HEAD
-	logFilename    = "kasparov_server.log"
-	errLogFilename = "kasparov_server_err.log"
-=======
 	logFilename    = "kasparovd.log"
 	errLogFilename = "kasparovd_err.log"
->>>>>>> 07651e51
 )
 
 var (
 	// Default configuration options
-<<<<<<< HEAD
-	defaultLogDir     = util.AppDataDir("kasparov_server", false)
-=======
 	defaultLogDir     = util.AppDataDir("kasparovd", false)
->>>>>>> 07651e51
 	defaultHTTPListen = "0.0.0.0:8080"
 	activeConfig      *Config
 )
