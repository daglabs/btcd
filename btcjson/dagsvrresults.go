--- conflicted
+++ resolved
@@ -231,10 +231,6 @@
 type GetPeerInfoResult struct {
 	ID             int32   `json:"id"`
 	Addr           string  `json:"addr"`
-<<<<<<< HEAD
-	AddrLocal      string  `json:"addrLocal,omitempty"`
-=======
->>>>>>> 78e8c608
 	Services       string  `json:"services"`
 	RelayTxes      bool    `json:"relayTxes"`
 	LastSend       int64   `json:"lastSend"`
