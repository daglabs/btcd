// Copyright (c) 2014-2016 The btcsuite developers
// Use of this source code is governed by an ISC
// license that can be found in the LICENSE file.

package dagconfig

import (
	"github.com/pkg/errors"
	"math"
	"math/big"
	"time"

	"github.com/kaspanet/kaspad/util"
	"github.com/kaspanet/kaspad/util/hdkeychain"

	"github.com/kaspanet/kaspad/util/daghash"
	"github.com/kaspanet/kaspad/wire"
)

// These variables are the DAG proof-of-work limit parameters for each default
// network.
var (
	// bigOne is 1 represented as a big.Int. It is defined here to avoid
	// the overhead of creating it multiple times.
	bigOne = big.NewInt(1)

	// mainPowMax is the highest proof of work value a Kaspa block can
	// have for the main network. It is the value 2^255 - 1.
	mainPowMax = new(big.Int).Sub(new(big.Int).Lsh(bigOne, 255), bigOne)

	// regressionPowMax is the highest proof of work value a Kaspa block
	// can have for the regression test network. It is the value 2^255 - 1.
	regressionPowMax = new(big.Int).Sub(new(big.Int).Lsh(bigOne, 255), bigOne)

	// testNetPowMax is the highest proof of work value a Kaspa block
	// can have for the test network. It is the value 2^255 - 1.
	testNetPowMax = new(big.Int).Sub(new(big.Int).Lsh(bigOne, 255), bigOne)

	// simNetPowMax is the highest proof of work value a Kaspa block
	// can have for the simulation test network. It is the value 2^255 - 1.
	simNetPowMax = new(big.Int).Sub(new(big.Int).Lsh(bigOne, 255), bigOne)

	// devNetPowMax is the highest proof of work value a Kaspa block
	// can have for the development network. It is the value
	// 2^239 - 1.
	devNetPowMax = new(big.Int).Sub(new(big.Int).Lsh(bigOne, 239), bigOne)
)

const phantomK = 10
const difficultyAdjustmentWindowSize = 2640
const timestampDeviationTolerance = 132

<<<<<<< HEAD
// Checkpoint identifies a known good point in the block DAG. Using
// checkpoints allows a few optimizations for old blocks during initial download
// and also prevents forks from old blocks.
//
// Each checkpoint is selected based upon several factors. See the
// documentation for blockdag.IsCheckpointCandidate for details on the
// selection criteria.
type Checkpoint struct {
	ChainHeight uint64
	Hash        *daghash.Hash
}

=======
>>>>>>> e3d7e83d
// ConsensusDeployment defines details related to a specific consensus rule
// change that is voted in. This is part of BIP0009.
type ConsensusDeployment struct {
	// BitNumber defines the specific bit number within the block version
	// this particular soft-fork deployment refers to.
	BitNumber uint8

	// StartTime is the median block time after which voting on the
	// deployment starts.
	StartTime uint64

	// ExpireTime is the median block time after which the attempted
	// deployment expires.
	ExpireTime uint64
}

// Constants that define the deployment offset in the deployments field of the
// parameters for each deployment. This is useful to be able to get the details
// of a specific deployment by name.
const (
	// DeploymentTestDummy defines the rule change deployment ID for testing
	// purposes.
	DeploymentTestDummy = iota

	// NOTE: DefinedDeployments must always come last since it is used to
	// determine how many defined deployments there currently are.

	// DefinedDeployments is the number of currently defined deployments.
	DefinedDeployments
)

// Params defines a Kaspa network by its parameters. These parameters may be
// used by Kaspa applications to differentiate networks as well as addresses
// and keys for one network from those intended for use on another network.
type Params struct {
	K uint32

	// Name defines a human-readable identifier for the network.
	Name string

	// Net defines the magic bytes used to identify the network.
	Net wire.KaspaNet

	// RPCPort defines the rpc server port
	RPCPort string

	// DefaultPort defines the default peer-to-peer port for the network.
	DefaultPort string

	// DNSSeeds defines a list of DNS seeds for the network that are used
	// as one method to discover peers.
	DNSSeeds []string

	// GenesisBlock defines the first block of the DAG.
	GenesisBlock *wire.MsgBlock

	// GenesisHash is the starting block hash.
	GenesisHash *daghash.Hash

	// PowMax defines the highest allowed proof of work value for a block
	// as a uint256.
	PowMax *big.Int

	// BlockCoinbaseMaturity is the number of blocks required before newly mined
	// coins can be spent.
	BlockCoinbaseMaturity uint64

	// SubsidyReductionInterval is the interval of blocks before the subsidy
	// is reduced.
	SubsidyReductionInterval uint64

	// TargetTimePerBlock is the desired amount of time to generate each
	// block.
	TargetTimePerBlock time.Duration

	// FinalityInterval is the interval that determines the finality window of the DAG.
	FinalityInterval int

	// TimestampDeviationTolerance is the maximum offset a block timestamp
	// is allowed to be in the future before it gets delayed
	TimestampDeviationTolerance uint64

	// DifficultyAdjustmentWindowSize is the size of window that is inspected
	// to calculate the required difficulty of each block.
	DifficultyAdjustmentWindowSize uint64

	// GenerateSupported specifies whether or not CPU mining is allowed.
	GenerateSupported bool

	// These fields are related to voting on consensus rule changes as
	// defined by BIP0009.
	//
	// RuleChangeActivationThreshold is the number of blocks in a threshold
	// state retarget window for which a positive vote for a rule change
	// must be cast in order to lock in a rule change. It should typically
	// be 95% for the main network and 75% for test networks.
	//
	// MinerConfirmationWindow is the number of blocks in each threshold
	// state retarget window.
	//
	// Deployments define the specific consensus rule changes to be voted
	// on.
	RuleChangeActivationThreshold uint64
	MinerConfirmationWindow       uint64
	Deployments                   [DefinedDeployments]ConsensusDeployment

	// Mempool parameters
	RelayNonStdTxs bool

	// AcceptUnroutable specifies whether this network accepts unroutable
	// IP addresses, such as 10.0.0.0/8
	AcceptUnroutable bool

	// Human-readable prefix for Bech32 encoded addresses
	Prefix util.Bech32Prefix

	// Address encoding magics
	PrivateKeyID byte // First byte of a WIF private key

	// BIP32 hierarchical deterministic extended key magics
	HDKeyIDPair hdkeychain.HDKeyIDPair

	// BIP44 coin type used in the hierarchical deterministic path for
	// address generation.
	HDCoinType uint32
}

// MainNetParams defines the network parameters for the main Kaspa network.
var MainNetParams = Params{
	K:           phantomK,
	Name:        "mainnet",
	Net:         wire.MainNet,
	RPCPort:     "8334",
	DefaultPort: "8333",
	DNSSeeds:    []string{},

	// DAG parameters
	GenesisBlock:                   &genesisBlock,
	GenesisHash:                    &genesisHash,
	PowMax:                         mainPowMax,
	BlockCoinbaseMaturity:          100,
	SubsidyReductionInterval:       210000,
	TargetTimePerBlock:             time.Second * 1, // 1 second
	FinalityInterval:               1000,
	DifficultyAdjustmentWindowSize: difficultyAdjustmentWindowSize,
	TimestampDeviationTolerance:    timestampDeviationTolerance,
	GenerateSupported:              false,

	// Consensus rule change deployments.
	//
	// The miner confirmation window is defined as:
	//   target proof of work timespan / target proof of work spacing
	RuleChangeActivationThreshold: 1916, // 95% of MinerConfirmationWindow
	MinerConfirmationWindow:       2016, //
	Deployments: [DefinedDeployments]ConsensusDeployment{
		DeploymentTestDummy: {
			BitNumber:  28,
			StartTime:  1199145601, // January 1, 2008 UTC
			ExpireTime: 1230767999, // December 31, 2008 UTC
		},
	},

	// Mempool parameters
	RelayNonStdTxs: false,

	// AcceptUnroutable specifies whether this network accepts unroutable
	// IP addresses, such as 10.0.0.0/8
	AcceptUnroutable: false,

	// Human-readable part for Bech32 encoded addresses
	Prefix: util.Bech32PrefixKaspa,

	// Address encoding magics
	PrivateKeyID: 0x80, // starts with 5 (uncompressed) or K (compressed)

	// BIP32 hierarchical deterministic extended key magics
	HDKeyIDPair: hdkeychain.HDKeyPairMainNet,

	// BIP44 coin type used in the hierarchical deterministic path for
	// address generation.
	HDCoinType: 0,
}

// RegressionNetParams defines the network parameters for the regression test
// Kaspa network. Not to be confused with the test Kaspa network (version
// 3), this network is sometimes simply called "testnet".
var RegressionNetParams = Params{
	K:           phantomK,
	Name:        "regtest",
	Net:         wire.RegTest,
	RPCPort:     "18334",
	DefaultPort: "18444",
	DNSSeeds:    []string{},

	// DAG parameters
	GenesisBlock:                   &regTestGenesisBlock,
	GenesisHash:                    &regTestGenesisHash,
	PowMax:                         regressionPowMax,
	BlockCoinbaseMaturity:          100,
	SubsidyReductionInterval:       150,
	TargetTimePerBlock:             time.Second * 1, // 1 second
	FinalityInterval:               1000,
	DifficultyAdjustmentWindowSize: difficultyAdjustmentWindowSize,
	TimestampDeviationTolerance:    timestampDeviationTolerance,
	GenerateSupported:              true,

	// Consensus rule change deployments.
	//
	// The miner confirmation window is defined as:
	//   target proof of work timespan / target proof of work spacing
	RuleChangeActivationThreshold: 108, // 75%  of MinerConfirmationWindow
	MinerConfirmationWindow:       144,
	Deployments: [DefinedDeployments]ConsensusDeployment{
		DeploymentTestDummy: {
			BitNumber:  28,
			StartTime:  0,             // Always available for vote
			ExpireTime: math.MaxInt64, // Never expires
		},
	},

	// Mempool parameters
	RelayNonStdTxs: true,

	// AcceptUnroutable specifies whether this network accepts unroutable
	// IP addresses, such as 10.0.0.0/8
	AcceptUnroutable: false,

	// Human-readable part for Bech32 encoded addresses
	Prefix: util.Bech32PrefixKaspaReg,

	// Address encoding magics
	PrivateKeyID: 0xef, // starts with 9 (uncompressed) or c (compressed)

	// BIP32 hierarchical deterministic extended key magics
	HDKeyIDPair: hdkeychain.HDKeyPairRegressionNet,

	// BIP44 coin type used in the hierarchical deterministic path for
	// address generation.
	HDCoinType: 1,
}

// TestNetParams defines the network parameters for the test Kaspa network.
var TestNetParams = Params{
	K:           phantomK,
	Name:        "testnet",
	Net:         wire.TestNet,
	RPCPort:     "18334",
	DefaultPort: "18333",
	DNSSeeds:    []string{},

	// DAG parameters
	GenesisBlock:                   &testNetGenesisBlock,
	GenesisHash:                    &testNetGenesisHash,
	PowMax:                         testNetPowMax,
	BlockCoinbaseMaturity:          100,
	SubsidyReductionInterval:       210000,
	TargetTimePerBlock:             time.Second * 1, // 1 second
	FinalityInterval:               1000,
	DifficultyAdjustmentWindowSize: difficultyAdjustmentWindowSize,
	TimestampDeviationTolerance:    timestampDeviationTolerance,
	GenerateSupported:              true,

	// Consensus rule change deployments.
	//
	// The miner confirmation window is defined as:
	//   target proof of work timespan / target proof of work spacing
	RuleChangeActivationThreshold: 1512, // 75% of MinerConfirmationWindow
	MinerConfirmationWindow:       2016,
	Deployments: [DefinedDeployments]ConsensusDeployment{
		DeploymentTestDummy: {
			BitNumber:  28,
			StartTime:  1199145601, // January 1, 2008 UTC
			ExpireTime: 1230767999, // December 31, 2008 UTC
		},
	},

	// Mempool parameters
	RelayNonStdTxs: true,

	// AcceptUnroutable specifies whether this network accepts unroutable
	// IP addresses, such as 10.0.0.0/8
	AcceptUnroutable: false,

	// Human-readable part for Bech32 encoded addresses
	Prefix: util.Bech32PrefixKaspaTest,

	// Address encoding magics
	PrivateKeyID: 0xef, // starts with 9 (uncompressed) or c (compressed)

	// BIP32 hierarchical deterministic extended key magics
	HDKeyIDPair: hdkeychain.HDKeyPairTestNet,

	// BIP44 coin type used in the hierarchical deterministic path for
	// address generation.
	HDCoinType: 1,
}

// SimNetParams defines the network parameters for the simulation test Kaspa
// network. This network is similar to the normal test network except it is
// intended for private use within a group of individuals doing simulation
// testing. The functionality is intended to differ in that the only nodes
// which are specifically specified are used to create the network rather than
// following normal discovery rules. This is important as otherwise it would
// just turn into another public testnet.
var SimNetParams = Params{
	K:           phantomK,
	Name:        "simnet",
	Net:         wire.SimNet,
	RPCPort:     "18556",
	DefaultPort: "18555",
	DNSSeeds:    []string{}, // NOTE: There must NOT be any seeds.

	// DAG parameters
	GenesisBlock:                   &simNetGenesisBlock,
	GenesisHash:                    &simNetGenesisHash,
	PowMax:                         simNetPowMax,
	BlockCoinbaseMaturity:          100,
	SubsidyReductionInterval:       210000,
	TargetTimePerBlock:             time.Second * 1, // 1 second
	FinalityInterval:               1000,
	DifficultyAdjustmentWindowSize: difficultyAdjustmentWindowSize,
	TimestampDeviationTolerance:    timestampDeviationTolerance,
	GenerateSupported:              true,

	// Consensus rule change deployments.
	//
	// The miner confirmation window is defined as:
	//   target proof of work timespan / target proof of work spacing
	RuleChangeActivationThreshold: 75, // 75% of MinerConfirmationWindow
	MinerConfirmationWindow:       100,
	Deployments: [DefinedDeployments]ConsensusDeployment{
		DeploymentTestDummy: {
			BitNumber:  28,
			StartTime:  0,             // Always available for vote
			ExpireTime: math.MaxInt64, // Never expires
		},
	},

	// Mempool parameters
	RelayNonStdTxs: true,

	// AcceptUnroutable specifies whether this network accepts unroutable
	// IP addresses, such as 10.0.0.0/8
	AcceptUnroutable: false,

	PrivateKeyID: 0x64, // starts with 4 (uncompressed) or F (compressed)
	// Human-readable part for Bech32 encoded addresses
	Prefix: util.Bech32PrefixKaspaSim,

	// BIP32 hierarchical deterministic extended key magics
	HDKeyIDPair: hdkeychain.HDKeyPairSimNet,

	// BIP44 coin type used in the hierarchical deterministic path for
	// address generation.
	HDCoinType: 115, // ASCII for s
}

// DevNetParams defines the network parameters for the development Kaspa network.
var DevNetParams = Params{
	K:           phantomK,
	Name:        "devnet",
	Net:         wire.DevNet,
	RPCPort:     "18334",
	DefaultPort: "18333",
	DNSSeeds:    []string{},

	// DAG parameters
	GenesisBlock:                   &devNetGenesisBlock,
	GenesisHash:                    &devNetGenesisHash,
	PowMax:                         devNetPowMax,
	BlockCoinbaseMaturity:          100,
	SubsidyReductionInterval:       210000,
	TargetTimePerBlock:             time.Second * 1, // 1 second
	FinalityInterval:               1000,
	DifficultyAdjustmentWindowSize: difficultyAdjustmentWindowSize,
	TimestampDeviationTolerance:    timestampDeviationTolerance,
	GenerateSupported:              true,

	// Consensus rule change deployments.
	//
	// The miner confirmation window is defined as:
	//   target proof of work timespan / target proof of work spacing
	RuleChangeActivationThreshold: 1512, // 75% of MinerConfirmationWindow
	MinerConfirmationWindow:       2016,
	Deployments: [DefinedDeployments]ConsensusDeployment{
		DeploymentTestDummy: {
			BitNumber:  28,
			StartTime:  1199145601, // January 1, 2008 UTC
			ExpireTime: 1230767999, // December 31, 2008 UTC
		},
	},

	// Mempool parameters
	RelayNonStdTxs: true,

	// AcceptUnroutable specifies whether this network accepts unroutable
	// IP addresses, such as 10.0.0.0/8
	AcceptUnroutable: true,

	// Human-readable part for Bech32 encoded addresses
	Prefix: util.Bech32PrefixKaspaTest,

	// Address encoding magics
	PrivateKeyID: 0xef, // starts with 9 (uncompressed) or c (compressed)

	// BIP32 hierarchical deterministic extended key magics
	HDKeyIDPair: hdkeychain.HDKeyPairDevNet,

	// BIP44 coin type used in the hierarchical deterministic path for
	// address generation.
	HDCoinType: 1,
}

var (
	// ErrDuplicateNet describes an error where the parameters for a Kaspa
	// network could not be set due to the network already being a standard
	// network or previously-registered into this package.
	ErrDuplicateNet = errors.New("duplicate Kaspa network")
)

var (
	registeredNets = make(map[wire.KaspaNet]struct{})
)

// Register registers the network parameters for a Kaspa network. This may
// error with ErrDuplicateNet if the network is already registered (either
// due to a previous Register call, or the network being one of the default
// networks).
//
// Network parameters should be registered into this package by a main package
// as early as possible. Then, library packages may lookup networks or network
// parameters based on inputs and work regardless of the network being standard
// or not.
func Register(params *Params) error {
	if _, ok := registeredNets[params.Net]; ok {
		return ErrDuplicateNet
	}
	registeredNets[params.Net] = struct{}{}

	return nil
}

// mustRegister performs the same function as Register except it panics if there
// is an error. This should only be called from package init functions.
func mustRegister(params *Params) {
	if err := Register(params); err != nil {
		panic("failed to register network: " + err.Error())
	}
}

// newHashFromStr converts the passed big-endian hex string into a
// daghash.Hash. It only differs from the one available in daghash in that
// it panics on an error since it will only (and must only) be called with
// hard-coded, and therefore known good, hashes.
func newHashFromStr(hexStr string) *daghash.Hash {
	hash, err := daghash.NewHashFromStr(hexStr)
	if err != nil {
		// Ordinarily I don't like panics in library code since it
		// can take applications down without them having a chance to
		// recover which is extremely annoying, however an exception is
		// being made in this case because the only way this can panic
		// is if there is an error in the hard-coded hashes. Thus it
		// will only ever potentially panic on init and therefore is
		// 100% predictable.
		panic(err)
	}
	return hash
}

func init() {
	// Register all default networks when the package is initialized.
	mustRegister(&MainNetParams)
	mustRegister(&TestNetParams)
	mustRegister(&RegressionNetParams)
	mustRegister(&SimNetParams)
}<|MERGE_RESOLUTION|>--- conflicted
+++ resolved
@@ -50,21 +50,6 @@
 const difficultyAdjustmentWindowSize = 2640
 const timestampDeviationTolerance = 132
 
-<<<<<<< HEAD
-// Checkpoint identifies a known good point in the block DAG. Using
-// checkpoints allows a few optimizations for old blocks during initial download
-// and also prevents forks from old blocks.
-//
-// Each checkpoint is selected based upon several factors. See the
-// documentation for blockdag.IsCheckpointCandidate for details on the
-// selection criteria.
-type Checkpoint struct {
-	ChainHeight uint64
-	Hash        *daghash.Hash
-}
-
-=======
->>>>>>> e3d7e83d
 // ConsensusDeployment defines details related to a specific consensus rule
 // change that is voted in. This is part of BIP0009.
 type ConsensusDeployment struct {
