// Copyright (c) 2014-2016 The btcsuite developers
// Use of this source code is governed by an ISC
// license that can be found in the LICENSE file.

package dagconfig

import (
	"math"
	"time"

	"github.com/daglabs/btcd/dagconfig/daghash"
	"github.com/daglabs/btcd/wire"
)

var genesisTxIns = []*wire.TxIn{
	{
		PreviousOutPoint: wire.OutPoint{
			TxID:  daghash.TxID{},
			Index: 0xffffffff,
		},
		SignatureScript: []byte{
			0x00, 0x00, 0x0b, 0x2f, 0x50, 0x32, 0x53, 0x48,
			0x2f, 0x62, 0x74, 0x63, 0x64, 0x2f,
		},
		Sequence: math.MaxUint64,
	},
}
var genesisTxOuts = []*wire.TxOut{
	{
		Value: 0x12a05f200,
		PkScript: []byte{
			0x51,
		},
	},
}

// genesisCoinbaseTx is the coinbase transaction for the genesis blocks for
// the main network, regression test network, and test network (version 3).
var genesisCoinbaseTx = wire.NewNativeMsgTx(1, genesisTxIns, genesisTxOuts)

// genesisHash is the hash of the first block in the block chain for the main
// network (genesis block).
var genesisHash = daghash.Hash([daghash.HashSize]byte{ // Make go vet happy.
	0x08, 0xcc, 0x73, 0xd0, 0xe0, 0x70, 0x52, 0xfa,
	0x00, 0x1f, 0x2b, 0x02, 0x67, 0xe3, 0x4f, 0xda,
	0x37, 0x75, 0x1c, 0x67, 0xa4, 0x6d, 0x55, 0x2e,
	0x90, 0xac, 0x0f, 0x19, 0x3f, 0x86, 0x77, 0x64,
})

// genesisMerkleRoot is the hash of the first transaction in the genesis block
// for the main network.
var genesisMerkleRoot = daghash.Hash([daghash.HashSize]byte{ // Make go vet happy.
	0xd4, 0xdc, 0x8b, 0xb8, 0x76, 0x57, 0x9d, 0x7d,
	0xe9, 0x9d, 0xae, 0xdb, 0xf8, 0x22, 0xd2, 0x0d,
	0xa2, 0xe0, 0xbb, 0xbe, 0xed, 0xb0, 0xdb, 0xba,
	0xeb, 0x18, 0x4d, 0x42, 0x01, 0xff, 0xed, 0x9d,
})

// genesisBlock defines the genesis block of the block chain which serves as the
// public transaction ledger for the main network.
var genesisBlock = wire.MsgBlock{
	Header: wire.BlockHeader{
		Version:        1,
<<<<<<< HEAD
		ParentHashes:   []daghash.Hash{},
		HashMerkleRoot: genesisMerkleRoot,
		IDMerkleRoot:   genesisMerkleRoot,
		Timestamp:      time.Unix(0x5ca09ba1, 0),
=======
		ParentHashes:   []*daghash.Hash{},
		HashMerkleRoot: &genesisMerkleRoot,
		IDMerkleRoot:   &genesisMerkleRoot,
		Timestamp:      time.Unix(0x5c3cafec, 0),
>>>>>>> 254eab96
		Bits:           0x207fffff,
		Nonce:          0x6,
	},
	Transactions: []*wire.MsgTx{genesisCoinbaseTx},
}

// regTestGenesisHash is the hash of the first block in the block chain for the
// regression test network (genesis block).
var regTestGenesisHash = genesisHash

// regTestGenesisMerkleRoot is the hash of the first transaction in the genesis
// block for the regression test network.  It is the same as the merkle root for
// the main network.
var regTestGenesisMerkleRoot = genesisMerkleRoot

// regTestGenesisBlock defines the genesis block of the block chain which serves
// as the public transaction ledger for the regression test network.
var regTestGenesisBlock = genesisBlock

// testNet3GenesisHash is the hash of the first block in the block chain for the
// test network (version 3).
var testNet3GenesisHash = genesisHash

// testNet3GenesisMerkleRoot is the hash of the first transaction in the genesis
// block for the test network (version 3).  It is the same as the merkle root
// for the main network.
var testNet3GenesisMerkleRoot = genesisMerkleRoot

// testNet3GenesisBlock defines the genesis block of the block chain which
// serves as the public transaction ledger for the test network (version 3).
var testNet3GenesisBlock = genesisBlock

// simNetGenesisHash is the hash of the first block in the block chain for the
// simulation test network.
var simNetGenesisHash = genesisHash

// simNetGenesisMerkleRoot is the hash of the first transaction in the genesis
// block for the simulation test network.  It is the same as the merkle root for
// the main network.
var simNetGenesisMerkleRoot = genesisMerkleRoot

// simNetGenesisBlock defines the genesis block of the block chain which serves
// as the public transaction ledger for the simulation test network.
var simNetGenesisBlock = genesisBlock

// devNetGenesisCoinbaseTx is the coinbase transaction for the genesis blocks for
// the main network, regression test network, and test network (version 3).
var devNetGenesisCoinbaseTx = genesisCoinbaseTx

// devGenesisHash is the hash of the first block in the block chain for the development
// network (genesis block).
var devNetGenesisHash = daghash.Hash([daghash.HashSize]byte{ // Make go vet happy.
	0xe8, 0xf0, 0x59, 0x4b, 0x54, 0xe7, 0xa1, 0xba,
	0x1b, 0xe0, 0x6c, 0x72, 0xf8, 0x3d, 0x75, 0x5d,
	0xa3, 0x3c, 0xc5, 0x71, 0x43, 0x94, 0x81, 0xbf,
	0x32, 0x82, 0x5e, 0xfa, 0x6a, 0x0d, 0x00, 0x00,
})

// devNetGenesisMerkleRoot is the hash of the first transaction in the genesis block
// for the devopment network.
var devNetGenesisMerkleRoot = genesisMerkleRoot

// devNetGenesisBlock defines the genesis block of the block chain which serves as the
// public transaction ledger for the development network.
var devNetGenesisBlock = wire.MsgBlock{
	Header: wire.BlockHeader{
		Version:        1,
<<<<<<< HEAD
		ParentHashes:   []daghash.Hash{},
		HashMerkleRoot: devNetGenesisMerkleRoot,
		IDMerkleRoot:   devNetGenesisMerkleRoot,
		Timestamp:      time.Unix(0x5ca09ba1, 0),
=======
		ParentHashes:   []*daghash.Hash{},
		HashMerkleRoot: &devNetGenesisMerkleRoot,
		IDMerkleRoot:   &devNetGenesisMerkleRoot,
		Timestamp:      time.Unix(0x5c922d07, 0),
>>>>>>> 254eab96
		Bits:           0x1e7fffff,
		Nonce:          0x155d9,
	},
	Transactions: []*wire.MsgTx{devNetGenesisCoinbaseTx},
}<|MERGE_RESOLUTION|>--- conflicted
+++ resolved
@@ -61,17 +61,10 @@
 var genesisBlock = wire.MsgBlock{
 	Header: wire.BlockHeader{
 		Version:        1,
-<<<<<<< HEAD
-		ParentHashes:   []daghash.Hash{},
-		HashMerkleRoot: genesisMerkleRoot,
-		IDMerkleRoot:   genesisMerkleRoot,
-		Timestamp:      time.Unix(0x5ca09ba1, 0),
-=======
 		ParentHashes:   []*daghash.Hash{},
 		HashMerkleRoot: &genesisMerkleRoot,
 		IDMerkleRoot:   &genesisMerkleRoot,
-		Timestamp:      time.Unix(0x5c3cafec, 0),
->>>>>>> 254eab96
+		Timestamp:      time.Unix(0x5ca09ba1, 0),
 		Bits:           0x207fffff,
 		Nonce:          0x6,
 	},
@@ -139,17 +132,10 @@
 var devNetGenesisBlock = wire.MsgBlock{
 	Header: wire.BlockHeader{
 		Version:        1,
-<<<<<<< HEAD
-		ParentHashes:   []daghash.Hash{},
-		HashMerkleRoot: devNetGenesisMerkleRoot,
-		IDMerkleRoot:   devNetGenesisMerkleRoot,
-		Timestamp:      time.Unix(0x5ca09ba1, 0),
-=======
 		ParentHashes:   []*daghash.Hash{},
 		HashMerkleRoot: &devNetGenesisMerkleRoot,
 		IDMerkleRoot:   &devNetGenesisMerkleRoot,
-		Timestamp:      time.Unix(0x5c922d07, 0),
->>>>>>> 254eab96
+		Timestamp:      time.Unix(0x5ca09ba1, 0),
 		Bits:           0x1e7fffff,
 		Nonce:          0x155d9,
 	},
