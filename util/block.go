// Copyright (c) 2013-2016 The btcsuite developers
// Use of this source code is governed by an ISC
// license that can be found in the LICENSE file.

package util

import (
	"bytes"
	"fmt"
	"github.com/kaspanet/kaspad/util/coinbasepayload"
	"io"
	"time"

	"github.com/kaspanet/kaspad/util/daghash"
	"github.com/kaspanet/kaspad/wire"
)

// OutOfRangeError describes an error due to accessing an element that is out
// of range.
type OutOfRangeError string

const (
	// CoinbaseTransactionIndex is the index of the coinbase transaction in every block
	CoinbaseTransactionIndex = 0
)

// Error satisfies the error interface and prints human-readable errors.
func (e OutOfRangeError) Error() string {
	return string(e)
}

// Block defines a kaspa block that provides easier and more efficient
// manipulation of raw blocks. It also memoizes hashes for the block and its
// transactions on their first access so subsequent accesses don't have to
// repeat the relatively expensive hashing operations.
type Block struct {
<<<<<<< HEAD
	msgBlock        *wire.MsgBlock // Underlying MsgBlock
	serializedBlock []byte         // Serialized bytes for the block
	blockHash       *daghash.Hash  // Cached block hash
	transactions    []*Tx          // Transactions
	txnsGenerated   bool           // ALL wrapped transactions generated
	blueScore       *uint64        // Blue score
=======
	// Underlying MsgBlock
	msgBlock *wire.MsgBlock

	// Serialized bytes for the block. This is used only internally, and .Hash() should be used anywhere.
	serializedBlock []byte

	// Cached block hash. This is used only internally, and .Hash() should be used anywhere.
	blockHash *daghash.Hash

	// Transactions. This is used only internally, and .Transactions() should be used anywhere.
	transactions []*Tx

	// ALL wrapped transactions generated
	txnsGenerated bool

	// Blue score. This is used only internally, and .BlueScore() should be used anywhere.
	blueScore *uint64
>>>>>>> ba4a8948
}

// MsgBlock returns the underlying wire.MsgBlock for the Block.
func (b *Block) MsgBlock() *wire.MsgBlock {
	// Return the cached block.
	return b.msgBlock
}

// Bytes returns the serialized bytes for the Block. This is equivalent to
// calling Serialize on the underlying wire.MsgBlock, however it caches the
// result so subsequent calls are more efficient.
func (b *Block) Bytes() ([]byte, error) {
	// Return the cached serialized bytes if it has already been generated.
	if len(b.serializedBlock) != 0 {
		return b.serializedBlock, nil
	}

	// Serialize the MsgBlock.
	w := bytes.NewBuffer(make([]byte, 0, b.msgBlock.SerializeSize()))
	err := b.msgBlock.Serialize(w)
	if err != nil {
		return nil, err
	}
	serializedBlock := w.Bytes()

	// Cache the serialized bytes and return them.
	b.serializedBlock = serializedBlock
	return serializedBlock, nil
}

// Hash returns the block identifier hash for the Block. This is equivalent to
// calling BlockHash on the underlying wire.MsgBlock, however it caches the
// result so subsequent calls are more efficient.
func (b *Block) Hash() *daghash.Hash {
	// Return the cached block hash if it has already been generated.
	if b.blockHash != nil {
		return b.blockHash
	}

	// Cache the block hash and return it.
	hash := b.msgBlock.BlockHash()
	b.blockHash = hash
	return hash
}

// Tx returns a wrapped transaction (util.Tx) for the transaction at the
// specified index in the Block. The supplied index is 0 based. That is to
// say, the first transaction in the block is txNum 0. This is nearly
// equivalent to accessing the raw transaction (wire.MsgTx) from the
// underlying wire.MsgBlock, however the wrapped transaction has some helpful
// properties such as caching the hash so subsequent calls are more efficient.
func (b *Block) Tx(txNum int) (*Tx, error) {
	// Ensure the requested transaction is in range.
	numTx := uint64(len(b.msgBlock.Transactions))
	if txNum < 0 || uint64(txNum) > numTx {
		str := fmt.Sprintf("transaction index %d is out of range - max %d",
			txNum, numTx-1)
		return nil, OutOfRangeError(str)
	}

	// Generate slice to hold all of the wrapped transactions if needed.
	if len(b.transactions) == 0 {
		b.transactions = make([]*Tx, numTx)
	}

	// Return the wrapped transaction if it has already been generated.
	if b.transactions[txNum] != nil {
		return b.transactions[txNum], nil
	}

	// Generate and cache the wrapped transaction and return it.
	newTx := NewTx(b.msgBlock.Transactions[txNum])
	newTx.SetIndex(txNum)
	b.transactions[txNum] = newTx
	return newTx, nil
}

// Transactions returns a slice of wrapped transactions (util.Tx) for all
// transactions in the Block. This is nearly equivalent to accessing the raw
// transactions (wire.MsgTx) in the underlying wire.MsgBlock, however it
// instead provides easy access to wrapped versions (util.Tx) of them.
func (b *Block) Transactions() []*Tx {
	// Return transactions if they have ALL already been generated. This
	// flag is necessary because the wrapped transactions are lazily
	// generated in a sparse fashion.
	if b.txnsGenerated {
		return b.transactions
	}

	// Generate slice to hold all of the wrapped transactions if needed.
	if len(b.transactions) == 0 {
		b.transactions = make([]*Tx, len(b.msgBlock.Transactions))
	}

	// Generate and cache the wrapped transactions for all that haven't
	// already been done.
	for i, tx := range b.transactions {
		if tx == nil {
			newTx := NewTx(b.msgBlock.Transactions[i])
			newTx.SetIndex(i)
			b.transactions[i] = newTx
		}
	}

	b.txnsGenerated = true
	return b.transactions
}

// TxHash returns the hash for the requested transaction number in the Block.
// The supplied index is 0 based. That is to say, the first transaction in the
// block is txNum 0. This is equivalent to calling TxHash on the underlying
// wire.MsgTx, however it caches the result so subsequent calls are more
// efficient.
func (b *Block) TxHash(txNum int) (*daghash.Hash, error) {
	// Attempt to get a wrapped transaction for the specified index. It
	// will be created lazily if needed or simply return the cached version
	// if it has already been generated.
	tx, err := b.Tx(txNum)
	if err != nil {
		return nil, err
	}

	// Defer to the wrapped transaction which will return the cached hash if
	// it has already been generated.
	return tx.Hash(), nil
}

// TxLoc returns the offsets and lengths of each transaction in a raw block.
// It is used to allow fast indexing into transactions within the raw byte
// stream.
func (b *Block) TxLoc() ([]wire.TxLoc, error) {
	rawMsg, err := b.Bytes()
	if err != nil {
		return nil, err
	}
	rbuf := bytes.NewBuffer(rawMsg)

	var mblock wire.MsgBlock
	txLocs, err := mblock.DeserializeTxLoc(rbuf)
	if err != nil {
		return nil, err
	}
	return txLocs, err
}

// IsGenesis returns whether or not this block is the genesis block.
func (b *Block) IsGenesis() bool {
	return b.MsgBlock().Header.IsGenesis()
}

// CoinbaseTransaction returns this block's coinbase transaction
func (b *Block) CoinbaseTransaction() *Tx {
	return b.Transactions()[CoinbaseTransactionIndex]
}

// Timestamp returns this block's timestamp
func (b *Block) Timestamp() time.Time {
	return b.msgBlock.Header.Timestamp
}

// BlueScore returns this block's blue score.
func (b *Block) BlueScore() (uint64, error) {
	if b.blueScore == nil {
		blueScore, _, _, err := coinbasepayload.DeserializeCoinbasePayload(b.CoinbaseTransaction().MsgTx())
		if err != nil {
			return 0, err
		}
		b.blueScore = &blueScore
	}
	return *b.blueScore, nil
}

// NewBlock returns a new instance of a kaspa block given an underlying
// wire.MsgBlock. See Block.
func NewBlock(msgBlock *wire.MsgBlock) *Block {
	return &Block{
		msgBlock: msgBlock,
	}
}

// NewBlockFromBytes returns a new instance of a kaspa block given the
// serialized bytes. See Block.
func NewBlockFromBytes(serializedBlock []byte) (*Block, error) {
	br := bytes.NewReader(serializedBlock)
	b, err := NewBlockFromReader(br)
	if err != nil {
		return nil, err
	}
	b.serializedBlock = serializedBlock
	return b, nil
}

// NewBlockFromReader returns a new instance of a kaspa block given a
// Reader to deserialize the block. See Block.
func NewBlockFromReader(r io.Reader) (*Block, error) {
	// Deserialize the bytes into a MsgBlock.
	var msgBlock wire.MsgBlock
	err := msgBlock.Deserialize(r)
	if err != nil {
		return nil, err
	}

	b := Block{
		msgBlock: &msgBlock,
	}
	return &b, nil
}

// NewBlockFromBlockAndBytes returns a new instance of a kaspa block given
// an underlying wire.MsgBlock and the serialized bytes for it. See Block.
func NewBlockFromBlockAndBytes(msgBlock *wire.MsgBlock, serializedBlock []byte) *Block {
	return &Block{
		msgBlock:        msgBlock,
		serializedBlock: serializedBlock,
	}
}<|MERGE_RESOLUTION|>--- conflicted
+++ resolved
@@ -34,14 +34,6 @@
 // transactions on their first access so subsequent accesses don't have to
 // repeat the relatively expensive hashing operations.
 type Block struct {
-<<<<<<< HEAD
-	msgBlock        *wire.MsgBlock // Underlying MsgBlock
-	serializedBlock []byte         // Serialized bytes for the block
-	blockHash       *daghash.Hash  // Cached block hash
-	transactions    []*Tx          // Transactions
-	txnsGenerated   bool           // ALL wrapped transactions generated
-	blueScore       *uint64        // Blue score
-=======
 	// Underlying MsgBlock
 	msgBlock *wire.MsgBlock
 
@@ -59,7 +51,6 @@
 
 	// Blue score. This is used only internally, and .BlueScore() should be used anywhere.
 	blueScore *uint64
->>>>>>> ba4a8948
 }
 
 // MsgBlock returns the underlying wire.MsgBlock for the Block.
