package panics

import (
	"fmt"
	"os"
	"runtime/debug"
	"time"

	"github.com/kaspanet/kaspad/logs"
)

const exitHandlerTimeout = 5 * time.Second

// HandlePanic recovers panics and then initiates a clean shutdown.
func HandlePanic(log *logs.Logger, goroutineStackTrace []byte) {
	err := recover()
	if err == nil {
		return
	}

<<<<<<< HEAD
	panicHandlerDone := make(chan struct{})
	go func() {
		log.Criticalf("Fatal error: %+v", err)
		if goroutineStackTrace != nil {
			log.Criticalf("Goroutine stack trace: %s", goroutineStackTrace)
		}
		log.Criticalf("Stack trace: %s", debug.Stack())

		log.Backend().Close()
		close(panicHandlerDone)
	}()

	const panicHandlerTimeout = 5 * time.Second
	select {
	case <-time.After(panicHandlerTimeout):
		fmt.Fprintln(os.Stderr, "Couldn't handle a fatal error. Exiting...")
	case <-panicHandlerDone:
	}
	fmt.Print("Exiting...")
	os.Exit(1)
	fmt.Print("After os.Exit(1)")
=======
	reason := fmt.Sprintf("Fatal error: %+v", err)
	exit(log, reason, debug.Stack(), goroutineStackTrace)
>>>>>>> 9893b739
}

// GoroutineWrapperFunc returns a goroutine wrapper function that handles panics and writes them to the log.
func GoroutineWrapperFunc(log *logs.Logger) func(func()) {
	return func(f func()) {
		stackTrace := debug.Stack()
		go func() {
			defer HandlePanic(log, stackTrace)
			f()
		}()
	}
}

// AfterFuncWrapperFunc returns a time.AfterFunc wrapper function that handles panics.
func AfterFuncWrapperFunc(log *logs.Logger) func(d time.Duration, f func()) *time.Timer {
	return func(d time.Duration, f func()) *time.Timer {
		stackTrace := debug.Stack()
		return time.AfterFunc(d, func() {
			defer HandlePanic(log, stackTrace)
			f()
		})
	}
}

// Exit prints the given reason to log and initiates a clean shutdown.
func Exit(log *logs.Logger, reason string) {
	exit(log, reason, nil, nil)
}

// Exit prints the given reason, prints either of the given stack traces (if not nil),
// waits for them to finish writing, and exits.
func exit(log *logs.Logger, reason string, currentThreadStackTrace []byte, goroutineStackTrace []byte) {
	exitHandlerDone := make(chan struct{})
	go func() {
		log.Criticalf("Exiting: %s", reason)
		if goroutineStackTrace != nil {
			log.Criticalf("Goroutine stack trace: %s", goroutineStackTrace)
		}
		if currentThreadStackTrace != nil {
			log.Criticalf("Stack trace: %s", currentThreadStackTrace)
		}
		log.Backend().Close()
		close(exitHandlerDone)
	}()

	select {
	case <-time.After(exitHandlerTimeout):
		fmt.Fprintln(os.Stderr, "Couldn't exit gracefully.")
	case <-exitHandlerDone:
	}
	fmt.Print("Exiting...")
	os.Exit(1)
	fmt.Print("After os.Exit(1)")
}<|MERGE_RESOLUTION|>--- conflicted
+++ resolved
@@ -18,32 +18,8 @@
 		return
 	}
 
-<<<<<<< HEAD
-	panicHandlerDone := make(chan struct{})
-	go func() {
-		log.Criticalf("Fatal error: %+v", err)
-		if goroutineStackTrace != nil {
-			log.Criticalf("Goroutine stack trace: %s", goroutineStackTrace)
-		}
-		log.Criticalf("Stack trace: %s", debug.Stack())
-
-		log.Backend().Close()
-		close(panicHandlerDone)
-	}()
-
-	const panicHandlerTimeout = 5 * time.Second
-	select {
-	case <-time.After(panicHandlerTimeout):
-		fmt.Fprintln(os.Stderr, "Couldn't handle a fatal error. Exiting...")
-	case <-panicHandlerDone:
-	}
-	fmt.Print("Exiting...")
-	os.Exit(1)
-	fmt.Print("After os.Exit(1)")
-=======
 	reason := fmt.Sprintf("Fatal error: %+v", err)
 	exit(log, reason, debug.Stack(), goroutineStackTrace)
->>>>>>> 9893b739
 }
 
 // GoroutineWrapperFunc returns a goroutine wrapper function that handles panics and writes them to the log.
