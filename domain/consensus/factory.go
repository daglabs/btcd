package consensus

import (
	consensusdatabase "github.com/kaspanet/kaspad/domain/consensus/database"
	"github.com/kaspanet/kaspad/domain/consensus/datastructures/acceptancedatastore"
	"github.com/kaspanet/kaspad/domain/consensus/datastructures/blockheaderstore"
	"github.com/kaspanet/kaspad/domain/consensus/datastructures/blockrelationstore"
	"github.com/kaspanet/kaspad/domain/consensus/datastructures/blockstatusstore"
	"github.com/kaspanet/kaspad/domain/consensus/datastructures/blockstore"
	"github.com/kaspanet/kaspad/domain/consensus/datastructures/consensusstatestore"
	"github.com/kaspanet/kaspad/domain/consensus/datastructures/ghostdagdatastore"
	"github.com/kaspanet/kaspad/domain/consensus/datastructures/multisetstore"
	"github.com/kaspanet/kaspad/domain/consensus/datastructures/pruningstore"
	"github.com/kaspanet/kaspad/domain/consensus/datastructures/reachabilitydatastore"
	"github.com/kaspanet/kaspad/domain/consensus/datastructures/utxodiffstore"
	"github.com/kaspanet/kaspad/domain/consensus/model"
	"github.com/kaspanet/kaspad/domain/consensus/model/externalapi"
	"github.com/kaspanet/kaspad/domain/consensus/processes/blockprocessor"
	"github.com/kaspanet/kaspad/domain/consensus/processes/blockvalidator"
	"github.com/kaspanet/kaspad/domain/consensus/processes/coinbasemanager"
	"github.com/kaspanet/kaspad/domain/consensus/processes/consensusstatemanager"
	"github.com/kaspanet/kaspad/domain/consensus/processes/dagtopologymanager"
	"github.com/kaspanet/kaspad/domain/consensus/processes/dagtraversalmanager"
	"github.com/kaspanet/kaspad/domain/consensus/processes/difficultymanager"
	"github.com/kaspanet/kaspad/domain/consensus/processes/ghostdagmanager"
	"github.com/kaspanet/kaspad/domain/consensus/processes/mergedepthmanager"
	"github.com/kaspanet/kaspad/domain/consensus/processes/pastmediantimemanager"
	"github.com/kaspanet/kaspad/domain/consensus/processes/pruningmanager"
	"github.com/kaspanet/kaspad/domain/consensus/processes/reachabilitymanager"
	"github.com/kaspanet/kaspad/domain/consensus/processes/syncmanager"
	"github.com/kaspanet/kaspad/domain/consensus/processes/transactionvalidator"
	"github.com/kaspanet/kaspad/domain/dagconfig"
	infrastructuredatabase "github.com/kaspanet/kaspad/infrastructure/db/database"
)

// Factory instantiates new Consensuses
type Factory interface {
	NewConsensus(dagParams *dagconfig.Params, db infrastructuredatabase.Database) (Consensus, error)
}

type factory struct{}

// NewConsensus instantiates a new Consensus
func (f *factory) NewConsensus(dagParams *dagconfig.Params, db infrastructuredatabase.Database) (Consensus, error) {
	// Data Structures
	acceptanceDataStore := acceptancedatastore.New()
	blockStore := blockstore.New()
	blockHeaderStore := blockheaderstore.New()
	blockRelationStore := blockrelationstore.New()
	blockStatusStore := blockstatusstore.New()
	multisetStore := multisetstore.New()
	pruningStore := pruningstore.New()
	reachabilityDataStore := reachabilitydatastore.New()
	utxoDiffStore := utxodiffstore.New()
	consensusStateStore := consensusstatestore.New()
	ghostdagDataStore := ghostdagdatastore.New()

	dbManager := consensusdatabase.New(db)

	// Processes
	reachabilityManager := reachabilitymanager.New(
		dbManager,
		ghostdagDataStore,
		blockRelationStore,
		reachabilityDataStore)
	dagTopologyManager := dagtopologymanager.New(
		dbManager,
		reachabilityManager,
		blockRelationStore)
	ghostdagManager := ghostdagmanager.New(
		dbManager,
		dagTopologyManager,
		ghostdagDataStore,
		model.KType(dagParams.K))
	dagTraversalManager := dagtraversalmanager.New(
		dbManager,
		dagTopologyManager,
		ghostdagDataStore,
		ghostdagManager)
	pruningManager := pruningmanager.New(
		dagTraversalManager,
		dagTopologyManager,
		pruningStore,
		blockStatusStore,
		consensusStateStore)
	pastMedianTimeManager := pastmediantimemanager.New(
		dagParams.TimestampDeviationTolerance,
		dbManager,
		dagTraversalManager,
		blockHeaderStore)
	transactionValidator := transactionvalidator.New(dagParams.BlockCoinbaseMaturity,
		dbManager,
		pastMedianTimeManager,
		ghostdagDataStore)
	difficultyManager := difficultymanager.New(
		ghostdagManager)
	coinbaseManager := coinbasemanager.New(
		dbManager,
		ghostdagDataStore,
		acceptanceDataStore)
	genesisHash := externalapi.DomainHash(*dagParams.GenesisHash)
	mergeDepthManager := mergedepthmanager.New(
		dagParams.FinalityDepth(),
		dbManager,
		dagTopologyManager,
		dagTraversalManager,
		ghostdagDataStore)
	blockValidator := blockvalidator.New(
		dagParams.PowMax,
		false,
		&genesisHash,
		dagParams.EnableNonNativeSubnetworks,
		dagParams.DisableDifficultyAdjustment,
		dagParams.DifficultyAdjustmentWindowSize,

		dbManager,
		difficultyManager,
		pastMedianTimeManager,
		transactionValidator,
		ghostdagManager,
		dagTopologyManager,
		dagTraversalManager,
<<<<<<< HEAD
		coinbaseManager,
=======
		mergeDepthManager,
>>>>>>> c5707f64

		blockStore,
		ghostdagDataStore,
		blockHeaderStore,
	)
	consensusStateManager, err := consensusstatemanager.New(
		dbManager,
		dagParams,
		ghostdagManager,
		dagTopologyManager,
		dagTraversalManager,
		pruningManager,
		pastMedianTimeManager,
		transactionValidator,
		blockValidator,
		reachabilityManager,
		coinbaseManager,
		mergeDepthManager,
		blockStatusStore,
		ghostdagDataStore,
		consensusStateStore,
		multisetStore,
		blockStore,
		utxoDiffStore,
		blockRelationStore,
		acceptanceDataStore,
		blockHeaderStore)
	if err != nil {
		return nil, err
	}
	blockProcessor := blockprocessor.New(
		dagParams,
		dbManager,
		consensusStateManager,
		pruningManager,
		blockValidator,
		dagTopologyManager,
		reachabilityManager,
		difficultyManager,
		pastMedianTimeManager,
		ghostdagManager,
		coinbaseManager,
		acceptanceDataStore,
		blockStore,
		blockStatusStore,
		blockRelationStore,
		multisetStore,
		ghostdagDataStore,
		consensusStateStore,
		pruningStore,
		reachabilityDataStore,
		utxoDiffStore,
		blockHeaderStore)

	syncManager := syncmanager.New(dagTraversalManager)

	return &consensus{
		databaseContext: dbManager,

		blockProcessor:        blockProcessor,
		consensusStateManager: consensusStateManager,
		transactionValidator:  transactionValidator,
		syncManager:           syncManager,
		pastMedianTimeManager: pastMedianTimeManager,

		blockStore:        blockStore,
		blockHeaderStore:  blockHeaderStore,
		pruningStore:      pruningStore,
		ghostdagDataStore: ghostdagDataStore,
		blockStatusStore:  blockStatusStore,
	}, nil
}

// NewFactory creates a new Consensus factory
func NewFactory() Factory {
	return &factory{}
}<|MERGE_RESOLUTION|>--- conflicted
+++ resolved
@@ -120,11 +120,8 @@
 		ghostdagManager,
 		dagTopologyManager,
 		dagTraversalManager,
-<<<<<<< HEAD
 		coinbaseManager,
-=======
 		mergeDepthManager,
->>>>>>> c5707f64
 
 		blockStore,
 		ghostdagDataStore,
