--- conflicted
+++ resolved
@@ -174,9 +174,6 @@
 		blockProcessor:        blockProcessor,
 		consensusStateManager: consensusStateManager,
 		transactionValidator:  transactionValidator,
-<<<<<<< HEAD
-	}, nil
-=======
 		syncManager:           syncManager,
 
 		blockStore:        blockStore,
@@ -184,8 +181,7 @@
 		pruningStore:      pruningStore,
 		ghostdagDataStore: ghostdagDataStore,
 		blockStatusStore:  blockStatusStore,
-	}
->>>>>>> 62bb841e
+	}, nil
 }
 
 // NewFactory creates a new Consensus factory
