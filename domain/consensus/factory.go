package consensus

import (
	"github.com/kaspanet/kaspad/domain/consensus/datastructures/acceptancedatastore"
	"github.com/kaspanet/kaspad/domain/consensus/datastructures/blockheaderstore"
	"github.com/kaspanet/kaspad/domain/consensus/datastructures/blockrelationstore"
	"github.com/kaspanet/kaspad/domain/consensus/datastructures/blockstatusstore"
	"github.com/kaspanet/kaspad/domain/consensus/datastructures/blockstore"
	"github.com/kaspanet/kaspad/domain/consensus/datastructures/consensusstatestore"
	"github.com/kaspanet/kaspad/domain/consensus/datastructures/ghostdagdatastore"
	"github.com/kaspanet/kaspad/domain/consensus/datastructures/multisetstore"
	"github.com/kaspanet/kaspad/domain/consensus/datastructures/pruningstore"
	"github.com/kaspanet/kaspad/domain/consensus/datastructures/reachabilitydatastore"
	"github.com/kaspanet/kaspad/domain/consensus/datastructures/utxodiffstore"
	"github.com/kaspanet/kaspad/domain/consensus/dbmanager"
	"github.com/kaspanet/kaspad/domain/consensus/model"
	"github.com/kaspanet/kaspad/domain/consensus/model/externalapi"
	"github.com/kaspanet/kaspad/domain/consensus/processes/blockprocessor"
	"github.com/kaspanet/kaspad/domain/consensus/processes/blockvalidator"
	"github.com/kaspanet/kaspad/domain/consensus/processes/coinbasemanager"
	"github.com/kaspanet/kaspad/domain/consensus/processes/consensusstatemanager"
	"github.com/kaspanet/kaspad/domain/consensus/processes/dagtopologymanager"
	"github.com/kaspanet/kaspad/domain/consensus/processes/dagtraversalmanager"
	"github.com/kaspanet/kaspad/domain/consensus/processes/difficultymanager"
	"github.com/kaspanet/kaspad/domain/consensus/processes/ghostdagmanager"
	"github.com/kaspanet/kaspad/domain/consensus/processes/pastmediantimemanager"
	"github.com/kaspanet/kaspad/domain/consensus/processes/pruningmanager"
	"github.com/kaspanet/kaspad/domain/consensus/processes/reachabilitymanager"
	"github.com/kaspanet/kaspad/domain/consensus/processes/transactionvalidator"
	"github.com/kaspanet/kaspad/domain/dagconfig"
	"github.com/kaspanet/kaspad/infrastructure/db/database"
)

// Factory instantiates new Consensuses
type Factory interface {
	NewConsensus(dagParams *dagconfig.Params, db database.Database) Consensus
}

type factory struct{}

// NewConsensus instantiates a new Consensus
func (f *factory) NewConsensus(dagParams *dagconfig.Params, db database.Database) Consensus {
	// Data Structures
	acceptanceDataStore := acceptancedatastore.New()
	blockStore := blockstore.New()
	blockHeaderStore := blockheaderstore.New()
	blockRelationStore := blockrelationstore.New()
	blockStatusStore := blockstatusstore.New()
	multisetStore := multisetstore.New()
	pruningStore := pruningstore.New()
	reachabilityDataStore := reachabilitydatastore.New()
	utxoDiffStore := utxodiffstore.New()
	consensusStateStore := consensusstatestore.New()
	ghostdagDataStore := ghostdagdatastore.New()

	dbManager := dbmanager.New(db)

	// Processes
	reachabilityManager := reachabilitymanager.New(
		domainDBContext,
		ghostdagDataStore,
		blockRelationStore,
		reachabilityDataStore)
	dagTopologyManager := dagtopologymanager.New(
<<<<<<< HEAD
		domainDBContext,
		reachabilityManager,
=======
		dbManager,
		reachabilityTree,
>>>>>>> a132f553
		blockRelationStore)
	ghostdagManager := ghostdagmanager.New(
		dbManager,
		dagTopologyManager,
		ghostdagDataStore,
		model.KType(dagParams.K))
	dagTraversalManager := dagtraversalmanager.New(
		dbManager,
		dagTopologyManager,
		ghostdagDataStore)
	pruningManager := pruningmanager.New(
		dagTraversalManager,
		dagTopologyManager,
		pruningStore,
		blockStatusStore,
		consensusStateStore)
	consensusStateManager := consensusstatemanager.New(
		dbManager,
		dagParams,
		ghostdagManager,
		dagTopologyManager,
		pruningManager,
		blockStatusStore,
		ghostdagDataStore,
		consensusStateStore,
		multisetStore,
		blockStore,
		utxoDiffStore,
		blockRelationStore,
		acceptanceDataStore,
		blockHeaderStore)
	difficultyManager := difficultymanager.New(
		ghostdagManager)
	pastMedianTimeManager := pastmediantimemanager.New(
		dagParams.TimestampDeviationTolerance,
		dbManager,
		dagTraversalManager,
		blockHeaderStore)
	transactionValidator := transactionvalidator.New(dagParams.BlockCoinbaseMaturity,
		dbManager,
		pastMedianTimeManager,
		ghostdagDataStore)
	coinbaseManager := coinbasemanager.New(
		ghostdagDataStore,
		acceptanceDataStore)
	genesisHash := externalapi.DomainHash(*dagParams.GenesisHash)
	blockValidator := blockvalidator.New(
		dagParams.PowMax,
		false,
		&genesisHash,
		dagParams.EnableNonNativeSubnetworks,
		dagParams.DisableDifficultyAdjustment,
		dagParams.DifficultyAdjustmentWindowSize,
		uint64(dagParams.FinalityDuration/dagParams.TargetTimePerBlock),

		dbManager,
		consensusStateManager,
		difficultyManager,
		pastMedianTimeManager,
		transactionValidator,
		ghostdagManager,
		dagTopologyManager,
		dagTraversalManager,

		blockStore,
		ghostdagDataStore,
		blockHeaderStore,
	)
	blockProcessor := blockprocessor.New(
		dagParams,
		dbManager,
		consensusStateManager,
		pruningManager,
		blockValidator,
		dagTopologyManager,
		reachabilityManager,
		difficultyManager,
		pastMedianTimeManager,
		ghostdagManager,
		coinbaseManager,
		acceptanceDataStore,
		blockStore,
		blockStatusStore,
		blockRelationStore,
		multisetStore,
		ghostdagDataStore,
		consensusStateStore,
		pruningStore,
		reachabilityDataStore,
		utxoDiffStore,
		blockHeaderStore)

	return &consensus{
		consensusStateManager: consensusStateManager,
		blockProcessor:        blockProcessor,
		transactionValidator:  transactionValidator,
	}
}

// NewFactory creates a new Consensus factory
func NewFactory() Factory {
	return &factory{}
}<|MERGE_RESOLUTION|>--- conflicted
+++ resolved
@@ -57,18 +57,13 @@
 
 	// Processes
 	reachabilityManager := reachabilitymanager.New(
-		domainDBContext,
+		dbManager,
 		ghostdagDataStore,
 		blockRelationStore,
 		reachabilityDataStore)
 	dagTopologyManager := dagtopologymanager.New(
-<<<<<<< HEAD
-		domainDBContext,
+		dbManager,
 		reachabilityManager,
-=======
-		dbManager,
-		reachabilityTree,
->>>>>>> a132f553
 		blockRelationStore)
 	ghostdagManager := ghostdagmanager.New(
 		dbManager,
