package externalapi

// BlockInfo contains various information about a specific block
type BlockInfo struct {
	Exists      bool
	BlockStatus BlockStatus
	BlueScore   uint64
<<<<<<< HEAD

	IsBlockInHeaderPruningPointFuture bool

	AcceptanceData AcceptanceData
}

// BlockInfoOptions are a set of options passed to GetBlockInfo
type BlockInfoOptions struct {
	IncludeAcceptanceData bool
=======
>>>>>>> d85c70d0
}<|MERGE_RESOLUTION|>--- conflicted
+++ resolved
@@ -5,9 +5,6 @@
 	Exists      bool
 	BlockStatus BlockStatus
 	BlueScore   uint64
-<<<<<<< HEAD
-
-	IsBlockInHeaderPruningPointFuture bool
 
 	AcceptanceData AcceptanceData
 }
@@ -15,6 +12,4 @@
 // BlockInfoOptions are a set of options passed to GetBlockInfo
 type BlockInfoOptions struct {
 	IncludeAcceptanceData bool
-=======
->>>>>>> d85c70d0
 }