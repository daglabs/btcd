package externalapi

import "bytes"

// UTXOEntry houses details about an individual transaction output in a utxo
// set such as whether or not it was contained in a coinbase tx, the blue
// score of the block that accepts the tx, its public key script, and how
// much it pays.
<<<<<<< HEAD
type UTXOEntry struct {
	Amount          uint64
	ScriptPublicKey []byte // The public key script for the output.
	BlockBlueScore  uint64 // Blue score of the block accepting the tx.
	IsCoinbase      bool
}

// Clone returns a clone of UTXOEntry
func (entry *UTXOEntry) Clone() *UTXOEntry {
	scriptPublicKeyClone := make([]byte, len(entry.ScriptPublicKey))
	copy(scriptPublicKeyClone, entry.ScriptPublicKey)

	return &UTXOEntry{
		Amount:          entry.Amount,
		ScriptPublicKey: scriptPublicKeyClone,
		BlockBlueScore:  entry.BlockBlueScore,
		IsCoinbase:      entry.IsCoinbase,
	}
}

// If this doesn't compile, it means the type definition has been changed, so it's
// an indication to update Equal and Clone accordingly.
var _ = UTXOEntry{0, []byte{}, 0, false}

// Equal returns whether entry equals to other
func (entry *UTXOEntry) Equal(other *UTXOEntry) bool {
	if entry == nil || other == nil {
		return entry == other
	}

	if entry.Amount != other.Amount {
		return false
	}

	if !bytes.Equal(entry.ScriptPublicKey, other.ScriptPublicKey) {
		return false
	}

	if entry.BlockBlueScore != other.BlockBlueScore {
		return false
	}

	if entry.IsCoinbase != other.IsCoinbase {
		return false
	}

	return true
}

// NewUTXOEntry creates a new utxoEntry representing the given txOut
func NewUTXOEntry(amount uint64, scriptPubKey []byte, isCoinbase bool, blockBlueScore uint64) *UTXOEntry {
	return &UTXOEntry{
		Amount:          amount,
		ScriptPublicKey: scriptPubKey,
		BlockBlueScore:  blockBlueScore,
		IsCoinbase:      isCoinbase,
	}
=======
type UTXOEntry interface {
	Amount() uint64
	ScriptPublicKey() []byte // The public key script for the output.
	BlockBlueScore() uint64  // Blue score of the block accepting the tx.
	IsCoinbase() bool
>>>>>>> 5632bee4
}<|MERGE_RESOLUTION|>--- conflicted
+++ resolved
@@ -6,69 +6,9 @@
 // set such as whether or not it was contained in a coinbase tx, the blue
 // score of the block that accepts the tx, its public key script, and how
 // much it pays.
-<<<<<<< HEAD
-type UTXOEntry struct {
-	Amount          uint64
-	ScriptPublicKey []byte // The public key script for the output.
-	BlockBlueScore  uint64 // Blue score of the block accepting the tx.
-	IsCoinbase      bool
-}
-
-// Clone returns a clone of UTXOEntry
-func (entry *UTXOEntry) Clone() *UTXOEntry {
-	scriptPublicKeyClone := make([]byte, len(entry.ScriptPublicKey))
-	copy(scriptPublicKeyClone, entry.ScriptPublicKey)
-
-	return &UTXOEntry{
-		Amount:          entry.Amount,
-		ScriptPublicKey: scriptPublicKeyClone,
-		BlockBlueScore:  entry.BlockBlueScore,
-		IsCoinbase:      entry.IsCoinbase,
-	}
-}
-
-// If this doesn't compile, it means the type definition has been changed, so it's
-// an indication to update Equal and Clone accordingly.
-var _ = UTXOEntry{0, []byte{}, 0, false}
-
-// Equal returns whether entry equals to other
-func (entry *UTXOEntry) Equal(other *UTXOEntry) bool {
-	if entry == nil || other == nil {
-		return entry == other
-	}
-
-	if entry.Amount != other.Amount {
-		return false
-	}
-
-	if !bytes.Equal(entry.ScriptPublicKey, other.ScriptPublicKey) {
-		return false
-	}
-
-	if entry.BlockBlueScore != other.BlockBlueScore {
-		return false
-	}
-
-	if entry.IsCoinbase != other.IsCoinbase {
-		return false
-	}
-
-	return true
-}
-
-// NewUTXOEntry creates a new utxoEntry representing the given txOut
-func NewUTXOEntry(amount uint64, scriptPubKey []byte, isCoinbase bool, blockBlueScore uint64) *UTXOEntry {
-	return &UTXOEntry{
-		Amount:          amount,
-		ScriptPublicKey: scriptPubKey,
-		BlockBlueScore:  blockBlueScore,
-		IsCoinbase:      isCoinbase,
-	}
-=======
 type UTXOEntry interface {
 	Amount() uint64
 	ScriptPublicKey() []byte // The public key script for the output.
 	BlockBlueScore() uint64  // Blue score of the block accepting the tx.
 	IsCoinbase() bool
->>>>>>> 5632bee4
 }