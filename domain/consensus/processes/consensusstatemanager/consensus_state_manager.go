--- conflicted
+++ resolved
@@ -7,20 +7,11 @@
 
 // consensusStateManager manages the node's consensus state
 type consensusStateManager struct {
-<<<<<<< HEAD
-	pruningDepth           uint64
-	maxMassAcceptedByBlock uint64
-	maxBlockParents        externalapi.KType
-	mergeSetSizeLimit      uint64
-	genesisHash            *externalapi.DomainHash
-	databaseContext        model.DBManager
-=======
 	pruningDepth      uint64
-	maxBlockParents   model.KType
+	maxBlockParents   externalapi.KType
 	mergeSetSizeLimit uint64
 	genesisHash       *externalapi.DomainHash
 	databaseContext   model.DBManager
->>>>>>> 60e7a8eb
 
 	ghostdagManager       model.GHOSTDAGManager
 	dagTopologyManager    model.DAGTopologyManager
@@ -54,12 +45,7 @@
 func New(
 	databaseContext model.DBManager,
 	pruningDepth uint64,
-<<<<<<< HEAD
-	maxMassAcceptedByBlock uint64,
 	maxBlockParents externalapi.KType,
-=======
-	maxBlockParents model.KType,
->>>>>>> 60e7a8eb
 	mergeSetSizeLimit uint64,
 	genesisHash *externalapi.DomainHash,
 
