--- conflicted
+++ resolved
@@ -89,12 +89,8 @@
 		return err
 	}
 
-<<<<<<< HEAD
+	log.Tracef("Updating the header tips pruning point diff parents with an empty UTXO diff")
 	err = csm.updateVirtualDiffParents(model.NewUTXODiff())
-=======
-	log.Tracef("Updating the header tips pruning point diff parents with an empty UTXO diff")
-	err = csm.updateVirtualDiffParents(headerTipsPruningPoint, model.NewUTXODiff())
->>>>>>> 52117272
 	if err != nil {
 		return err
 	}
