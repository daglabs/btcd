--- conflicted
+++ resolved
@@ -8,15 +8,9 @@
 // AddBlockToVirtual submits the given block to be added to the
 // current virtual. This process may result in a new virtual block
 // getting created
-<<<<<<< HEAD
-func (csm *consensusStateManager) AddBlockToVirtual(blockHash *externalapi.DomainHash) (*externalapi.SelectedParentChainChanges, error) {
-	log.Tracef("AddBlockToVirtual start for block %s", blockHash)
-	defer log.Tracef("AddBlockToVirtual end for block %s", blockHash)
-=======
 func (csm *consensusStateManager) AddBlock(blockHash *externalapi.DomainHash) (*externalapi.SelectedParentChainChanges, error) {
 	log.Tracef("AddBlock start for block %s", blockHash)
 	defer log.Tracef("AddBlock end for block %s", blockHash)
->>>>>>> d85c70d0
 
 	log.Tracef("Resolving whether the block %s is the next virtual selected parent", blockHash)
 	isCandidateToBeNextVirtualSelectedParent, err := csm.isCandidateToBeNextVirtualSelectedParent(blockHash)
@@ -35,19 +29,10 @@
 			return nil, err
 		}
 
-<<<<<<< HEAD
-		if blockStatus == externalapi.StatusValid {
-			log.Tracef("Block %s is tentatively valid. Resolving whether it violates finality", blockHash)
-			err = csm.checkFinalityViolation(blockHash)
-			if err != nil {
-				return nil, err
-			}
-=======
 		if shouldNotify {
 			//TODO: Send finality conflict notification
 			log.Warnf("Finality Violation Detected! Block %s violates finality!", blockHash)
 		}
->>>>>>> d85c70d0
 
 		if !isViolatingFinality {
 			log.Tracef("Block %s doesn't violate finality. Resolving its block status", blockHash)
