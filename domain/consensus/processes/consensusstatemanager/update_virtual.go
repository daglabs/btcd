--- conflicted
+++ resolved
@@ -27,15 +27,13 @@
 	if err != nil {
 		return err
 	}
-<<<<<<< HEAD
 	err = csm.acceptanceDataStore.Stage(model.VirtualBlockHash, virtualAcceptanceData)
-	if err != nil {
+	if err != nil{
 		return err
 	}
 
-=======
-	csm.acceptanceDataStore.Stage(model.VirtualBlockHash, virtualAcceptanceData)
->>>>>>> eef5e376
+	csm.multisetStore.Stage(model.VirtualBlockHash, virtualMultiset)
+
 	csm.multisetStore.Stage(model.VirtualBlockHash, virtualMultiset)
 
 	err = csm.consensusStateStore.StageVirtualUTXODiff(virtualUTXODiff)
