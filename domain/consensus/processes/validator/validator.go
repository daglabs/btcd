--- conflicted
+++ resolved
@@ -8,8 +8,7 @@
 // validator exposes a set of validation classes, after which
 // it's possible to determine whether either a block or a
 // transaction is valid
-<<<<<<< HEAD
-type Validator struct {
+type validator struct {
 	powMax                         *big.Int
 	skipPoW                        bool
 	genesisHash                    *model.DomainHash
@@ -21,9 +20,6 @@
 
 	dagTopologyManager    model.DAGTopologyManager
 	ghostdagManager       model.GHOSTDAGManager
-=======
-type validator struct {
->>>>>>> 81a10e9f
 	consensusStateManager model.ConsensusStateManager
 	difficultyManager     model.DifficultyManager
 	pastMedianTimeManager model.PastMedianTimeManager
@@ -43,47 +39,4 @@
 		difficultyManager:     difficultyManager,
 		pastMedianTimeManager: pastMedianTimeManager,
 	}
-<<<<<<< HEAD
-=======
-}
-
-// ValidateHeaderInIsolation validates block headers in isolation from the current
-// consensus state
-func (v *validator) ValidateHeaderInIsolation(block *model.DomainBlock) error {
-	return nil
-}
-
-// ValidateHeaderInContext validates block headers in the context of the current
-// consensus state
-func (v *validator) ValidateHeaderInContext(block *model.DomainBlock) error {
-	return nil
-}
-
-// ValidateBodyInIsolation validates block bodies in isolation from the current
-// consensus state
-func (v *validator) ValidateBodyInIsolation(block *model.DomainBlock) error {
-	return nil
-}
-
-// ValidateBodyInContext validates block bodies in the context of the current
-// consensus state
-func (v *validator) ValidateBodyInContext(block *model.DomainBlock) error {
-	return nil
-}
-
-// ValidateAgainstPastUTXO validates the block against the UTXO of its past
-func (v *validator) ValidateAgainstPastUTXO(block *model.DomainBlock) error {
-	return nil
-}
-
-// ValidateFinality makes sure the block does not violate finality
-func (v *validator) ValidateFinality(block *model.DomainBlock) error {
-	return nil
-}
-
-// ValidateTransactionAndCalculateFee validates the given transaction using
-// the given utxoEntries. It also returns the transaction's fee
-func (v *validator) ValidateTransactionAndCalculateFee(transaction *model.DomainTransaction, utxoEntries []*model.UTXOEntry) (fee uint64, err error) {
-	return 0, nil
->>>>>>> 81a10e9f
 }