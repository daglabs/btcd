--- conflicted
+++ resolved
@@ -41,11 +41,12 @@
 		return err
 	}
 
-<<<<<<< HEAD
+	err = v.checkCoinbase(block)
+	if err != nil {
+		return err
+	}
+
 	err = v.checkBlockTransactionOrder(block)
-=======
-	err = v.checkCoinbase(block)
->>>>>>> 3f979399
 	if err != nil {
 		return err
 	}
