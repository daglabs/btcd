--- conflicted
+++ resolved
@@ -26,11 +26,8 @@
 	ghostdagManager       model.GHOSTDAGManager
 	dagTopologyManager    model.DAGTopologyManager
 	dagTraversalManager   model.DAGTraversalManager
-<<<<<<< HEAD
 	coinbaseManager       model.CoinbaseManager
-=======
 	mergeDepthManager     model.MergeDepthManager
->>>>>>> c5707f64
 
 	blockStore        model.BlockStore
 	ghostdagDataStore model.GHOSTDAGDataStore
@@ -52,11 +49,8 @@
 	ghostdagManager model.GHOSTDAGManager,
 	dagTopologyManager model.DAGTopologyManager,
 	dagTraversalManager model.DAGTraversalManager,
-<<<<<<< HEAD
 	coinbaseManager model.CoinbaseManager,
-=======
 	mergeDepthManager model.MergeDepthManager,
->>>>>>> c5707f64
 
 	blockStore model.BlockStore,
 	ghostdagDataStore model.GHOSTDAGDataStore,
@@ -77,17 +71,11 @@
 		ghostdagManager:                ghostdagManager,
 		dagTopologyManager:             dagTopologyManager,
 		dagTraversalManager:            dagTraversalManager,
-<<<<<<< HEAD
 		coinbaseManager:                coinbaseManager,
+		mergeDepthManager:              mergeDepthManager,
 
 		blockStore:        blockStore,
 		ghostdagDataStore: ghostdagDataStore,
 		blockHeaderStore:  blockHeaderStore,
-=======
-		mergeDepthManager:              mergeDepthManager,
-		blockStore:                     blockStore,
-		ghostdagDataStore:              ghostdagDataStore,
-		blockHeaderStore:               blockHeaderStore,
->>>>>>> c5707f64
 	}
 }