--- conflicted
+++ resolved
@@ -126,19 +126,6 @@
 		return err
 	}
 
-<<<<<<< HEAD
-	ghostdagData, err := v.ghostdagDataStore.Get(v.databaseContext, stagingArea, blockHash, false)
-	if err != nil {
-		return err
-	}
-
-	blockTime, err := v.pastMedianTimeManager.PastMedianTime(stagingArea, blockHash)
-	if err != nil {
-		return err
-	}
-
-=======
->>>>>>> 60e7a8eb
 	// Ensure all transactions in the block are finalized.
 	for _, tx := range block.Transactions {
 		if err = v.transactionValidator.ValidateTransactionInContextIgnoringUTXO(stagingArea, tx, blockHash); err != nil {
