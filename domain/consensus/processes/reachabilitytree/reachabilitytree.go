--- conflicted
+++ resolved
@@ -17,36 +17,21 @@
 
 // New instantiates a new reachabilityTreeManager
 func New(
+	databaseContext *database.DomainDBContext,
+	ghostdagDataStore model.GHOSTDAGDataStore,
 	blockRelationStore model.BlockRelationStore,
-	reachabilityDataStore model.ReachabilityDataStore) model.ReachabilityTree {
+	reachabilityDataStore model.ReachabilityDataStore,
+) model.ReachabilityTree {
 	return &reachabilityTreeManager{
+		databaseContext:       databaseContext,
+		ghostdagDataStore:     ghostdagDataStore,
 		blockRelationStore:    blockRelationStore,
 		reachabilityDataStore: reachabilityDataStore,
 	}
 }
 
 // AddBlock adds the block with the given blockHash into the reachability tree.
-func (rt *reachabilityTree) AddBlock(blockHash *externalapi.DomainHash) error {
-	return nil
-}
-
-// IsReachabilityTreeAncestorOf returns true if blockHashA is an
-// ancestor of blockHashB in the reachability tree. Note that this
-// does not necessarily mean that it isn't its ancestor in the DAG.
-func (rt *reachabilityTreeManager) IsReachabilityTreeAncestorOf(blockHashA *externalapi.DomainHash, blockHashB *externalapi.DomainHash) (bool, error) {
-	return false, nil
-<<<<<<< HEAD
-}
-
-// ReachabilityChangeset returns a set of changes that need to occur
-// in order to add the given blockHash into the reachability tree.
-func (rt *reachabilityTreeManager) ReachabilityChangeset(blockHash *externalapi.DomainHash,
-	blockGHOSTDAGData *model.BlockGHOSTDAGData) (*model.ReachabilityChangeset, error) {
-
-	return nil, nil
-}
-
-func (rt *reachabilityTreeManager) addBlock(blockHash *externalapi.DomainHash) error {
+func (rt *reachabilityTreeManager) AddBlock(blockHash *externalapi.DomainHash) error {
 	// Allocate a new reachability tree node
 	newTreeNode := newReachabilityTreeNode()
 	err := rt.stageTreeNode(blockHash, newTreeNode)
@@ -90,6 +75,4 @@
 	}
 
 	return nil
-=======
->>>>>>> 45882343
 }