--- conflicted
+++ resolved
@@ -4,19 +4,11 @@
 	"github.com/kaspanet/kaspad/domain/consensus/model/externalapi"
 )
 
-<<<<<<< HEAD
-// blueBlockWindow returns a blockWindow of the given size that contains the
-// blues in the past of startindNode, the sorting is unspecified.
-// If the number of blues in the past of startingNode is less then windowSize,
-// the window will be padded by genesis blocks to achieve a size of windowSize.
-func (dtm *dagTraversalManager) BlueWindow(startingBlock *externalapi.DomainHash, windowSize int) ([]*externalapi.DomainHash, error) {
-=======
 // BlockWindow returns a blockWindow of the given size that contains the
 // blocks in the past of startindNode, the sorting is unspecified.
 // If the number of blocks in the past of startingNode is less then windowSize,
 // the window will be padded by genesis blocks to achieve a size of windowSize.
 func (dtm *dagTraversalManager) BlockWindow(startingBlock *externalapi.DomainHash, windowSize int) ([]*externalapi.DomainHash, error) {
->>>>>>> bee08936
 	currentHash := startingBlock
 	currentGHOSTDAGData, err := dtm.ghostdagDataStore.Get(dtm.databaseContext, currentHash)
 	if err != nil {
