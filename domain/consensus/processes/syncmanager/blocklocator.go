package syncmanager

import (
	"github.com/kaspanet/kaspad/domain/consensus/model/externalapi"
	"github.com/pkg/errors"
)

// createBlockLocator creates a block locator for the passed high and low hashes.
// See the BlockLocator type comments for more details.
func (sm *syncManager) createBlockLocator(lowHash, highHash *externalapi.DomainHash, limit uint32) (externalapi.BlockLocator, error) {
	// We use the selected parent of the high block, so that the
	// block locator won't contain it.
	highBlockGHOSTDAGData, err := sm.ghostdagDataStore.Get(sm.databaseContext, highHash)
	if err != nil {
		return nil, err
	}
	highHash = highBlockGHOSTDAGData.SelectedParent()

	lowBlockGHOSTDAGData, err := sm.ghostdagDataStore.Get(sm.databaseContext, lowHash)
	if err != nil {
		return nil, err
	}
	lowBlockBlueScore := lowBlockGHOSTDAGData.BlueScore()

	currentHash := highHash
	step := uint64(1)
	locator := make(externalapi.BlockLocator, 0)
	for currentHash != nil {
		locator = append(locator, currentHash)

		// Stop if we've reached the limit (if it's set)
		if limit > 0 && uint32(len(locator)) == limit {
			break
		}

		currentBlockGHOSTDAGData, err := sm.ghostdagDataStore.Get(sm.databaseContext, currentHash)
		if err != nil {
			return nil, err
		}
		currentBlockBlueScore := currentBlockGHOSTDAGData.BlueScore()

		// Nothing more to add once the low node has been added.
		if currentBlockBlueScore <= lowBlockBlueScore {
<<<<<<< HEAD
			if !currentHash.Equal(lowHash) {
=======
			isCurrentHashInSelectedParentChainOfLowHash, err := sm.dagTopologyManager.IsInSelectedParentChainOf(currentHash, lowHash)
			if err != nil {
				return nil, err
			}
			if !isCurrentHashInSelectedParentChainOfLowHash {
>>>>>>> 5632bee4
				return nil, errors.Errorf("highHash and lowHash are " +
					"not in the same selected parent chain.")
			}
			break
		}

		// Calculate blueScore of previous node to include ensuring the
		// final node is lowNode.
		nextBlueScore := currentBlockBlueScore - step
		if currentBlockBlueScore < step {
			nextBlueScore = lowBlockGHOSTDAGData.BlueScore()
		}

		// Walk down currentHash's selected parent chain to the appropriate ancestor
		currentHash, err = sm.dagTraversalManager.LowestChainBlockAboveOrEqualToBlueScore(currentHash, nextBlueScore)
		if err != nil {
			return nil, err
		}

		// Double the distance between included hashes
		step *= 2
	}

	return locator, nil
}

// findNextBlockLocatorBoundaries finds the lowest unknown block locator
// hash and the highest known block locator hash. This is used to create the
// next block locator to find the highest shared known chain block with a
// remote kaspad.
func (sm *syncManager) findNextBlockLocatorBoundaries(blockLocator externalapi.BlockLocator) (
	lowHash, highHash *externalapi.DomainHash, err error) {

	// Find the most recent locator block hash in the DAG. In case none of
	// the hashes in the locator are in the DAG, fall back to the genesis block.
	highestKnownHash := sm.genesisBlockHash
	lowestUnknownHash := blockLocator[len(blockLocator)-1]
	for _, hash := range blockLocator {
		exists, err := sm.blockStatusStore.Exists(sm.databaseContext, hash)
		if err != nil {
			return nil, nil, err
		}
		if !exists {
			lowestUnknownHash = hash
		} else {
			highestKnownHash = hash
			break
		}
	}
	return highestKnownHash, lowestUnknownHash, nil
}<|MERGE_RESOLUTION|>--- conflicted
+++ resolved
@@ -41,15 +41,11 @@
 
 		// Nothing more to add once the low node has been added.
 		if currentBlockBlueScore <= lowBlockBlueScore {
-<<<<<<< HEAD
-			if !currentHash.Equal(lowHash) {
-=======
 			isCurrentHashInSelectedParentChainOfLowHash, err := sm.dagTopologyManager.IsInSelectedParentChainOf(currentHash, lowHash)
 			if err != nil {
 				return nil, err
 			}
 			if !isCurrentHashInSelectedParentChainOfLowHash {
->>>>>>> 5632bee4
 				return nil, errors.Errorf("highHash and lowHash are " +
 					"not in the same selected parent chain.")
 			}
