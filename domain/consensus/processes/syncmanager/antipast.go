--- conflicted
+++ resolved
@@ -9,10 +9,7 @@
 // antiPastHashesBetween returns the hashes of the blocks between the
 // lowHash's antiPast and highHash's antiPast, or up to
 // `maxBlueScoreDifference`, if non-zero.
-<<<<<<< HEAD
-=======
 // The result excludes lowHash and includes highHash. If lowHash == highHash, returns nothing.
->>>>>>> bee08936
 func (sm *syncManager) antiPastHashesBetween(lowHash, highHash *externalapi.DomainHash,
 	maxBlueScoreDifference uint64) ([]*externalapi.DomainHash, error) {
 
@@ -21,26 +18,10 @@
 	// highHash's selectedParentChain.
 	// We keep originalLowHash to filter out blocks in it's past later down the road
 	originalLowHash := lowHash
-<<<<<<< HEAD
-	for {
-		isInSelectedParentChain, err := sm.dagTopologyManager.IsInSelectedParentChainOf(lowHash, highHash)
-		if err != nil {
-			return nil, err
-		}
-		if isInSelectedParentChain {
-			break
-		}
-		lowBlockGHOSTDAGData, err := sm.ghostdagDataStore.Get(sm.databaseContext, lowHash)
-		if err != nil {
-			return nil, err
-		}
-		lowHash = lowBlockGHOSTDAGData.SelectedParent()
-=======
 	var err error
 	lowHash, err = sm.findLowHashInHighHashSelectedParentChain(lowHash, highHash)
 	if err != nil {
 		return nil, err
->>>>>>> bee08936
 	}
 
 	lowBlockGHOSTDAGData, err := sm.ghostdagDataStore.Get(sm.databaseContext, lowHash)
@@ -66,68 +47,6 @@
 		// Using blueScore as an approximation is considered to be
 		// fairly accurate because we presume that most DAG blocks are
 		// blue.
-<<<<<<< HEAD
-		iterator, err := sm.dagTraversalManager.SelectedChildIterator(highHash, lowHash)
-		if err != nil {
-			return nil, err
-		}
-		for ok := iterator.First(); ok; ok = iterator.Next() {
-			highHash, err = iterator.Get()
-			if err != nil {
-				return nil, err
-			}
-			highBlockGHOSTDAGData, err = sm.ghostdagDataStore.Get(sm.databaseContext, highHash)
-			if err != nil {
-				return nil, err
-			}
-			if highBlockGHOSTDAGData.BlueScore()-lowBlockGHOSTDAGData.BlueScore()+1 > maxBlueScoreDifference {
-				break
-			}
-		}
-	}
-
-	// Collect every node in highHash's past (including itself) but
-	// NOT in the lowHash's past (excluding itself) into an up-heap
-	// (a heap sorted by blueScore from lowest to greatest).
-	visited := hashset.New()
-	hashesUpHeap := sm.dagTraversalManager.NewUpHeap()
-	queue := sm.dagTraversalManager.NewDownHeap()
-	err = queue.Push(highHash)
-	if err != nil {
-		return nil, err
-	}
-	for queue.Len() > 0 {
-		current := queue.Pop()
-		if visited.Contains(current) {
-			continue
-		}
-		visited.Add(current)
-		var isCurrentAncestorOfLowHash bool
-		if current == lowHash {
-			isCurrentAncestorOfLowHash = false
-		} else {
-			var err error
-			isCurrentAncestorOfLowHash, err = sm.dagTopologyManager.IsAncestorOf(current, lowHash)
-			if err != nil {
-				return nil, err
-			}
-		}
-		if isCurrentAncestorOfLowHash {
-			continue
-		}
-		// Push current to hashesUpHeap if it's not in the past of originalLowHash
-		isInPastOfOriginalLowHash, err := sm.dagTopologyManager.IsAncestorOf(current, originalLowHash)
-		if err != nil {
-			return nil, err
-		}
-		if !isInPastOfOriginalLowHash {
-			err = hashesUpHeap.Push(current)
-			if err != nil {
-				return nil, err
-			}
-		}
-		parents, err := sm.dagTopologyManager.Parents(current)
-=======
 		highHash, err = sm.findHighHashAccordingToMaxBlueScoreDifference(lowHash, highHash, maxBlueScoreDifference, highBlockGHOSTDAGData, lowBlockGHOSTDAGData)
 		if err != nil {
 			return nil, err
@@ -152,7 +71,6 @@
 		// matter, even though it's blue score is the highest, we can arbitrarily decide it comes first.
 		// Therefore we first append the selectedParent, then the rest of blocks in ghostdag order.
 		sortedMergeSet, err := sm.getSortedMergeSet(current)
->>>>>>> bee08936
 		if err != nil {
 			return nil, err
 		}
@@ -170,13 +88,6 @@
 		}
 	}
 
-<<<<<<< HEAD
-	return hashesUpHeap.ToSlice(), nil
-}
-
-func (sm *syncManager) missingBlockBodyHashes(highHash *externalapi.DomainHash) ([]*externalapi.DomainHash, error) {
-	pruningPoint, err := sm.pruningStore.PruningPoint(sm.databaseContext)
-=======
 	// The process above doesn't return highHash, so include it explicitly, unless highHash == lowHash
 	if !lowHash.Equal(highHash) {
 		blockHashes = append(blockHashes, highHash)
@@ -187,26 +98,10 @@
 
 func (sm *syncManager) getSortedMergeSet(current *externalapi.DomainHash) ([]*externalapi.DomainHash, error) {
 	currentGhostdagData, err := sm.ghostdagDataStore.Get(sm.databaseContext, current)
->>>>>>> bee08936
-	if err != nil {
-		return nil, err
-	}
-
-<<<<<<< HEAD
-	selectedChildIterator, err := sm.dagTraversalManager.SelectedChildIterator(highHash, pruningPoint)
-	if err != nil {
-		return nil, err
-	}
-
-	lowHash := pruningPoint
-	foundHeaderOnlyBlock := false
-	for ok := selectedChildIterator.First(); ok; ok = selectedChildIterator.Next() {
-		selectedChild, err := selectedChildIterator.Get()
-		if err != nil {
-			return nil, err
-		}
-		hasBlock, err := sm.blockStore.HasBlock(sm.databaseContext, selectedChild)
-=======
+	if err != nil {
+		return nil, err
+	}
+
 	blueMergeSet := currentGhostdagData.MergeSetBlues()
 	redMergeSet := currentGhostdagData.MergeSetReds()
 	sortedMergeSet := make([]*externalapi.DomainHash, 0, len(blueMergeSet)+len(redMergeSet))
@@ -252,7 +147,6 @@
 	}
 	for ok := iterator.First(); ok; ok = iterator.Next() {
 		highHashCandidate, err := iterator.Get()
->>>>>>> bee08936
 		if err != nil {
 			return nil, err
 		}
@@ -268,7 +162,48 @@
 	return highHash, nil
 }
 
-<<<<<<< HEAD
+func (sm *syncManager) findLowHashInHighHashSelectedParentChain(
+	lowHash *externalapi.DomainHash, highHash *externalapi.DomainHash) (*externalapi.DomainHash, error) {
+	for {
+		isInSelectedParentChain, err := sm.dagTopologyManager.IsInSelectedParentChainOf(lowHash, highHash)
+		if err != nil {
+			return nil, err
+		}
+		if isInSelectedParentChain {
+			break
+		}
+		lowBlockGHOSTDAGData, err := sm.ghostdagDataStore.Get(sm.databaseContext, lowHash)
+		if err != nil {
+			return nil, err
+		}
+		lowHash = lowBlockGHOSTDAGData.SelectedParent()
+	}
+	return lowHash, nil
+}
+
+func (sm *syncManager) missingBlockBodyHashes(highHash *externalapi.DomainHash) ([]*externalapi.DomainHash, error) {
+	pruningPoint, err := sm.pruningStore.PruningPoint(sm.databaseContext)
+	if err != nil {
+		return nil, err
+	}
+
+	selectedChildIterator, err := sm.dagTraversalManager.SelectedChildIterator(highHash, pruningPoint)
+	if err != nil {
+		return nil, err
+	}
+
+	lowHash := pruningPoint
+	foundHeaderOnlyBlock := false
+	for ok := selectedChildIterator.First(); ok; ok = selectedChildIterator.Next() {
+		selectedChild, err := selectedChildIterator.Get()
+		if err != nil {
+			return nil, err
+		}
+		hasBlock, err := sm.blockStore.HasBlock(sm.databaseContext, selectedChild)
+		if err != nil {
+			return nil, err
+		}
+
 		if !hasBlock {
 			foundHeaderOnlyBlock = true
 			break
@@ -286,43 +221,13 @@
 		// this error should be returned rather the logged
 		log.Errorf("no header-only blocks between %s and %s",
 			lowHash, highHash)
-=======
-func (sm *syncManager) findLowHashInHighHashSelectedParentChain(
-	lowHash *externalapi.DomainHash, highHash *externalapi.DomainHash) (*externalapi.DomainHash, error) {
-	for {
-		isInSelectedParentChain, err := sm.dagTopologyManager.IsInSelectedParentChainOf(lowHash, highHash)
-		if err != nil {
-			return nil, err
-		}
-		if isInSelectedParentChain {
-			break
-		}
-		lowBlockGHOSTDAGData, err := sm.ghostdagDataStore.Get(sm.databaseContext, lowHash)
-		if err != nil {
-			return nil, err
-		}
-		lowHash = lowBlockGHOSTDAGData.SelectedParent()
->>>>>>> bee08936
-	}
-	return lowHash, nil
-}
-
-<<<<<<< HEAD
+	}
+
 	hashesBetween, err := sm.antiPastHashesBetween(lowHash, highHash, 0)
-=======
-func (sm *syncManager) missingBlockBodyHashes(highHash *externalapi.DomainHash) ([]*externalapi.DomainHash, error) {
-	pruningPoint, err := sm.pruningStore.PruningPoint(sm.databaseContext)
-	if err != nil {
-		return nil, err
-	}
-
-	selectedChildIterator, err := sm.dagTraversalManager.SelectedChildIterator(highHash, pruningPoint)
->>>>>>> bee08936
-	if err != nil {
-		return nil, err
-	}
-
-<<<<<<< HEAD
+	if err != nil {
+		return nil, err
+	}
+
 	missingBlocks := make([]*externalapi.DomainHash, 0, len(hashesBetween))
 	for _, blockHash := range hashesBetween {
 		blockStatus, err := sm.blockStatusStore.Get(sm.databaseContext, blockHash)
@@ -332,53 +237,6 @@
 		if blockStatus == externalapi.StatusHeaderOnly {
 			missingBlocks = append(missingBlocks, blockHash)
 		}
-=======
-	lowHash := pruningPoint
-	foundHeaderOnlyBlock := false
-	for ok := selectedChildIterator.First(); ok; ok = selectedChildIterator.Next() {
-		selectedChild, err := selectedChildIterator.Get()
-		if err != nil {
-			return nil, err
-		}
-		hasBlock, err := sm.blockStore.HasBlock(sm.databaseContext, selectedChild)
-		if err != nil {
-			return nil, err
-		}
-
-		if !hasBlock {
-			foundHeaderOnlyBlock = true
-			break
-		}
-		lowHash = selectedChild
-	}
-	if !foundHeaderOnlyBlock {
-		if lowHash == highHash {
-			// Blocks can be inserted inside the DAG during IBD if those were requested before IBD started.
-			// In rare cases, all the IBD blocks might be already inserted by the time we reach this point.
-			// In these cases - return an empty list of blocks to sync
-			return []*externalapi.DomainHash{}, nil
-		}
-		// TODO: Once block children are fixed (https://github.com/kaspanet/kaspad/issues/1499),
-		// this error should be returned rather the logged
-		log.Errorf("no header-only blocks between %s and %s",
-			lowHash, highHash)
-	}
-
-	hashesBetween, err := sm.antiPastHashesBetween(lowHash, highHash, 0)
-	if err != nil {
-		return nil, err
-	}
-
-	missingBlocks := make([]*externalapi.DomainHash, 0, len(hashesBetween))
-	for _, blockHash := range hashesBetween {
-		blockStatus, err := sm.blockStatusStore.Get(sm.databaseContext, blockHash)
-		if err != nil {
-			return nil, err
-		}
-		if blockStatus == externalapi.StatusHeaderOnly {
-			missingBlocks = append(missingBlocks, blockHash)
-		}
->>>>>>> bee08936
 	}
 
 	return missingBlocks, nil
