package syncmanager

import (
	"github.com/kaspanet/kaspad/domain/consensus/model"
	"github.com/kaspanet/kaspad/domain/consensus/model/externalapi"
	"github.com/pkg/errors"
)

// antiPastHashesBetween returns the hashes of the blocks between the
// lowHash's antiPast and highHash's antiPast, or up to `maxBlocks`, if non-zero.
// The result excludes lowHash and includes highHash. If lowHash == highHash, returns nothing.
// If maxBlocks != 0 then maxBlocks MUST be >= MergeSetSizeLimit + 1
// because it returns blocks with MergeSet granularity,
// so if MergeSet > maxBlocks, function will return nothing
func (sm *syncManager) antiPastHashesBetween(stagingArea *model.StagingArea, lowHash, highHash *externalapi.DomainHash,
	maxBlocks uint64) (hashes []*externalapi.DomainHash, actualHighHash *externalapi.DomainHash, err error) {

	// Sanity check, for debugging only
	if maxBlocks != 0 && maxBlocks < sm.mergeSetSizeLimit+1 {
		return nil, nil,
			errors.Errorf("maxBlocks (%d) MUST be >= MergeSetSizeLimit + 1 (%d)", maxBlocks, sm.mergeSetSizeLimit+1)
	}

	// If lowHash is not in the selectedParentChain of highHash - SelectedChildIterator will fail.
	// Therefore, we traverse down lowHash's selectedParentChain until we reach a block that is in
	// highHash's selectedParentChain.
	// We keep originalLowHash to filter out blocks in it's past later down the road
	originalLowHash := lowHash
	lowHash, err = sm.findLowHashInHighHashSelectedParentChain(stagingArea, lowHash, highHash)
	if err != nil {
		return nil, nil, err
	}

	lowBlockGHOSTDAGData, err := sm.ghostdagDataStore.Get(sm.databaseContext, stagingArea, lowHash)
	if err != nil {
		return nil, nil, err
	}
	highBlockGHOSTDAGData, err := sm.ghostdagDataStore.Get(sm.databaseContext, stagingArea, highHash)
	if err != nil {
		return nil, nil, err
	}
	if lowBlockGHOSTDAGData.BlueScore() > highBlockGHOSTDAGData.BlueScore() {
		return nil, nil, errors.Errorf("low hash blueScore > high hash blueScore (%d > %d)",
			lowBlockGHOSTDAGData.BlueScore(), highBlockGHOSTDAGData.BlueScore())
	}

	// Collect all hashes by concatenating the merge-sets of all blocks between highHash and lowHash
	blockHashes := []*externalapi.DomainHash{}
	iterator, err := sm.dagTraversalManager.SelectedChildIterator(stagingArea, highHash, lowHash)
	if err != nil {
		return nil, nil, err
	}
	defer iterator.Close()
	for ok := iterator.First(); ok; ok = iterator.Next() {
		current, err := iterator.Get()
		if err != nil {
			return nil, nil, err
		}
		// Both blue and red merge sets are topologically sorted, but not the concatenation of the two.
		// We require the blocks to be topologically sorted. In addition,  for optimal performance,
		// we want the selectedParent to be first.
		// Since the rest of the merge set is in the anticone of selectedParent, it's position in the list does not
		// matter, even though it's blue score is the highest, we can arbitrarily decide it comes first.
		// Therefore we first append the selectedParent, then the rest of blocks in ghostdag order.
		sortedMergeSet, err := sm.ghostdagManager.GetSortedMergeSet(stagingArea, current)
		if err != nil {
			return nil, nil, err
		}

		if maxBlocks != 0 && uint64(len(blockHashes)+len(sortedMergeSet)) > maxBlocks {
			break
		}

		highHash = current

		// append to blockHashes all blocks in sortedMergeSet which are not in the past of originalLowHash
		for _, blockHash := range sortedMergeSet {
			isInPastOfOriginalLowHash, err := sm.dagTopologyManager.IsAncestorOf(stagingArea, blockHash, originalLowHash)
			if err != nil {
				return nil, nil, err
			}
			if isInPastOfOriginalLowHash {
				continue
			}
			blockHashes = append(blockHashes, blockHash)
		}
	}

	// The process above doesn't return highHash, so include it explicitly, unless highHash == lowHash
	if !lowHash.Equal(highHash) {
		blockHashes = append(blockHashes, highHash)
	}

	return blockHashes, highHash, nil
}

<<<<<<< HEAD
func (sm *syncManager) findHighHashAccordingToMaxBlueScoreDifference(stagingArea *model.StagingArea, lowHash *externalapi.DomainHash,
	highHash *externalapi.DomainHash, maxBlueScoreDifference uint64, highBlockGHOSTDAGData *externalapi.BlockGHOSTDAGData,
	lowBlockGHOSTDAGData *externalapi.BlockGHOSTDAGData) (*externalapi.DomainHash, error) {

	if highBlockGHOSTDAGData.BlueScore()-lowBlockGHOSTDAGData.BlueScore() <= maxBlueScoreDifference {
		return highHash, nil
	}

	iterator, err := sm.dagTraversalManager.SelectedChildIterator(stagingArea, highHash, lowHash)
	if err != nil {
		return nil, err
	}
	defer iterator.Close()
	for ok := iterator.First(); ok; ok = iterator.Next() {
		highHashCandidate, err := iterator.Get()
		if err != nil {
			return nil, err
		}
		highBlockGHOSTDAGData, err = sm.ghostdagDataStore.Get(sm.databaseContext, stagingArea, highHashCandidate)
		if err != nil {
			return nil, err
		}
		if highBlockGHOSTDAGData.BlueScore()-lowBlockGHOSTDAGData.BlueScore() > maxBlueScoreDifference {
			break
		}
		highHash = highHashCandidate
	}
	return highHash, nil
}

=======
>>>>>>> 2f272cd5
func (sm *syncManager) findLowHashInHighHashSelectedParentChain(stagingArea *model.StagingArea,
	lowHash *externalapi.DomainHash, highHash *externalapi.DomainHash) (*externalapi.DomainHash, error) {
	for {
		isInSelectedParentChain, err := sm.dagTopologyManager.IsInSelectedParentChainOf(stagingArea, lowHash, highHash)
		if err != nil {
			return nil, err
		}
		if isInSelectedParentChain {
			break
		}
		lowBlockGHOSTDAGData, err := sm.ghostdagDataStore.Get(sm.databaseContext, stagingArea, lowHash)
		if err != nil {
			return nil, err
		}
		lowHash = lowBlockGHOSTDAGData.SelectedParent()
	}
	return lowHash, nil
}

func (sm *syncManager) isHeaderOnlyBlock(stagingArea *model.StagingArea, blockHash *externalapi.DomainHash) (bool, error) {
	exists, err := sm.blockStatusStore.Exists(sm.databaseContext, stagingArea, blockHash)
	if err != nil {
		return false, err
	}

	if !exists {
		return false, nil
	}

	status, err := sm.blockStatusStore.Get(sm.databaseContext, stagingArea, blockHash)
	if err != nil {
		return false, err
	}

	return status == externalapi.StatusHeaderOnly, nil
}<|MERGE_RESOLUTION|>--- conflicted
+++ resolved
@@ -94,39 +94,6 @@
 	return blockHashes, highHash, nil
 }
 
-<<<<<<< HEAD
-func (sm *syncManager) findHighHashAccordingToMaxBlueScoreDifference(stagingArea *model.StagingArea, lowHash *externalapi.DomainHash,
-	highHash *externalapi.DomainHash, maxBlueScoreDifference uint64, highBlockGHOSTDAGData *externalapi.BlockGHOSTDAGData,
-	lowBlockGHOSTDAGData *externalapi.BlockGHOSTDAGData) (*externalapi.DomainHash, error) {
-
-	if highBlockGHOSTDAGData.BlueScore()-lowBlockGHOSTDAGData.BlueScore() <= maxBlueScoreDifference {
-		return highHash, nil
-	}
-
-	iterator, err := sm.dagTraversalManager.SelectedChildIterator(stagingArea, highHash, lowHash)
-	if err != nil {
-		return nil, err
-	}
-	defer iterator.Close()
-	for ok := iterator.First(); ok; ok = iterator.Next() {
-		highHashCandidate, err := iterator.Get()
-		if err != nil {
-			return nil, err
-		}
-		highBlockGHOSTDAGData, err = sm.ghostdagDataStore.Get(sm.databaseContext, stagingArea, highHashCandidate)
-		if err != nil {
-			return nil, err
-		}
-		if highBlockGHOSTDAGData.BlueScore()-lowBlockGHOSTDAGData.BlueScore() > maxBlueScoreDifference {
-			break
-		}
-		highHash = highHashCandidate
-	}
-	return highHash, nil
-}
-
-=======
->>>>>>> 2f272cd5
 func (sm *syncManager) findLowHashInHighHashSelectedParentChain(stagingArea *model.StagingArea,
 	lowHash *externalapi.DomainHash, highHash *externalapi.DomainHash) (*externalapi.DomainHash, error) {
 	for {
