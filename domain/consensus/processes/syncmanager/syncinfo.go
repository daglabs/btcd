--- conflicted
+++ resolved
@@ -52,15 +52,12 @@
 		return externalapi.SyncStateHeadersFirst, nil
 	}
 
-<<<<<<< HEAD
-=======
 	// Once the header tips are synced, check the status of
 	// the pruning point from the point of view of the header
 	// tips. We check it against StatusValid (rather than
 	// StatusHeaderOnly) because once we do receive the
 	// UTXO set of said pruning point, the state is explicitly
 	// set to StatusValid.
->>>>>>> eef5e376
 	headerTipsPruningPoint, err := sm.consensusStateManager.HeaderTipsPruningPoint()
 	if err != nil {
 		return 0, err
