--- conflicted
+++ resolved
@@ -21,13 +21,8 @@
 )
 
 func (bp *blockProcessor) validateAndInsertBlock(block *externalapi.DomainBlock) error {
-<<<<<<< HEAD
-	blockHash := consensusserialization.HeaderHash(block.Header)
+	blockHash := consensushashing.HeaderHash(block.Header)
 	log.Debugf("Validating block %s", blockHash)
-=======
-	hash := consensushashing.HeaderHash(block.Header)
-	log.Debugf("Validating block %s", hash)
->>>>>>> 9866abb7
 
 	insertMode, err := bp.validateAgainstSyncStateAndResolveInsertMode(block)
 	if err != nil {
@@ -237,13 +232,8 @@
 	return nil
 }
 
-<<<<<<< HEAD
 func (bp *blockProcessor) validateBlock(block *externalapi.DomainBlock, mode insertMode) error {
-	blockHash := consensusserialization.HeaderHash(block.Header)
-=======
-func (bp *blockProcessor) validateBlock(block *externalapi.DomainBlock, mode *externalapi.SyncInfo) error {
 	blockHash := consensushashing.HeaderHash(block.Header)
->>>>>>> 9866abb7
 	hasHeader, err := bp.hasHeader(blockHash)
 	if err != nil {
 		return err
@@ -303,13 +293,8 @@
 	return nil
 }
 
-<<<<<<< HEAD
 func (bp *blockProcessor) validatePostProofOfWork(block *externalapi.DomainBlock, mode insertMode) error {
-	blockHash := consensusserialization.BlockHash(block)
-=======
-func (bp *blockProcessor) validatePostProofOfWork(block *externalapi.DomainBlock, mode *externalapi.SyncInfo) error {
 	blockHash := consensushashing.BlockHash(block)
->>>>>>> 9866abb7
 
 	if mode != insertModeHeader {
 		bp.blockStore.Stage(blockHash, block)
