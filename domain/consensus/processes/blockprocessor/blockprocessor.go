package blockprocessor

import (
	"github.com/kaspanet/kaspad/domain/consensus/model"
	"github.com/kaspanet/kaspad/domain/consensus/model/externalapi"
<<<<<<< HEAD
=======
	"github.com/kaspanet/kaspad/domain/consensus/processes/blockprocessor/blocklogger"
>>>>>>> bee08936
	"github.com/kaspanet/kaspad/infrastructure/logger"
	"time"
)

// blockProcessor is responsible for processing incoming blocks
// and creating blocks from the current state
type blockProcessor struct {
	genesisHash        *externalapi.DomainHash
	targetTimePerBlock time.Duration
	databaseContext    model.DBManager
<<<<<<< HEAD
=======
	blockLogger        *blocklogger.BlockLogger
>>>>>>> bee08936

	consensusStateManager model.ConsensusStateManager
	pruningManager        model.PruningManager
	blockValidator        model.BlockValidator
	dagTopologyManager    model.DAGTopologyManager
	reachabilityManager   model.ReachabilityManager
	difficultyManager     model.DifficultyManager
	ghostdagManager       model.GHOSTDAGManager
	pastMedianTimeManager model.PastMedianTimeManager
	coinbaseManager       model.CoinbaseManager
	headerTipsManager     model.HeadersSelectedTipManager
	syncManager           model.SyncManager

	acceptanceDataStore       model.AcceptanceDataStore
	blockStore                model.BlockStore
	blockStatusStore          model.BlockStatusStore
	blockRelationStore        model.BlockRelationStore
	multisetStore             model.MultisetStore
	ghostdagDataStore         model.GHOSTDAGDataStore
	consensusStateStore       model.ConsensusStateStore
	pruningStore              model.PruningStore
	reachabilityDataStore     model.ReachabilityDataStore
	utxoDiffStore             model.UTXODiffStore
	blockHeaderStore          model.BlockHeaderStore
	headersSelectedTipStore   model.HeaderSelectedTipStore
	finalityStore             model.FinalityStore
	headersSelectedChainStore model.HeadersSelectedChainStore

	stores []model.Store
}

// New instantiates a new BlockProcessor
func New(
	genesisHash *externalapi.DomainHash,
	targetTimePerBlock time.Duration,
	databaseContext model.DBManager,

	consensusStateManager model.ConsensusStateManager,
	pruningManager model.PruningManager,
	blockValidator model.BlockValidator,
	dagTopologyManager model.DAGTopologyManager,
	reachabilityManager model.ReachabilityManager,
	difficultyManager model.DifficultyManager,
	pastMedianTimeManager model.PastMedianTimeManager,
	ghostdagManager model.GHOSTDAGManager,
	coinbaseManager model.CoinbaseManager,
	headerTipsManager model.HeadersSelectedTipManager,
	syncManager model.SyncManager,

	acceptanceDataStore model.AcceptanceDataStore,
	blockStore model.BlockStore,
	blockStatusStore model.BlockStatusStore,
	blockRelationStore model.BlockRelationStore,
	multisetStore model.MultisetStore,
	ghostdagDataStore model.GHOSTDAGDataStore,
	consensusStateStore model.ConsensusStateStore,
	pruningStore model.PruningStore,
	reachabilityDataStore model.ReachabilityDataStore,
	utxoDiffStore model.UTXODiffStore,
	blockHeaderStore model.BlockHeaderStore,
	headersSelectedTipStore model.HeaderSelectedTipStore,
	finalityStore model.FinalityStore,
	headersSelectedChainStore model.HeadersSelectedChainStore,
) model.BlockProcessor {

	return &blockProcessor{
		genesisHash:           genesisHash,
		targetTimePerBlock:    targetTimePerBlock,
		databaseContext:       databaseContext,
		blockLogger:           blocklogger.NewBlockLogger(),
		pruningManager:        pruningManager,
		blockValidator:        blockValidator,
		dagTopologyManager:    dagTopologyManager,
		reachabilityManager:   reachabilityManager,
		difficultyManager:     difficultyManager,
		pastMedianTimeManager: pastMedianTimeManager,
		ghostdagManager:       ghostdagManager,
		coinbaseManager:       coinbaseManager,
		headerTipsManager:     headerTipsManager,
		syncManager:           syncManager,

		consensusStateManager:     consensusStateManager,
		acceptanceDataStore:       acceptanceDataStore,
		blockStore:                blockStore,
		blockStatusStore:          blockStatusStore,
		blockRelationStore:        blockRelationStore,
		multisetStore:             multisetStore,
		ghostdagDataStore:         ghostdagDataStore,
		consensusStateStore:       consensusStateStore,
		pruningStore:              pruningStore,
		reachabilityDataStore:     reachabilityDataStore,
		utxoDiffStore:             utxoDiffStore,
		blockHeaderStore:          blockHeaderStore,
		headersSelectedTipStore:   headersSelectedTipStore,
		finalityStore:             finalityStore,
		headersSelectedChainStore: headersSelectedChainStore,

		stores: []model.Store{
			consensusStateStore,
			acceptanceDataStore,
			blockStore,
			blockStatusStore,
			blockRelationStore,
			multisetStore,
			ghostdagDataStore,
			consensusStateStore,
			pruningStore,
			reachabilityDataStore,
			utxoDiffStore,
			blockHeaderStore,
			headersSelectedTipStore,
			finalityStore,
			headersSelectedChainStore,
		},
	}
}

// ValidateAndInsertBlock validates the given block and, if valid, applies it
// to the current state
func (bp *blockProcessor) ValidateAndInsertBlock(block *externalapi.DomainBlock) (*externalapi.BlockInsertionResult, error) {
	onEnd := logger.LogAndMeasureExecutionTime(log, "ValidateAndInsertBlock")
	defer onEnd()

	return bp.validateAndInsertBlock(block, false)
}

func (bp *blockProcessor) ValidateAndInsertImportedPruningPoint(newPruningPoint *externalapi.DomainBlock) error {
	onEnd := logger.LogAndMeasureExecutionTime(log, "ValidateAndInsertImportedPruningPoint")
	defer onEnd()

	return bp.validateAndInsertImportedPruningPoint(newPruningPoint)
}<|MERGE_RESOLUTION|>--- conflicted
+++ resolved
@@ -3,10 +3,7 @@
 import (
 	"github.com/kaspanet/kaspad/domain/consensus/model"
 	"github.com/kaspanet/kaspad/domain/consensus/model/externalapi"
-<<<<<<< HEAD
-=======
 	"github.com/kaspanet/kaspad/domain/consensus/processes/blockprocessor/blocklogger"
->>>>>>> bee08936
 	"github.com/kaspanet/kaspad/infrastructure/logger"
 	"time"
 )
@@ -17,10 +14,7 @@
 	genesisHash        *externalapi.DomainHash
 	targetTimePerBlock time.Duration
 	databaseContext    model.DBManager
-<<<<<<< HEAD
-=======
 	blockLogger        *blocklogger.BlockLogger
->>>>>>> bee08936
 
 	consensusStateManager model.ConsensusStateManager
 	pruningManager        model.PruningManager
