--- conflicted
+++ resolved
@@ -44,15 +44,8 @@
 	return c.stagedTips != nil ||
 		c.stagedVirtualDiffParents != nil ||
 		c.stagedVirtualUTXODiff != nil
-<<<<<<< HEAD
-=======
-}
-
-func (c consensusStateStore) VirtualUTXOSetIterator(dbContext model.DBReader) (model.ReadOnlyUTXOSetIterator, error) {
-	panic("implement me")
 }
 
 func (c consensusStateStore) StageVirtualUTXOSet(virtualUTXOSetIterator model.ReadOnlyUTXOSetIterator) {
 	panic("implement me")
->>>>>>> 7f2ef708
 }