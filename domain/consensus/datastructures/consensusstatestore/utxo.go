--- conflicted
+++ resolved
@@ -201,10 +201,7 @@
 		return nil, nil, err
 	}
 
-<<<<<<< HEAD
 	return outpoint, utxoEntry, nil
-=======
-	return outpoint, utxoEntry
 }
 
 func (c consensusStateStore) StageVirtualUTXOSet(virtualUTXOSetIterator model.ReadOnlyUTXOSetIterator) error {
@@ -222,5 +219,4 @@
 	}
 
 	return nil
->>>>>>> baf8d256
 }