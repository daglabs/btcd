--- conflicted
+++ resolved
@@ -1,6 +1,7 @@
 package protocol
 
 import (
+	"errors"
 	"sync/atomic"
 
 	"github.com/kaspanet/kaspad/addrmgr"
@@ -15,28 +16,10 @@
 	"github.com/kaspanet/kaspad/protocol/receiveaddresses"
 	"github.com/kaspanet/kaspad/protocol/sendaddresses"
 	"github.com/kaspanet/kaspad/wire"
-	"github.com/pkg/errors"
 )
 
-<<<<<<< HEAD
 // Init initializes the p2p protocol
 func Init(netAdapter *netadapter.NetAdapter, addressManager *addrmgr.AddrManager, dag *blockdag.BlockDAG) {
-=======
-// Manager manages the p2p protocol
-type Manager struct {
-	netAdapter *netadapter.NetAdapter
-}
-
-// NewManager creates a new instance of the p2p protocol manager
-func NewManager(listeningAddresses []string, dag *blockdag.BlockDAG,
-	addressManager *addrmgr.AddrManager) (*Manager, error) {
-
-	netAdapter, err := netadapter.NewNetAdapter(listeningAddresses)
-	if err != nil {
-		return nil, err
-	}
-
->>>>>>> 9939671c
 	routerInitializer := newRouterInitializer(netAdapter, addressManager, dag)
 	netAdapter.SetRouterInitializer(routerInitializer)
 }
