--- conflicted
+++ resolved
@@ -186,15 +186,9 @@
 			},
 		),
 
-<<<<<<< HEAD
-		m.registerFlow("HandleGetBlocks", router, []wire.MessageCommand{wire.CmdGetBlocks, wire.CmdGetNextIBDBlocks},
-			isStopping, errChan, func(incomingRoute *routerpkg.Route, peer *peerpkg.Peer) error {
-				return ibd.HandleGetBlocks(m.context, incomingRoute, outgoingRoute)
-=======
-		m.registerFlow("HandleRequestIBDBlocks", router, []wire.MessageCommand{wire.CmdRequestIBDBlocks}, isStopping, errChan,
+		m.registerFlow("HandleRequestIBDBlocks", router, []wire.MessageCommand{wire.CmdRequestIBDBlocks, wire.CmdGetNextIBDBlocks}, isStopping, errChan,
 			func(incomingRoute *routerpkg.Route, peer *peerpkg.Peer) error {
 				return ibd.HandleRequestIBDBlocks(m.context, incomingRoute, outgoingRoute)
->>>>>>> 16a658a5
 			},
 		)}
 }
