--- conflicted
+++ resolved
@@ -19,25 +19,8 @@
 	"github.com/pkg/errors"
 )
 
-func (m *Manager) routerInitializer() (*routerpkg.Router, error) {
-
-<<<<<<< HEAD
-	return func(netConnection *netadapter.NetConnection) (*routerpkg.Router, error) {
-		router := routerpkg.NewRouter()
-		spawn("newRouterInitializer-startFlows", func() {
-			err := startFlows(cfg, netAdapter, netConnection, router, dag, addressManager)
-			if err != nil {
-				if protocolErr := &(protocolerrors.ProtocolError{}); errors.As(err, &protocolErr) {
-					if protocolErr.ShouldBan {
-						// TODO(libp2p) Ban peer
-						panic("unimplemented")
-					}
-					err = netAdapter.DisconnectAssociatedConnection(router)
-					if err != nil {
-						panic(err)
-					}
-					return
-=======
+func (m *Manager) routerInitializer(netConnection *netadapter.NetConnection) (*routerpkg.Router, error) {
+
 	router := routerpkg.NewRouter()
 	spawn("newRouterInitializer-startFlows", func() {
 		err := m.startFlows(router)
@@ -46,7 +29,6 @@
 				if protocolErr.ShouldBan {
 					// TODO(libp2p) Ban peer
 					panic("unimplemented")
->>>>>>> b7974368
 				}
 				err = m.netAdapter.DisconnectAssociatedConnection(router)
 				if err != nil {
@@ -66,22 +48,13 @@
 	})
 	return router, nil
 
-<<<<<<< HEAD
-func startFlows(cfg *config.Config, netAdapter *netadapter.NetAdapter, netConnection *netadapter.NetConnection,
-	router *routerpkg.Router, dag *blockdag.BlockDAG, addressManager *addrmgr.AddrManager) error {
-=======
-}
->>>>>>> b7974368
+}
 
 func (m *Manager) startFlows(router *routerpkg.Router) error {
 	stop := make(chan error)
 	stopped := uint32(0)
 
-<<<<<<< HEAD
-	peer, closed, err := handshake.HandleHandshake(cfg, router, netAdapter, netConnection, dag, addressManager)
-=======
-	peer, closed, err := handshake.HandleHandshake(m.cfg, router, m.netAdapter, m.dag, m.addressManager)
->>>>>>> b7974368
+	peer, closed, err := handshake.HandleHandshake(m.cfg, router, m.netAdapter, m.netConnection, m.dag, m.addressManager)
 	if err != nil {
 		return err
 	}
