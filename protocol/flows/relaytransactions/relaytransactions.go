package relaytransactions

import (
	"github.com/kaspanet/kaspad/blockdag"
	"github.com/kaspanet/kaspad/mempool"
	"github.com/kaspanet/kaspad/netadapter"
	"github.com/kaspanet/kaspad/netadapter/router"
	"github.com/kaspanet/kaspad/protocol/common"
	"github.com/kaspanet/kaspad/protocol/protocolerrors"
	"github.com/kaspanet/kaspad/util"
	"github.com/kaspanet/kaspad/util/daghash"
	"github.com/kaspanet/kaspad/wire"
	"github.com/pkg/errors"
)

// RelayedTransactionsContext is the interface for the context needed for the HandleRelayedTransactions flow.
type RelayedTransactionsContext interface {
	NetAdapter() *netadapter.NetAdapter
	DAG() *blockdag.BlockDAG
	SharedRequestedTransactions() *SharedRequestedTransactions
	TxPool() *mempool.TxPool
	Broadcast(message wire.Message) error
}

// HandleRelayedTransactions listens to wire.MsgInvTransaction messages, requests their corresponding transactions if they
// are missing, adds them to the mempool and propagates them to the rest of the network.
<<<<<<< HEAD
func HandleRelayedTransactions(incomingRoute *router.Route, outgoingRoute *router.Route,
	netAdapter *netadapter.NetAdapter, dag *blockdag.BlockDAG, txPool *mempool.TxPool,
	sharedRequestedTransactions *SharedRequestedTransactions, peers *peerpkg.Peers) error {
=======
func HandleRelayedTransactions(context RelayedTransactionsContext, incomingRoute *router.Route, outgoingRoute *router.Route) error {
>>>>>>> 8e1958c2

	invsQueue := make([]*wire.MsgInvTransaction, 0)
	for {
		inv, err := readInv(incomingRoute, &invsQueue)
		if err != nil {
			return err
		}

		requestedIDs, err := requestInvTransactions(context, outgoingRoute, inv)
		if err != nil {
			return err
		}

<<<<<<< HEAD
		err = receiveTransactions(requestedIDs, incomingRoute, &invsQueue, txPool, netAdapter,
			sharedRequestedTransactions, peers)
=======
		err = receiveTransactions(context, requestedIDs, incomingRoute, &invsQueue)
>>>>>>> 8e1958c2
		if err != nil {
			return err
		}
	}
}

func requestInvTransactions(context RelayedTransactionsContext, outgoingRoute *router.Route,
	inv *wire.MsgInvTransaction) (requestedIDs []*daghash.TxID, err error) {

	idsToRequest := make([]*daghash.TxID, 0, len(inv.TxIDS))
	for _, txID := range inv.TxIDS {
		if isKnownTransaction(context, txID) {
			continue
		}
		exists := context.SharedRequestedTransactions().addIfNotExists(txID)
		if exists {
			continue
		}
		idsToRequest = append(idsToRequest, txID)
	}

	if len(idsToRequest) == 0 {
		return idsToRequest, nil
	}

	msgGetTransactions := wire.NewMsgGetTransactions(idsToRequest)
	err = outgoingRoute.Enqueue(msgGetTransactions)
	if err != nil {
		context.SharedRequestedTransactions().removeMany(idsToRequest)
		return nil, err
	}
	return idsToRequest, nil
}

func isKnownTransaction(context RelayedTransactionsContext, txID *daghash.TxID) bool {
	// Ask the transaction memory pool if the transaction is known
	// to it in any form (main pool or orphan).
	if context.TxPool().HaveTransaction(txID) {
		return true
	}

	// Check if the transaction exists from the point of view of the
	// DAG's virtual block. Note that this is only a best effort
	// since it is expensive to check existence of every output and
	// the only purpose of this check is to avoid downloading
	// already known transactions. Only the first two outputs are
	// checked because the vast majority of transactions consist of
	// two outputs where one is some form of "pay-to-somebody-else"
	// and the other is a change output.
	prevOut := wire.Outpoint{TxID: *txID}
	for i := uint32(0); i < 2; i++ {
		prevOut.Index = i
		_, ok := context.DAG().GetUTXOEntry(prevOut)
		if ok {
			return true
		}
	}
	return false
}

func readInv(incomingRoute *router.Route, invsQueue *[]*wire.MsgInvTransaction) (*wire.MsgInvTransaction, error) {

	if len(*invsQueue) > 0 {
		var inv *wire.MsgInvTransaction
		inv, *invsQueue = (*invsQueue)[0], (*invsQueue)[1:]
		return inv, nil
	}

	msg, err := incomingRoute.Dequeue()
	if err != nil {
		return nil, err
	}

	inv, ok := msg.(*wire.MsgInvTransaction)
	if !ok {
		return nil, protocolerrors.Errorf(true, "unexpected %s message in the block relay flow while "+
			"expecting an inv message", msg.Command())
	}
	return inv, nil
}

<<<<<<< HEAD
func broadcastAcceptedTransactions(netAdapter *netadapter.NetAdapter, acceptedTxs []*mempool.TxDesc, peers *peerpkg.Peers) error {
=======
func broadcastAcceptedTransactions(context RelayedTransactionsContext, acceptedTxs []*mempool.TxDesc) error {
>>>>>>> 8e1958c2
	// TODO(libp2p) Add mechanism to avoid sending to other peers invs that are known to them (e.g. mruinvmap)
	// TODO(libp2p) Consider broadcasting in bulks
	idsToBroadcast := make([]*daghash.TxID, len(acceptedTxs))
	for i, tx := range acceptedTxs {
		idsToBroadcast[i] = tx.Tx.ID()
	}
	inv := wire.NewMsgTxInv(idsToBroadcast)
<<<<<<< HEAD
	return netAdapter.Broadcast(peers.ReadyPeerIDs(), inv)
=======
	return context.Broadcast(inv)
>>>>>>> 8e1958c2
}

// readMsgTx returns the next msgTx in incomingRoute, and populates invsQueue with any inv messages that meanwhile arrive.
//
// Note: this function assumes msgChan can contain only wire.MsgInvTransaction and wire.MsgBlock messages.
func readMsgTx(incomingRoute *router.Route, invsQueue *[]*wire.MsgInvTransaction) (
	msgTx *wire.MsgTx, err error) {

	for {
		message, err := incomingRoute.DequeueWithTimeout(common.DefaultTimeout)
		if err != nil {
			return nil, err
		}

		switch message := message.(type) {
		case *wire.MsgInvTransaction:
			*invsQueue = append(*invsQueue, message)
		case *wire.MsgTx:
			return message, nil
		default:
			panic(errors.Errorf("unexpected message %s", message.Command()))
		}
	}
}

<<<<<<< HEAD
func receiveTransactions(requestedTransactions []*daghash.TxID, incomingRoute *router.Route,
	invsQueue *[]*wire.MsgInvTransaction, txPool *mempool.TxPool, netAdapter *netadapter.NetAdapter,
	sharedRequestedTransactions *SharedRequestedTransactions, peers *peerpkg.Peers) error {
=======
func receiveTransactions(context RelayedTransactionsContext, requestedTransactions []*daghash.TxID, incomingRoute *router.Route,
	invsQueue *[]*wire.MsgInvTransaction) error {
>>>>>>> 8e1958c2

	// In case the function returns earlier than expected, we want to make sure sharedRequestedTransactions is
	// clean from any pending transactions.
	defer context.SharedRequestedTransactions().removeMany(requestedTransactions)
	for _, expectedID := range requestedTransactions {
		msgTx, err := readMsgTx(incomingRoute, invsQueue)
		if err != nil {
			return err
		}
		tx := util.NewTx(msgTx)
		if !tx.ID().IsEqual(expectedID) {
			return protocolerrors.Errorf(true, "expected transaction %s", expectedID)
		}

		acceptedTxs, err := context.TxPool().ProcessTransaction(tx, true, 0) // TODO(libp2p) Use the peer ID for the mempool tag
		if err != nil {
			// When the error is a rule error, it means the transaction was
			// simply rejected as opposed to something actually going wrong,
			// so log it as such. Otherwise, something really did go wrong,
			// so panic.
			ruleErr := &mempool.RuleError{}
			if !errors.As(err, ruleErr) {
				panic(errors.Wrapf(err, "failed to process transaction %s", tx.ID()))
			}

			shouldBan := false
			if txRuleErr := (&mempool.TxRuleError{}); errors.As(ruleErr.Err, txRuleErr) {
				if txRuleErr.RejectCode == wire.RejectInvalid {
					shouldBan = true
				}
			} else if dagRuleErr := (&blockdag.RuleError{}); errors.As(ruleErr.Err, dagRuleErr) {
				shouldBan = true
			}

			if !shouldBan {
				continue
			}

			return protocolerrors.Errorf(true, "rejected transaction %s", tx.ID())
		}
<<<<<<< HEAD
		err = broadcastAcceptedTransactions(netAdapter, acceptedTxs, peers)
=======
		err = broadcastAcceptedTransactions(context, acceptedTxs)
>>>>>>> 8e1958c2
		if err != nil {
			panic(err)
		}
		// TODO(libp2p) Notify transactionsAcceptedToMempool to RPC
	}
	return nil
}<|MERGE_RESOLUTION|>--- conflicted
+++ resolved
@@ -24,13 +24,7 @@
 
 // HandleRelayedTransactions listens to wire.MsgInvTransaction messages, requests their corresponding transactions if they
 // are missing, adds them to the mempool and propagates them to the rest of the network.
-<<<<<<< HEAD
-func HandleRelayedTransactions(incomingRoute *router.Route, outgoingRoute *router.Route,
-	netAdapter *netadapter.NetAdapter, dag *blockdag.BlockDAG, txPool *mempool.TxPool,
-	sharedRequestedTransactions *SharedRequestedTransactions, peers *peerpkg.Peers) error {
-=======
 func HandleRelayedTransactions(context RelayedTransactionsContext, incomingRoute *router.Route, outgoingRoute *router.Route) error {
->>>>>>> 8e1958c2
 
 	invsQueue := make([]*wire.MsgInvTransaction, 0)
 	for {
@@ -44,12 +38,7 @@
 			return err
 		}
 
-<<<<<<< HEAD
-		err = receiveTransactions(requestedIDs, incomingRoute, &invsQueue, txPool, netAdapter,
-			sharedRequestedTransactions, peers)
-=======
 		err = receiveTransactions(context, requestedIDs, incomingRoute, &invsQueue)
->>>>>>> 8e1958c2
 		if err != nil {
 			return err
 		}
@@ -131,11 +120,7 @@
 	return inv, nil
 }
 
-<<<<<<< HEAD
-func broadcastAcceptedTransactions(netAdapter *netadapter.NetAdapter, acceptedTxs []*mempool.TxDesc, peers *peerpkg.Peers) error {
-=======
 func broadcastAcceptedTransactions(context RelayedTransactionsContext, acceptedTxs []*mempool.TxDesc) error {
->>>>>>> 8e1958c2
 	// TODO(libp2p) Add mechanism to avoid sending to other peers invs that are known to them (e.g. mruinvmap)
 	// TODO(libp2p) Consider broadcasting in bulks
 	idsToBroadcast := make([]*daghash.TxID, len(acceptedTxs))
@@ -143,11 +128,7 @@
 		idsToBroadcast[i] = tx.Tx.ID()
 	}
 	inv := wire.NewMsgTxInv(idsToBroadcast)
-<<<<<<< HEAD
-	return netAdapter.Broadcast(peers.ReadyPeerIDs(), inv)
-=======
 	return context.Broadcast(inv)
->>>>>>> 8e1958c2
 }
 
 // readMsgTx returns the next msgTx in incomingRoute, and populates invsQueue with any inv messages that meanwhile arrive.
@@ -173,14 +154,8 @@
 	}
 }
 
-<<<<<<< HEAD
-func receiveTransactions(requestedTransactions []*daghash.TxID, incomingRoute *router.Route,
-	invsQueue *[]*wire.MsgInvTransaction, txPool *mempool.TxPool, netAdapter *netadapter.NetAdapter,
-	sharedRequestedTransactions *SharedRequestedTransactions, peers *peerpkg.Peers) error {
-=======
 func receiveTransactions(context RelayedTransactionsContext, requestedTransactions []*daghash.TxID, incomingRoute *router.Route,
 	invsQueue *[]*wire.MsgInvTransaction) error {
->>>>>>> 8e1958c2
 
 	// In case the function returns earlier than expected, we want to make sure sharedRequestedTransactions is
 	// clean from any pending transactions.
@@ -221,11 +196,7 @@
 
 			return protocolerrors.Errorf(true, "rejected transaction %s", tx.ID())
 		}
-<<<<<<< HEAD
-		err = broadcastAcceptedTransactions(netAdapter, acceptedTxs, peers)
-=======
 		err = broadcastAcceptedTransactions(context, acceptedTxs)
->>>>>>> 8e1958c2
 		if err != nil {
 			panic(err)
 		}
