--- conflicted
+++ resolved
@@ -36,13 +36,8 @@
 			return err
 		}
 
-<<<<<<< HEAD
-		shouldStop, err = receiveTransactions(requestedIDs, incomingRoute, &invsQueue, txPool, netAdapter,
+		err = receiveTransactions(requestedIDs, incomingRoute, &invsQueue, txPool, netAdapter,
 			sharedRequestedTransactions, peers)
-=======
-		err = receiveTransactions(requestedIDs, incomingRoute, &invsQueue, txPool, netAdapter,
-			sharedRequestedTransactions)
->>>>>>> 3e6c1792
 		if err != nil {
 			return err
 		}
@@ -161,11 +156,7 @@
 
 func receiveTransactions(requestedTransactions []*daghash.TxID, incomingRoute *router.Route,
 	invsQueue *[]*wire.MsgInvTransaction, txPool *mempool.TxPool, netAdapter *netadapter.NetAdapter,
-<<<<<<< HEAD
-	sharedRequestedTransactions *SharedRequestedTransactions, peers *peerpkg.Peers) (shouldStop bool, err error) {
-=======
-	sharedRequestedTransactions *SharedRequestedTransactions) error {
->>>>>>> 3e6c1792
+	sharedRequestedTransactions *SharedRequestedTransactions, peers *peerpkg.Peers) error {
 
 	// In case the function returns earlier than expected, we want to make sure sharedRequestedTransactions is
 	// clean from any pending transactions.
