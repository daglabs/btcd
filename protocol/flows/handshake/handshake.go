--- conflicted
+++ resolved
@@ -28,13 +28,7 @@
 
 // HandleHandshake sets up the handshake protocol - It sends a version message and waits for an incoming
 // version message, as well as a verack for the sent version
-<<<<<<< HEAD
-func HandleHandshake(cfg *config.Config, router *routerpkg.Router, netAdapter *netadapter.NetAdapter,
-	netConnection *netadapter.NetConnection, dag *blockdag.BlockDAG, addressManager *addrmgr.AddrManager,
-	peers *peerpkg.Peers) (peer *peerpkg.Peer, closed bool, err error) {
-=======
 func HandleHandshake(context HandleHandshakeContext, router *routerpkg.Router) (peer *peerpkg.Peer, closed bool, err error) {
->>>>>>> 8e1958c2
 
 	receiveVersionRoute, err := router.AddIncomingRoute([]wire.MessageCommand{wire.CmdVersion})
 	if err != nil {
@@ -96,11 +90,7 @@
 	case <-locks.ReceiveFromChanWhenDone(func() { wg.Wait() }):
 	}
 
-<<<<<<< HEAD
-	err = peers.AddToReadyPeers(peer)
-=======
 	err = context.AddToPeers(peer)
->>>>>>> 8e1958c2
 	if err != nil {
 		if errors.Is(err, common.ErrPeerWithSameIDExists) {
 			return nil, false, err
@@ -120,11 +110,7 @@
 		context.AddressManager().Good(peerAddress, subnetworkID)
 	}
 
-<<<<<<< HEAD
-	ibd.StartIBDIfRequired(dag, peers)
-=======
 	context.StartIBDIfRequired()
->>>>>>> 8e1958c2
 
 	err = router.RemoveRoute([]wire.MessageCommand{wire.CmdVersion, wire.CmdVerAck})
 	if err != nil {
