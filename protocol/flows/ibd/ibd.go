--- conflicted
+++ resolved
@@ -11,60 +11,6 @@
 	"github.com/kaspanet/kaspad/wire"
 )
 
-<<<<<<< HEAD
-var (
-	isIBDRunning  uint32
-	startIBDMutex sync.Mutex
-)
-
-// NewBlockHandler is a function that is to be
-// called when a new block is successfully processed.
-type NewBlockHandler func(block *util.Block) error
-
-// StartIBDIfRequired selects a peer and starts IBD against it
-// if required
-func StartIBDIfRequired(dag *blockdag.BlockDAG, peers *peerpkg.Peers) {
-	startIBDMutex.Lock()
-	defer startIBDMutex.Unlock()
-
-	if IsInIBD() {
-		return
-	}
-
-	peer := selectPeerForIBD(dag, peers)
-	if peer == nil {
-		requestSelectedTipsIfRequired(dag, peers)
-		return
-	}
-
-	atomic.StoreUint32(&isIBDRunning, 1)
-	peer.StartIBD()
-}
-
-// IsInIBD is true if IBD is currently running
-func IsInIBD() bool {
-	return atomic.LoadUint32(&isIBDRunning) != 0
-}
-
-// selectPeerForIBD returns the first peer whose selected tip
-// hash is not in our DAG
-func selectPeerForIBD(dag *blockdag.BlockDAG, peers *peerpkg.Peers) *peerpkg.Peer {
-	for _, peer := range peers.ReadyPeers() {
-		peerSelectedTipHash := peer.SelectedTipHash()
-		if !dag.IsInDAG(peerSelectedTipHash) {
-			return peer
-		}
-	}
-	return nil
-}
-
-// HandleIBD waits for IBD start and handles it when IBD is triggered for this peer
-func HandleIBD(incomingRoute *router.Route, outgoingRoute *router.Route,
-	peer *peerpkg.Peer, dag *blockdag.BlockDAG, newBlockHandler NewBlockHandler, peers *peerpkg.Peers) error {
-
-	for {
-		err := runIBD(incomingRoute, outgoingRoute, peer, dag, newBlockHandler, peers)
-=======
 // HandleIBDContext is the interface for the context needed for the HandleIBD flow.
 type HandleIBDContext interface {
 	DAG() *blockdag.BlockDAG
@@ -78,25 +24,16 @@
 
 	for {
 		err := runIBD(context, incomingRoute, outgoingRoute, peer)
->>>>>>> 8e1958c2
 		if err != nil {
 			return err
 		}
 	}
 }
 
-<<<<<<< HEAD
-func runIBD(incomingRoute *router.Route, outgoingRoute *router.Route, peer *peerpkg.Peer,
-	dag *blockdag.BlockDAG, newBlockHandler NewBlockHandler, peers *peerpkg.Peers) error {
-
-	peer.WaitForIBDStart()
-	defer finishIBD(dag, peers)
-=======
 func runIBD(context HandleIBDContext, incomingRoute *router.Route, outgoingRoute *router.Route, peer *peerpkg.Peer) error {
 
 	peer.WaitForIBDStart()
 	defer context.FinishIBD()
->>>>>>> 8e1958c2
 
 	peerSelectedTipHash := peer.SelectedTipHash()
 	highestSharedBlockHash, err := findHighestSharedBlockHash(context, incomingRoute, outgoingRoute, peerSelectedTipHash)
@@ -230,13 +167,4 @@
 		panic(err)
 	}
 	return nil
-<<<<<<< HEAD
-}
-
-func finishIBD(dag *blockdag.BlockDAG, peers *peerpkg.Peers) {
-	atomic.StoreUint32(&isIBDRunning, 0)
-
-	StartIBDIfRequired(dag, peers)
-=======
->>>>>>> 8e1958c2
 }