package protocol

import (
	"github.com/kaspanet/kaspad/addrmgr"
	"github.com/kaspanet/kaspad/blockdag"
	"github.com/kaspanet/kaspad/config"
	"github.com/kaspanet/kaspad/mempool"
	"github.com/kaspanet/kaspad/netadapter"
<<<<<<< HEAD
	"github.com/kaspanet/kaspad/protocol/flows/relaytransactions"
	peerpkg "github.com/kaspanet/kaspad/protocol/peer"
	"github.com/kaspanet/kaspad/util"
	"github.com/kaspanet/kaspad/util/daghash"
	"sync"
	"time"
=======
	"github.com/kaspanet/kaspad/protocol/flowcontext"
>>>>>>> 8e1958c2
)

// Manager manages the p2p protocol
type Manager struct {
<<<<<<< HEAD
	cfg               *config.Config
	netAdapter        *netadapter.NetAdapter
	txPool            *mempool.TxPool
	addedTransactions []*util.Tx
	dag               *blockdag.BlockDAG
	addressManager    *addrmgr.AddrManager

	transactionsToRebroadcastLock sync.Mutex
	transactionsToRebroadcast     map[daghash.TxID]*util.Tx
	lastRebroadcastTime           time.Time
	sharedRequestedTransactions   *relaytransactions.SharedRequestedTransactions

	// TODO(libp2p) populate these vars
	isInIBD uint32
	ibdPeer *peerpkg.Peer

	peers *peerpkg.Peers
=======
	context *flowcontext.FlowContext
>>>>>>> 8e1958c2
}

// NewManager creates a new instance of the p2p protocol manager
func NewManager(cfg *config.Config, dag *blockdag.BlockDAG,
	addressManager *addrmgr.AddrManager, txPool *mempool.TxPool) (*Manager, error) {

	netAdapter, err := netadapter.NewNetAdapter(cfg)
	if err != nil {
		return nil, err
	}

	manager := Manager{
<<<<<<< HEAD
		netAdapter:                  netAdapter,
		dag:                         dag,
		addressManager:              addressManager,
		txPool:                      txPool,
		sharedRequestedTransactions: relaytransactions.NewSharedRequestedTransactions(),
		peers:                       peerpkg.NewPeers(),
=======
		context: flowcontext.New(cfg, dag, addressManager, txPool, netAdapter),
>>>>>>> 8e1958c2
	}
	netAdapter.SetRouterInitializer(manager.routerInitializer)
	return &manager, nil
}

// Start starts the p2p protocol
func (m *Manager) Start() error {
	return m.context.NetAdapter().Start()
}

// Stop stops the p2p protocol
func (m *Manager) Stop() error {
<<<<<<< HEAD
	return m.netAdapter.Stop()
}

// Peers returns the currently active peers
func (m *Manager) Peers() []*peerpkg.Peer {
	return m.peers.ReadyPeers()
}

// IBDPeer returns the currently active IBD peer.
// Returns nil if we aren't currently in IBD
func (m *Manager) IBDPeer() *peerpkg.Peer {
	return m.ibdPeer
=======
	return m.context.NetAdapter().Stop()
>>>>>>> 8e1958c2
}<|MERGE_RESOLUTION|>--- conflicted
+++ resolved
@@ -6,41 +6,12 @@
 	"github.com/kaspanet/kaspad/config"
 	"github.com/kaspanet/kaspad/mempool"
 	"github.com/kaspanet/kaspad/netadapter"
-<<<<<<< HEAD
-	"github.com/kaspanet/kaspad/protocol/flows/relaytransactions"
-	peerpkg "github.com/kaspanet/kaspad/protocol/peer"
-	"github.com/kaspanet/kaspad/util"
-	"github.com/kaspanet/kaspad/util/daghash"
-	"sync"
-	"time"
-=======
 	"github.com/kaspanet/kaspad/protocol/flowcontext"
->>>>>>> 8e1958c2
 )
 
 // Manager manages the p2p protocol
 type Manager struct {
-<<<<<<< HEAD
-	cfg               *config.Config
-	netAdapter        *netadapter.NetAdapter
-	txPool            *mempool.TxPool
-	addedTransactions []*util.Tx
-	dag               *blockdag.BlockDAG
-	addressManager    *addrmgr.AddrManager
-
-	transactionsToRebroadcastLock sync.Mutex
-	transactionsToRebroadcast     map[daghash.TxID]*util.Tx
-	lastRebroadcastTime           time.Time
-	sharedRequestedTransactions   *relaytransactions.SharedRequestedTransactions
-
-	// TODO(libp2p) populate these vars
-	isInIBD uint32
-	ibdPeer *peerpkg.Peer
-
-	peers *peerpkg.Peers
-=======
 	context *flowcontext.FlowContext
->>>>>>> 8e1958c2
 }
 
 // NewManager creates a new instance of the p2p protocol manager
@@ -53,16 +24,7 @@
 	}
 
 	manager := Manager{
-<<<<<<< HEAD
-		netAdapter:                  netAdapter,
-		dag:                         dag,
-		addressManager:              addressManager,
-		txPool:                      txPool,
-		sharedRequestedTransactions: relaytransactions.NewSharedRequestedTransactions(),
-		peers:                       peerpkg.NewPeers(),
-=======
 		context: flowcontext.New(cfg, dag, addressManager, txPool, netAdapter),
->>>>>>> 8e1958c2
 	}
 	netAdapter.SetRouterInitializer(manager.routerInitializer)
 	return &manager, nil
@@ -75,8 +37,7 @@
 
 // Stop stops the p2p protocol
 func (m *Manager) Stop() error {
-<<<<<<< HEAD
-	return m.netAdapter.Stop()
+	return m.context.NetAdapter().Stop()
 }
 
 // Peers returns the currently active peers
@@ -88,7 +49,4 @@
 // Returns nil if we aren't currently in IBD
 func (m *Manager) IBDPeer() *peerpkg.Peer {
 	return m.ibdPeer
-=======
-	return m.context.NetAdapter().Stop()
->>>>>>> 8e1958c2
 }