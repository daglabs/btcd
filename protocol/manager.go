--- conflicted
+++ resolved
@@ -54,36 +54,12 @@
 
 // AddTransaction adds transaction to the mempool and propagates it.
 func (m *Manager) AddTransaction(tx *util.Tx) error {
-<<<<<<< HEAD
-	err := m.context.AddTransaction(tx)
-	if err != nil {
-		if protocolErr := &(protocolerrors.ProtocolError{}); errors.As(err, &protocolErr) {
-			return err
-		}
-
-		panic(err)
-	}
-	return nil
-=======
 	return m.context.AddTransaction(tx)
->>>>>>> ca3172da
 }
 
 // AddBlock adds the given block to the DAG and propagates it.
 func (m *Manager) AddBlock(block *util.Block, flags blockdag.BehaviorFlags) error {
-<<<<<<< HEAD
-	err := m.context.AddBlock(block, flags)
-	if err != nil {
-		if protocolErr := &(protocolerrors.ProtocolError{}); errors.As(err, &protocolErr) {
-			return err
-		}
-
-		panic(err)
-	}
-	return nil
-=======
 	return m.context.AddBlock(block, flags)
->>>>>>> ca3172da
 }
 
 func (m *Manager) runFlows(flows []*flow, peer *peerpkg.Peer, errChan <-chan error) error {
