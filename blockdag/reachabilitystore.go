package blockdag

import (
	"bytes"
<<<<<<< HEAD
	"github.com/kaspanet/kaspad/database"
=======
	"github.com/kaspanet/kaspad/database2"
>>>>>>> 2c67c8cd
	"github.com/kaspanet/kaspad/dbaccess"
	"github.com/kaspanet/kaspad/util/daghash"
	"github.com/kaspanet/kaspad/wire"
	"github.com/pkg/errors"
	"io"
)

type reachabilityData struct {
	treeNode          *reachabilityTreeNode
	futureCoveringSet futureCoveringBlockSet
}

type reachabilityStore struct {
	dag    *BlockDAG
	dirty  map[daghash.Hash]struct{}
	loaded map[daghash.Hash]*reachabilityData
}

func newReachabilityStore(dag *BlockDAG) *reachabilityStore {
	return &reachabilityStore{
		dag:    dag,
		dirty:  make(map[daghash.Hash]struct{}),
		loaded: make(map[daghash.Hash]*reachabilityData),
	}
}

func (store *reachabilityStore) setTreeNode(treeNode *reachabilityTreeNode) {
	// load the reachability data from DB to store.loaded
	node := treeNode.blockNode
	_, exists := store.reachabilityDataByHash(node.hash)
	if !exists {
		store.loaded[*node.hash] = &reachabilityData{}
	}

	store.loaded[*node.hash].treeNode = treeNode
	store.setBlockAsDirty(node.hash)
}

func (store *reachabilityStore) setFutureCoveringSet(node *blockNode, futureCoveringSet futureCoveringBlockSet) error {
	// load the reachability data from DB to store.loaded
	_, exists := store.reachabilityDataByHash(node.hash)
	if !exists {
		return reachabilityNotFoundError(node)
	}

	store.loaded[*node.hash].futureCoveringSet = futureCoveringSet
	store.setBlockAsDirty(node.hash)
	return nil
}

func (store *reachabilityStore) setBlockAsDirty(blockHash *daghash.Hash) {
	store.dirty[*blockHash] = struct{}{}
}

func reachabilityNotFoundError(node *blockNode) error {
	return errors.Errorf("Couldn't find reachability data for block %s", node.hash)
}

func (store *reachabilityStore) treeNodeByBlockNode(node *blockNode) (*reachabilityTreeNode, error) {
	reachabilityData, exists := store.reachabilityDataByHash(node.hash)
	if !exists {
		return nil, reachabilityNotFoundError(node)
	}
	return reachabilityData.treeNode, nil
}

func (store *reachabilityStore) futureCoveringSetByBlockNode(node *blockNode) (futureCoveringBlockSet, error) {
	reachabilityData, exists := store.reachabilityDataByHash(node.hash)
	if !exists {
		return nil, reachabilityNotFoundError(node)
	}
	return reachabilityData.futureCoveringSet, nil
}

func (store *reachabilityStore) reachabilityDataByHash(hash *daghash.Hash) (*reachabilityData, bool) {
	reachabilityData, ok := store.loaded[*hash]
	return reachabilityData, ok
}

// flushToDB writes all dirty reachability data to the database.
func (store *reachabilityStore) flushToDB(context dbaccess.Context) error {
	if len(store.dirty) == 0 {
		return nil
	}

	for hash := range store.dirty {
		hash := hash // Copy hash to a new variable to avoid passing the same pointer
		reachabilityData := store.loaded[hash]
<<<<<<< HEAD
		err := store.dbStoreReachabilityData(context, &hash, reachabilityData)
=======
		err := store.storeReachabilityData(context, &hash, reachabilityData)
>>>>>>> 2c67c8cd
		if err != nil {
			return err
		}
	}
	return nil
}

func (store *reachabilityStore) clearDirtyEntries() {
	store.dirty = make(map[daghash.Hash]struct{})
}

func (store *reachabilityStore) init(context dbaccess.Context) error {

	// TODO: (Stas) This is a quick and dirty hack.
	// We iterate over the entire bucket twice:
	// * First, populate the loaded set with all entries
	// * Second, connect the parent/children pointers in each entry
	//   with other nodes, which are now guaranteed to exist
	cursor, err := dbaccess.ReachabilityDataCursor(context)
	if err != nil {
		return err
	}
	defer cursor.Close()

	for ok := cursor.First(); ok; ok = cursor.Next() {
		err := store.initReachabilityData(cursor)
		if err != nil {
			return err
		}
	}

	for ok := cursor.First(); ok; ok = cursor.Next() {
		err := store.loadReachabilityDataFromCursor(cursor)
		if err != nil {
			return err
		}
	}
	return nil
}

<<<<<<< HEAD
func (store *reachabilityStore) initReachabilityData(cursor database.Cursor) error {
=======
func (store *reachabilityStore) initReachabilityData(cursor database2.Cursor) error {
>>>>>>> 2c67c8cd
	key, err := cursor.Key()
	if err != nil {
		return err
	}

	hash, err := daghash.NewHash(key)
	if err != nil {
		return err
	}

	store.loaded[*hash] = &reachabilityData{
		treeNode:          &reachabilityTreeNode{},
		futureCoveringSet: nil,
	}
	return nil
}

<<<<<<< HEAD
func (store *reachabilityStore) loadReachabilityDataFromCursor(cursor database.Cursor) error {
=======
func (store *reachabilityStore) loadReachabilityDataFromCursor(cursor database2.Cursor) error {
>>>>>>> 2c67c8cd
	key, err := cursor.Key()
	if err != nil {
		return err
	}

	hash, err := daghash.NewHash(key)
	if err != nil {
		return err
	}

	reachabilityData, ok := store.reachabilityDataByHash(hash)
	if !ok {
		return errors.Errorf("cannot find reachability data for block hash: %s", hash)
	}

	serializedReachabilityData, err := cursor.Value()
	if err != nil {
		return err
	}

	err = store.deserializeReachabilityData(serializedReachabilityData, reachabilityData)
	if err != nil {
		return err
	}

	// Connect the treeNode with its blockNode
	reachabilityData.treeNode.blockNode = store.dag.index.LookupNode(hash)

	return nil
}

// storeReachabilityData stores the reachability data to the database.
// This overwrites the current entry if there exists one.
<<<<<<< HEAD
func (store *reachabilityStore) dbStoreReachabilityData(context dbaccess.Context, hash *daghash.Hash, reachabilityData *reachabilityData) error {
=======
func (store *reachabilityStore) storeReachabilityData(context dbaccess.Context, hash *daghash.Hash, reachabilityData *reachabilityData) error {
>>>>>>> 2c67c8cd
	serializedReachabilyData, err := store.serializeReachabilityData(reachabilityData)
	if err != nil {
		return err
	}

	return dbaccess.StoreReachabilityData(context, hash, serializedReachabilyData)
}

func (store *reachabilityStore) serializeReachabilityData(reachabilityData *reachabilityData) ([]byte, error) {
	w := &bytes.Buffer{}
	err := store.serializeTreeNode(w, reachabilityData.treeNode)
	if err != nil {
		return nil, err
	}
	err = store.serializeFutureCoveringSet(w, reachabilityData.futureCoveringSet)
	if err != nil {
		return nil, err
	}
	return w.Bytes(), nil
}

func (store *reachabilityStore) serializeTreeNode(w io.Writer, treeNode *reachabilityTreeNode) error {
	// Serialize the interval
	err := store.serializeReachabilityInterval(w, treeNode.interval)
	if err != nil {
		return err
	}

	// Serialize the remaining interval
	err = store.serializeReachabilityInterval(w, treeNode.remainingInterval)
	if err != nil {
		return err
	}

	// Serialize the parent
	// If this is the genesis block, write the zero hash instead
	parentHash := &daghash.ZeroHash
	if treeNode.parent != nil {
		parentHash = treeNode.parent.blockNode.hash
	}
	err = wire.WriteElement(w, parentHash)
	if err != nil {
		return err
	}

	// Serialize the amount of children
	err = wire.WriteVarInt(w, uint64(len(treeNode.children)))
	if err != nil {
		return err
	}

	// Serialize the children
	for _, child := range treeNode.children {
		err = wire.WriteElement(w, child.blockNode.hash)
		if err != nil {
			return err
		}
	}

	return nil
}

func (store *reachabilityStore) serializeReachabilityInterval(w io.Writer, interval *reachabilityInterval) error {
	// Serialize start
	err := wire.WriteElement(w, interval.start)
	if err != nil {
		return err
	}

	// Serialize end
	err = wire.WriteElement(w, interval.end)
	if err != nil {
		return err
	}

	return nil
}

func (store *reachabilityStore) serializeFutureCoveringSet(w io.Writer, futureCoveringSet futureCoveringBlockSet) error {
	// Serialize the set size
	err := wire.WriteVarInt(w, uint64(len(futureCoveringSet)))
	if err != nil {
		return err
	}

	// Serialize each block in the set
	for _, block := range futureCoveringSet {
		err = wire.WriteElement(w, block.blockNode.hash)
		if err != nil {
			return err
		}
	}

	return nil
}

func (store *reachabilityStore) deserializeReachabilityData(
	serializedReachabilityDataBytes []byte, destination *reachabilityData) error {

	r := bytes.NewBuffer(serializedReachabilityDataBytes)

	// Deserialize the tree node
	err := store.deserializeTreeNode(r, destination)
	if err != nil {
		return err
	}

	// Deserialize the future covering set
	err = store.deserializeFutureCoveringSet(r, destination)
	if err != nil {
		return err
	}

	return nil
}

func (store *reachabilityStore) deserializeTreeNode(r io.Reader, destination *reachabilityData) error {
	// Deserialize the interval
	interval, err := store.deserializeReachabilityInterval(r)
	if err != nil {
		return err
	}
	destination.treeNode.interval = interval

	// Deserialize the remaining interval
	remainingInterval, err := store.deserializeReachabilityInterval(r)
	if err != nil {
		return err
	}
	destination.treeNode.remainingInterval = remainingInterval

	// Deserialize the parent
	// If this is the zero hash, this node is the genesis and as such doesn't have a parent
	parentHash := &daghash.Hash{}
	err = wire.ReadElement(r, parentHash)
	if err != nil {
		return err
	}
	if !daghash.ZeroHash.IsEqual(parentHash) {
		parentReachabilityData, ok := store.reachabilityDataByHash(parentHash)
		if !ok {
			return errors.Errorf("parent reachability data not found for hash: %s", parentHash)
		}
		destination.treeNode.parent = parentReachabilityData.treeNode
	}

	// Deserialize the amount of children
	childCount, err := wire.ReadVarInt(r)
	if err != nil {
		return err
	}

	// Deserialize the children
	children := make([]*reachabilityTreeNode, childCount)
	for i := uint64(0); i < childCount; i++ {
		childHash := &daghash.Hash{}
		err = wire.ReadElement(r, childHash)
		if err != nil {
			return err
		}
		childReachabilityData, ok := store.reachabilityDataByHash(childHash)
		if !ok {
			return errors.Errorf("child reachability data not found for hash: %s", parentHash)
		}
		children[i] = childReachabilityData.treeNode
	}
	destination.treeNode.children = children

	return nil
}

func (store *reachabilityStore) deserializeReachabilityInterval(r io.Reader) (*reachabilityInterval, error) {
	interval := &reachabilityInterval{}

	// Deserialize start
	start := uint64(0)
	err := wire.ReadElement(r, &start)
	if err != nil {
		return nil, err
	}
	interval.start = start

	// Deserialize end
	end := uint64(0)
	err = wire.ReadElement(r, &end)
	if err != nil {
		return nil, err
	}
	interval.end = end

	return interval, nil
}

func (store *reachabilityStore) deserializeFutureCoveringSet(r io.Reader, destination *reachabilityData) error {
	// Deserialize the set size
	setSize, err := wire.ReadVarInt(r)
	if err != nil {
		return err
	}

	// Deserialize each block in the set
	futureCoveringSet := make(futureCoveringBlockSet, setSize)
	for i := uint64(0); i < setSize; i++ {
		blockHash := &daghash.Hash{}
		err = wire.ReadElement(r, blockHash)
		if err != nil {
			return err
		}
		blockNode := store.dag.index.LookupNode(blockHash)
		if blockNode == nil {
			return errors.Errorf("blockNode not found for hash %s", blockHash)
		}
		blockReachabilityData, ok := store.reachabilityDataByHash(blockHash)
		if !ok {
			return errors.Errorf("block reachability data not found for hash: %s", blockHash)
		}
		futureCoveringSet[i] = &futureCoveringBlock{
			blockNode: blockNode,
			treeNode:  blockReachabilityData.treeNode,
		}
	}
	destination.futureCoveringSet = futureCoveringSet

	return nil
}<|MERGE_RESOLUTION|>--- conflicted
+++ resolved
@@ -2,11 +2,7 @@
 
 import (
 	"bytes"
-<<<<<<< HEAD
 	"github.com/kaspanet/kaspad/database"
-=======
-	"github.com/kaspanet/kaspad/database2"
->>>>>>> 2c67c8cd
 	"github.com/kaspanet/kaspad/dbaccess"
 	"github.com/kaspanet/kaspad/util/daghash"
 	"github.com/kaspanet/kaspad/wire"
@@ -95,11 +91,7 @@
 	for hash := range store.dirty {
 		hash := hash // Copy hash to a new variable to avoid passing the same pointer
 		reachabilityData := store.loaded[hash]
-<<<<<<< HEAD
-		err := store.dbStoreReachabilityData(context, &hash, reachabilityData)
-=======
 		err := store.storeReachabilityData(context, &hash, reachabilityData)
->>>>>>> 2c67c8cd
 		if err != nil {
 			return err
 		}
@@ -140,11 +132,7 @@
 	return nil
 }
 
-<<<<<<< HEAD
 func (store *reachabilityStore) initReachabilityData(cursor database.Cursor) error {
-=======
-func (store *reachabilityStore) initReachabilityData(cursor database2.Cursor) error {
->>>>>>> 2c67c8cd
 	key, err := cursor.Key()
 	if err != nil {
 		return err
@@ -162,11 +150,7 @@
 	return nil
 }
 
-<<<<<<< HEAD
 func (store *reachabilityStore) loadReachabilityDataFromCursor(cursor database.Cursor) error {
-=======
-func (store *reachabilityStore) loadReachabilityDataFromCursor(cursor database2.Cursor) error {
->>>>>>> 2c67c8cd
 	key, err := cursor.Key()
 	if err != nil {
 		return err
@@ -200,11 +184,7 @@
 
 // storeReachabilityData stores the reachability data to the database.
 // This overwrites the current entry if there exists one.
-<<<<<<< HEAD
-func (store *reachabilityStore) dbStoreReachabilityData(context dbaccess.Context, hash *daghash.Hash, reachabilityData *reachabilityData) error {
-=======
 func (store *reachabilityStore) storeReachabilityData(context dbaccess.Context, hash *daghash.Hash, reachabilityData *reachabilityData) error {
->>>>>>> 2c67c8cd
 	serializedReachabilyData, err := store.serializeReachabilityData(reachabilityData)
 	if err != nil {
 		return err
