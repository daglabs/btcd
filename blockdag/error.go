--- conflicted
+++ resolved
@@ -52,12 +52,7 @@
 	ErrInvalidTime
 
 	// ErrTimeTooOld indicates the time is either before the median time of
-<<<<<<< HEAD
-	// the last several blocks per the DAG consensus rules or prior to the
-	// most recent checkpoint.
-=======
-	// the last several blocks per the chain consensus rules.
->>>>>>> e3d7e83d
+	// the last several blocks per the DAG consensus rules.
 	ErrTimeTooOld
 
 	// ErrTimeTooNew indicates the time is too far in the future as compared
