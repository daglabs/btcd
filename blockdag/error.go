--- conflicted
+++ resolved
@@ -216,15 +216,13 @@
 	// sorted by sub-network
 	ErrTransactionsNotSorted
 
-<<<<<<< HEAD
 	// ErrTooMuchGasInTransaction transaction wants to use more GAS than allowed
 	// by subnetwork
 	ErrTooMuchGasInTransaction
-=======
+
 	// ErrSubNetwork indicates that a block doesn't adhere to the sub-network
 	// registry rules
 	ErrSubNetworkRegistry
->>>>>>> d33d633e
 )
 
 // Map of ErrorCode values back to their constant names for pretty printing.
