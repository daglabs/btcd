--- conflicted
+++ resolved
@@ -388,11 +388,7 @@
 // for every transaction in the passed block.
 //
 // This is part of the Indexer interface.
-<<<<<<< HEAD
-func (idx *TxIndex) ConnectBlock(dbTx database.Tx, block *btcutil.Block, virtual *blockdag.VirtualBlock) error {
-=======
-func (idx *TxIndex) ConnectBlock(dbTx database.Tx, block *util.Block, view *blockdag.UtxoViewpoint) error {
->>>>>>> c65d9aa1
+func (idx *TxIndex) ConnectBlock(dbTx database.Tx, block *util.Block, virtual *blockdag.VirtualBlock) error {
 	// Increment the internal block ID to use for the block being connected
 	// and add all of the transactions in the block to the index.
 	newBlockID := idx.curBlockID + 1
@@ -415,11 +411,7 @@
 // hash-to-transaction mapping for every transaction in the block.
 //
 // This is part of the Indexer interface.
-<<<<<<< HEAD
-func (idx *TxIndex) DisconnectBlock(dbTx database.Tx, block *btcutil.Block, virtual *blockdag.VirtualBlock) error {
-=======
-func (idx *TxIndex) DisconnectBlock(dbTx database.Tx, block *util.Block, view *blockdag.UtxoViewpoint) error {
->>>>>>> c65d9aa1
+func (idx *TxIndex) DisconnectBlock(dbTx database.Tx, block *util.Block, virtual *blockdag.VirtualBlock) error {
 	// Remove all of the transactions in the block from the index.
 	if err := dbRemoveTxIndexEntries(dbTx, block); err != nil {
 		return err
