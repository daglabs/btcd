--- conflicted
+++ resolved
@@ -52,19 +52,11 @@
 
 	// ConnectBlock is invoked when the index manager is notified that a new
 	// block has been connected to the main chain.
-<<<<<<< HEAD
-	ConnectBlock(dbTx database.Tx, block *btcutil.Block, virtual *blockdag.VirtualBlock) error
+	ConnectBlock(dbTx database.Tx, block *util.Block, virtual *blockdag.VirtualBlock) error
 
 	// DisconnectBlock is invoked when the index manager is notified that a
 	// block has been disconnected from the main chain.
-	DisconnectBlock(dbTx database.Tx, block *btcutil.Block, virtual *blockdag.VirtualBlock) error
-=======
-	ConnectBlock(dbTx database.Tx, block *util.Block, view *blockdag.UtxoViewpoint) error
-
-	// DisconnectBlock is invoked when the index manager is notified that a
-	// block has been disconnected from the main chain.
-	DisconnectBlock(dbTx database.Tx, block *util.Block, view *blockdag.UtxoViewpoint) error
->>>>>>> c65d9aa1
+	DisconnectBlock(dbTx database.Tx, block *util.Block, virtual *blockdag.VirtualBlock) error
 }
 
 // AssertError identifies an error that indicates an internal code consistency
