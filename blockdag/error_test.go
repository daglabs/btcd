// Copyright (c) 2014-2017 The btcsuite developers
// Use of this source code is governed by an ISC
// license that can be found in the LICENSE file.

package blockdag

import (
	"testing"
)

// TestErrorCodeStringer tests the stringized output for the ErrorCode type.
func TestErrorCodeStringer(t *testing.T) {
	tests := []struct {
		in   ErrorCode
		want string
	}{
		{ErrDuplicateBlock, "ErrDuplicateBlock"},
		{ErrBlockTooBig, "ErrBlockTooBig"},
		{ErrBlockVersionTooOld, "ErrBlockVersionTooOld"},
		{ErrInvalidTime, "ErrInvalidTime"},
		{ErrTimeTooOld, "ErrTimeTooOld"},
		{ErrTimeTooNew, "ErrTimeTooNew"},
		{ErrDifficultyTooLow, "ErrDifficultyTooLow"},
		{ErrUnexpectedDifficulty, "ErrUnexpectedDifficulty"},
		{ErrHighHash, "ErrHighHash"},
		{ErrBadMerkleRoot, "ErrBadMerkleRoot"},
		{ErrBadCheckpoint, "ErrBadCheckpoint"},
		{ErrForkTooOld, "ErrForkTooOld"},
		{ErrCheckpointTimeTooOld, "ErrCheckpointTimeTooOld"},
		{ErrNoTransactions, "ErrNoTransactions"},
		{ErrNoTxInputs, "ErrNoTxInputs"},
		{ErrNoTxOutputs, "ErrNoTxOutputs"},
		{ErrTxTooBig, "ErrTxTooBig"},
		{ErrBadTxOutValue, "ErrBadTxOutValue"},
		{ErrDuplicateTxInputs, "ErrDuplicateTxInputs"},
		{ErrBadTxInput, "ErrBadTxInput"},
		{ErrBadCheckpoint, "ErrBadCheckpoint"},
		{ErrMissingTxOut, "ErrMissingTxOut"},
		{ErrUnfinalizedTx, "ErrUnfinalizedTx"},
		{ErrDuplicateTx, "ErrDuplicateTx"},
		{ErrOverwriteTx, "ErrOverwriteTx"},
		{ErrImmatureSpend, "ErrImmatureSpend"},
		{ErrSpendTooHigh, "ErrSpendTooHigh"},
		{ErrBadFees, "ErrBadFees"},
		{ErrTooManySigOps, "ErrTooManySigOps"},
		{ErrFirstTxNotCoinbase, "ErrFirstTxNotCoinbase"},
		{ErrMultipleCoinbases, "ErrMultipleCoinbases"},
		{ErrBadCoinbaseScriptLen, "ErrBadCoinbaseScriptLen"},
		{ErrBadCoinbaseValue, "ErrBadCoinbaseValue"},
		{ErrMissingCoinbaseHeight, "ErrMissingCoinbaseHeight"},
		{ErrBadCoinbaseHeight, "ErrBadCoinbaseHeight"},
		{ErrScriptMalformed, "ErrScriptMalformed"},
		{ErrScriptValidation, "ErrScriptValidation"},
		{ErrParentBlockUnknown, "ErrParentBlockUnknown"},
		{ErrInvalidAncestorBlock, "ErrInvalidAncestorBlock"},
		{ErrParentBlockNotCurrentTips, "ErrParentBlockNotCurrentTips"},
		{ErrWithDiff, "ErrWithDiff"},
<<<<<<< HEAD
		{ErrFinality, "ErrFinality"},
=======
		{ErrTransactionsNotSorted, "ErrTransactionsNotSorted"},
>>>>>>> f0f79b1f
		{0xffff, "Unknown ErrorCode (65535)"},
	}

	t.Logf("Running %d tests", len(tests))
	for i, test := range tests {
		result := test.in.String()
		if result != test.want {
			t.Errorf("String #%d\n got: %s want: %s", i, result,
				test.want)
			continue
		}
	}
}

// TestRuleError tests the error output for the RuleError type.
func TestRuleError(t *testing.T) {
	tests := []struct {
		in   RuleError
		want string
	}{
		{
			RuleError{Description: "duplicate block"},
			"duplicate block",
		},
		{
			RuleError{Description: "human-readable error"},
			"human-readable error",
		},
	}

	t.Logf("Running %d tests", len(tests))
	for i, test := range tests {
		result := test.in.Error()
		if result != test.want {
			t.Errorf("Error #%d\n got: %s want: %s", i, result,
				test.want)
			continue
		}
	}
}

// TestDeploymentError tests the stringized output for the DeploymentError type.
func TestDeploymentError(t *testing.T) {
	t.Parallel()

	tests := []struct {
		in   DeploymentError
		want string
	}{
		{
			DeploymentError(0),
			"deployment ID 0 does not exist",
		},
		{
			DeploymentError(10),
			"deployment ID 10 does not exist",
		},
		{
			DeploymentError(123),
			"deployment ID 123 does not exist",
		},
	}

	t.Logf("Running %d tests", len(tests))
	for i, test := range tests {
		result := test.in.Error()
		if result != test.want {
			t.Errorf("Error #%d\n got: %s want: %s", i, result,
				test.want)
			continue
		}
	}

}<|MERGE_RESOLUTION|>--- conflicted
+++ resolved
@@ -55,11 +55,8 @@
 		{ErrInvalidAncestorBlock, "ErrInvalidAncestorBlock"},
 		{ErrParentBlockNotCurrentTips, "ErrParentBlockNotCurrentTips"},
 		{ErrWithDiff, "ErrWithDiff"},
-<<<<<<< HEAD
 		{ErrFinality, "ErrFinality"},
-=======
 		{ErrTransactionsNotSorted, "ErrTransactionsNotSorted"},
->>>>>>> f0f79b1f
 		{0xffff, "Unknown ErrorCode (65535)"},
 	}
 
