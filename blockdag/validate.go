--- conflicted
+++ resolved
@@ -47,9 +47,6 @@
 	// MaxOutputsPerBlock is the maximum number of transaction outputs there
 	// can be in a block of max size.
 	MaxOutputsPerBlock = wire.MaxBlockPayload / wire.MinTxOutPayload
-
-	// feeTransactionIndex is the index of the fee transaction in a block.
-	feeTransactionIndex = 1
 )
 
 // isNullOutpoint determines whether or not a previous transaction output point
@@ -182,8 +179,8 @@
 	for _, txOut := range msgTx.TxOut {
 		satoshi := txOut.Value
 		if satoshi > util.MaxSatoshi {
-			str := fmt.Sprintf("transaction output value of %d is "+
-				"higher than max allowed value of %f", satoshi,
+			str := fmt.Sprintf("transaction output value of %v is "+
+				"higher than max allowed value of %v", satoshi,
 				util.MaxSatoshi)
 			return ruleError(ErrBadTxOutValue, str)
 		}
@@ -194,15 +191,15 @@
 		newTotalSatoshi := totalSatoshi + satoshi
 		if newTotalSatoshi < totalSatoshi {
 			str := fmt.Sprintf("total value of all transaction "+
-				"outputs exceeds max allowed value of %f",
+				"outputs exceeds max allowed value of %v",
 				util.MaxSatoshi)
 			return ruleError(ErrBadTxOutValue, str)
 		}
 		totalSatoshi = newTotalSatoshi
 		if totalSatoshi > util.MaxSatoshi {
 			str := fmt.Sprintf("total value of all transaction "+
-				"outputs is %d which is higher than max "+
-				"allowed value of %f", totalSatoshi,
+				"outputs is %v which is higher than max "+
+				"allowed value of %v", totalSatoshi,
 				util.MaxSatoshi)
 			return ruleError(ErrBadTxOutValue, str)
 		}
@@ -359,7 +356,7 @@
 		// Ensure the referenced input transaction is available.
 		entry, ok := utxoSet.Get(txIn.PreviousOutPoint)
 		if !ok {
-			str := fmt.Sprintf("output %s referenced from "+
+			str := fmt.Sprintf("output %v referenced from "+
 				"transaction %s:%d either does not exist or "+
 				"has already been spent", txIn.PreviousOutPoint,
 				tx.ID(), txInIndex)
@@ -385,7 +382,7 @@
 		totalSigOps += numSigOps
 		if totalSigOps < lastSigOps {
 			str := fmt.Sprintf("the public key script from output "+
-				"%s contains too many signature operations - "+
+				"%v contains too many signature operations - "+
 				"overflow", txIn.PreviousOutPoint)
 			return 0, ruleError(ErrTooManySigOps, str)
 		}
@@ -426,7 +423,7 @@
 	// seconds and it's much nicer to deal with standard Go time values
 	// instead of converting to seconds everywhere.
 	if !header.Timestamp.Equal(time.Unix(header.Timestamp.Unix(), 0)) {
-		str := fmt.Sprintf("block timestamp of %s has a higher "+
+		str := fmt.Sprintf("block timestamp of %v has a higher "+
 			"precision than one second", header.Timestamp)
 		return ruleError(ErrInvalidTime, str)
 	}
@@ -435,7 +432,7 @@
 	maxTimestamp := dag.timeSource.AdjustedTime().Add(time.Second *
 		MaxTimeOffsetSeconds)
 	if header.Timestamp.After(maxTimestamp) {
-		str := fmt.Sprintf("block timestamp of %s is too far in the "+
+		str := fmt.Sprintf("block timestamp of %v is too far in the "+
 			"future", header.Timestamp)
 		return ruleError(ErrTimeTooNew, str)
 	}
@@ -535,7 +532,7 @@
 	// Do some preliminary checks on each transaction to ensure they are
 	// sane before continuing.
 	for i, tx := range transactions {
-		isFeeTransaction := i == feeTransactionIndex
+		isFeeTransaction := i == util.FeeTransactionIndex
 		err := CheckTransactionSanity(tx, dag.subnetworkID, isFeeTransaction)
 		if err != nil {
 			return err
@@ -552,7 +549,7 @@
 	calculatedHashMerkleRoot := hashMerkleTree.Root()
 	if !header.HashMerkleRoot.IsEqual(calculatedHashMerkleRoot) {
 		str := fmt.Sprintf("block hash merkle root is invalid - block "+
-			"header indicates %s, but calculated value is %s",
+			"header indicates %v, but calculated value is %v",
 			header.HashMerkleRoot, calculatedHashMerkleRoot)
 		return ruleError(ErrBadMerkleRoot, str)
 	}
@@ -561,7 +558,7 @@
 	calculatedIDMerkleRoot := idMerkleTree.Root()
 	if !header.IDMerkleRoot.IsEqual(calculatedIDMerkleRoot) {
 		str := fmt.Sprintf("block ID merkle root is invalid - block "+
-			"header indicates %s, but calculated value is %s",
+			"header indicates %v, but calculated value is %v",
 			header.IDMerkleRoot, calculatedIDMerkleRoot)
 		return ruleError(ErrBadMerkleRoot, str)
 	}
@@ -574,7 +571,7 @@
 		id := tx.ID()
 		if _, exists := existingTxIDs[*id]; exists {
 			str := fmt.Sprintf("block contains duplicate "+
-				"transaction %s", id)
+				"transaction %v", id)
 			return ruleError(ErrDuplicateTx, str)
 		}
 		existingTxIDs[*id] = struct{}{}
@@ -590,7 +587,7 @@
 		totalSigOps += CountSigOps(tx)
 		if totalSigOps < lastSigOps || totalSigOps > MaxSigOpsPerBlock {
 			str := fmt.Sprintf("block contains too many signature "+
-				"operations - got %d, max %d", totalSigOps,
+				"operations - got %v, max %v", totalSigOps,
 				MaxSigOpsPerBlock)
 			return ruleError(ErrTooManySigOps, str)
 		}
@@ -696,7 +693,7 @@
 			medianTime := bluestParent.CalcPastMedianTime()
 			if header.Timestamp.Before(medianTime) {
 				str := "block timestamp of %s is not after expected %s"
-				str = fmt.Sprintf(str, header.Timestamp, medianTime)
+				str = fmt.Sprintf(str, header.Timestamp.String(), medianTime.String())
 				return ruleError(ErrTimeTooOld, str)
 			}
 		}
@@ -801,7 +798,7 @@
 				blockTime) {
 
 				str := fmt.Sprintf("block contains unfinalized "+
-					"transaction %s", tx.ID())
+					"transaction %v", tx.ID())
 				return ruleError(ErrUnfinalizedTx, str)
 			}
 		}
@@ -848,7 +845,7 @@
 	for outpoint := range fetchSet {
 		utxo, ok := utxoSet.Get(outpoint)
 		if ok {
-			str := fmt.Sprintf("tried to overwrite transaction %s "+
+			str := fmt.Sprintf("tried to overwrite transaction %v "+
 				"at block height %d that is not fully spent",
 				outpoint.TxID, utxo.BlockHeight())
 			return ruleError(ErrOverwriteTx, str)
@@ -888,7 +885,6 @@
 			return 0, ruleError(ErrMissingTxOut, str)
 		}
 
-<<<<<<< HEAD
 		if !fastAdd {
 			// Ensure the transaction is not spending coins which have not
 			// yet reached the required block reward maturity.
@@ -898,29 +894,13 @@
 				blockRewardMaturity := int32(dagParams.BlockRewardMaturity)
 				if blocksSincePrev < blockRewardMaturity {
 					str := fmt.Sprintf("tried to spend block reward "+
-						"transaction output %v from height %v "+
-						"at height %v before required maturity "+
-						"of %v blocks", txIn.PreviousOutPoint,
+						"transaction output %s from height %d "+
+						"at height %d before required maturity "+
+						"of %d blocks", txIn.PreviousOutPoint,
 						originHeight, txHeight,
 						blockRewardMaturity)
 					return 0, ruleError(ErrImmatureSpend, str)
 				}
-=======
-		// Ensure the transaction is not spending coins which have not
-		// yet reached the required block reward maturity.
-		if entry.IsBlockReward() {
-			originHeight := entry.BlockHeight()
-			blocksSincePrev := txHeight - originHeight
-			blockRewardMaturity := int32(dagParams.BlockRewardMaturity)
-			if blocksSincePrev < blockRewardMaturity {
-				str := fmt.Sprintf("tried to spend block reward "+
-					"transaction output %s from height %d "+
-					"at height %d before required maturity "+
-					"of %d blocks", txIn.PreviousOutPoint,
-					originHeight, txHeight,
-					blockRewardMaturity)
-				return 0, ruleError(ErrImmatureSpend, str)
->>>>>>> 41647fd4
 			}
 		}
 
@@ -932,7 +912,7 @@
 		// SatoshiPerBitcoin constant.
 		originTxSatoshi := entry.Amount()
 		if originTxSatoshi > util.MaxSatoshi {
-			str := fmt.Sprintf("transaction output value of %d is "+
+			str := fmt.Sprintf("transaction output value of %s is "+
 				"higher than max allowed value of %f",
 				util.Amount(originTxSatoshi),
 				util.MaxSatoshi)
@@ -947,8 +927,8 @@
 		if totalSatoshiIn < lastSatoshiIn ||
 			totalSatoshiIn > util.MaxSatoshi {
 			str := fmt.Sprintf("total value of all transaction "+
-				"inputs is %d which is higher than max "+
-				"allowed value of %f", totalSatoshiIn,
+				"inputs is %v which is higher than max "+
+				"allowed value of %v", totalSatoshiIn,
 				util.MaxSatoshi)
 			return 0, ruleError(ErrBadTxOutValue, str)
 		}
@@ -965,8 +945,8 @@
 	// Ensure the transaction does not spend more than its inputs.
 	if totalSatoshiIn < totalSatoshiOut {
 		str := fmt.Sprintf("total value of all transaction inputs for "+
-			"transaction %s is %d which is less than the amount "+
-			"spent of %d", txID, totalSatoshiIn, totalSatoshiOut)
+			"transaction %v is %v which is less than the amount "+
+			"spent of %v", txID, totalSatoshiIn, totalSatoshiOut)
 		return 0, ruleError(ErrSpendTooHigh, str)
 	}
 
@@ -997,7 +977,6 @@
 		if err != nil {
 			return nil, err
 		}
-<<<<<<< HEAD
 
 		// The number of signature operations must be less than the maximum
 		// allowed per block.  Note that the preliminary sanity checks on a
@@ -1030,19 +1009,6 @@
 					totalSigOps, MaxSigOpsPerBlock)
 				return nil, ruleError(ErrTooManySigOps, str)
 			}
-=======
-		numsigOps += numP2SHSigOps
-
-		// Check for overflow or going over the limits.  We have to do
-		// this on every loop iteration to avoid overflow.
-		lastSigops := totalSigOps
-		totalSigOps += numsigOps
-		if totalSigOps < lastSigops || totalSigOps > MaxSigOpsPerBlock {
-			str := fmt.Sprintf("block contains too many "+
-				"signature operations - got %d, max %d",
-				totalSigOps, MaxSigOpsPerBlock)
-			return ruleError(ErrTooManySigOps, str)
->>>>>>> 41647fd4
 		}
 	}
 
@@ -1075,7 +1041,6 @@
 				"overflows accumulator")
 		}
 
-<<<<<<< HEAD
 		err = compactFeeFactory.add(txFee)
 		if err != nil {
 			return nil, fmt.Errorf("Error adding tx %s fee to feeAccumulatorWriter: %s", tx.ID(), err)
@@ -1084,23 +1049,6 @@
 		if err != nil {
 			return nil, fmt.Errorf("Error getting bytes of fee data: %s", err)
 		}
-=======
-	// The total output values of the coinbase transaction must not exceed
-	// the expected subsidy value plus total transaction fees gained from
-	// mining the block.  It is safe to ignore overflow and out of range
-	// errors here because those error conditions would have already been
-	// caught by checkTransactionSanity.
-	var totalSatoshiOut uint64
-	for _, txOut := range transactions[0].MsgTx().TxOut {
-		totalSatoshiOut += txOut.Value
-	}
-	expectedSatoshiOut := CalcBlockSubsidy(block.height, dag.dagParams)
-	if totalSatoshiOut > expectedSatoshiOut {
-		str := fmt.Sprintf("coinbase transaction for block pays %d "+
-			"which is more than expected value of %d",
-			totalSatoshiOut, expectedSatoshiOut)
-		return ruleError(ErrBadCoinbaseValue, str)
->>>>>>> 41647fd4
 	}
 
 	if !fastAdd {
@@ -1207,8 +1155,8 @@
 	header := block.MsgBlock().Header
 	parentHashes := header.ParentHashes
 	if !tips.hashesEqual(parentHashes) {
-		str := fmt.Sprintf("parent blocks must be the currents tips %s, "+
-			"instead got %s", tips, parentHashes)
+		str := fmt.Sprintf("parent blocks must be the currents tips %v, "+
+			"instead got %v", tips, parentHashes)
 		return ruleError(ErrParentBlockNotCurrentTips, str)
 	}
 
