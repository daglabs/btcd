--- conflicted
+++ resolved
@@ -715,10 +715,6 @@
 func (dag *BlockDAG) saveChangesFromBlock(block *util.Block, virtualUTXODiff *UTXODiff,
 	txsAcceptanceData MultiBlockTxsAcceptanceData, feeData compactFeeData) error {
 
-<<<<<<< HEAD
-	// Atomically insert info into the database.
-=======
->>>>>>> 2c67c8cd
 	dbTx, err := dbaccess.NewTx()
 	if err != nil {
 		return err
