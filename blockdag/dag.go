// Copyright (c) 2013-2017 The btcsuite developers
// Use of this source code is governed by an ISC
// license that can be found in the LICENSE file.

package blockdag

import (
	"errors"
	"fmt"
	"math"
	"sync"
	"time"

	"github.com/daglabs/btcd/util/subnetworkid"

	"github.com/daglabs/btcd/dagconfig"
	"github.com/daglabs/btcd/dagconfig/daghash"
	"github.com/daglabs/btcd/database"
	"github.com/daglabs/btcd/txscript"
	"github.com/daglabs/btcd/util"
	"github.com/daglabs/btcd/wire"
)

const (
	// maxOrphanBlocks is the maximum number of orphan blocks that can be
	// queued.
	maxOrphanBlocks = 100

	// FinalityInterval is the interval that determines the finality window of the DAG.
	FinalityInterval = 100
)

// BlockLocator is used to help locate a specific block.  The algorithm for
// building the block locator is to add the hashes in reverse order until
// the genesis block is reached.  In order to keep the list of locator hashes
// to a reasonable number of entries, first the most recent previous 12 block
// hashes are added, then the step is doubled each loop iteration to
// exponentially decrease the number of hashes as a function of the distance
// from the block being located.
//
// For example, assume a block chain with a side chain as depicted below:
// 	genesis -> 1 -> 2 -> ... -> 15 -> 16  -> 17  -> 18
// 	                              \-> 16a -> 17a
//
// The block locator for block 17a would be the hashes of blocks:
// [17a 16a 15 14 13 12 11 10 9 8 7 6 4 genesis]
type BlockLocator []*daghash.Hash

// orphanBlock represents a block that we don't yet have the parent for.  It
// is a normal block plus an expiration time to prevent caching the orphan
// forever.
type orphanBlock struct {
	block      *util.Block
	expiration time.Time
}

// BlockDAG provides functions for working with the bitcoin block chain.
// It includes functionality such as rejecting duplicate blocks, ensuring blocks
// follow all rules, orphan handling, checkpoint handling, and best chain
// selection with reorganization.
type BlockDAG struct {
	// The following fields are set when the instance is created and can't
	// be changed afterwards, so there is no need to protect them with a
	// separate mutex.
	checkpoints         []dagconfig.Checkpoint
	checkpointsByHeight map[int32]*dagconfig.Checkpoint
	db                  database.DB
	dagParams           *dagconfig.Params
	timeSource          MedianTimeSource
	sigCache            *txscript.SigCache
	indexManager        IndexManager
	genesis             *blockNode

	// The following fields are calculated based upon the provided chain
	// parameters.  They are also set when the instance is created and
	// can't be changed afterwards, so there is no need to protect them with
	// a separate mutex.
	minRetargetTimespan int64 // target timespan / adjustment factor
	maxRetargetTimespan int64 // target timespan * adjustment factor
	blocksPerRetarget   int32 // target timespan / target time per block

	// dagLock protects concurrent access to the vast majority of the
	// fields in this struct below this point.
	dagLock sync.RWMutex

	utxoLock sync.RWMutex

	// index and virtual are related to the memory block index.  They both
	// have their own locks, however they are often also protected by the
	// DAG lock to help prevent logic races when blocks are being processed.

	// index houses the entire block index in memory.  The block index is
	// a tree-shaped structure.
	index *blockIndex

	// blockCount holds the number of blocks in the DAG
	blockCount uint64

	// virtual tracks the current tips.
	virtual *virtualBlock

	// subnetworkID holds the subnetwork ID of the DAG
	subnetworkID *subnetworkid.SubnetworkID

	// These fields are related to handling of orphan blocks.  They are
	// protected by a combination of the chain lock and the orphan lock.
	orphanLock   sync.RWMutex
	orphans      map[daghash.Hash]*orphanBlock
	prevOrphans  map[daghash.Hash][]*orphanBlock
	oldestOrphan *orphanBlock

	// These fields are related to checkpoint handling.  They are protected
	// by the chain lock.
	nextCheckpoint *dagconfig.Checkpoint
	checkpointNode *blockNode

	// The following caches are used to efficiently keep track of the
	// current deployment threshold state of each rule change deployment.
	//
	// This information is stored in the database so it can be quickly
	// reconstructed on load.
	//
	// warningCaches caches the current deployment threshold state for blocks
	// in each of the **possible** deployments.  This is used in order to
	// detect when new unrecognized rule changes are being voted on and/or
	// have been activated such as will be the case when older versions of
	// the software are being used
	//
	// deploymentCaches caches the current deployment threshold state for
	// blocks in each of the actively defined deployments.
	warningCaches    []thresholdStateCache
	deploymentCaches []thresholdStateCache

	// The following fields are used to determine if certain warnings have
	// already been shown.
	//
	// unknownRulesWarned refers to warnings due to unknown rules being
	// activated.
	//
	// unknownVersionsWarned refers to warnings due to unknown versions
	// being mined.
	unknownRulesWarned    bool
	unknownVersionsWarned bool

	// The notifications field stores a slice of callbacks to be executed on
	// certain blockchain events.
	notificationsLock sync.RWMutex
	notifications     []NotificationCallback

	lastFinalityPoint *blockNode

	SubnetworkStore *SubnetworkStore
}

// HaveBlock returns whether or not the DAG instance has the block represented
// by the passed hash.  This includes checking the various places a block can
// be in, like part of the DAG or the orphan pool.
//
// This function is safe for concurrent access.
func (dag *BlockDAG) HaveBlock(hash *daghash.Hash) (bool, error) {
	exists, err := dag.BlockExists(hash)
	if err != nil {
		return false, err
	}
	return exists || dag.IsKnownOrphan(hash), nil
}

// HaveBlocks returns whether or not the DAG instances has all blocks represented
// by the passed hashes. This includes checking the various places a block can
// be in, like part of the DAG or the orphan pool.
//
// This function is safe for concurrent access.
func (dag *BlockDAG) HaveBlocks(hashes []*daghash.Hash) (bool, error) {
	for _, hash := range hashes {
		haveBlock, err := dag.HaveBlock(hash)
		if err != nil {
			return false, err
		}
		if !haveBlock {
			return false, nil
		}
	}

	return true, nil
}

// IsKnownOrphan returns whether the passed hash is currently a known orphan.
// Keep in mind that only a limited number of orphans are held onto for a
// limited amount of time, so this function must not be used as an absolute
// way to test if a block is an orphan block.  A full block (as opposed to just
// its hash) must be passed to ProcessBlock for that purpose.  However, calling
// ProcessBlock with an orphan that already exists results in an error, so this
// function provides a mechanism for a caller to intelligently detect *recent*
// duplicate orphans and react accordingly.
//
// This function is safe for concurrent access.
func (dag *BlockDAG) IsKnownOrphan(hash *daghash.Hash) bool {
	// Protect concurrent access.  Using a read lock only so multiple
	// readers can query without blocking each other.
	dag.orphanLock.RLock()
	_, exists := dag.orphans[*hash]
	dag.orphanLock.RUnlock()

	return exists
}

// GetOrphanMissingAncestorHashes returns all of the missing parents in the orphan's sub-DAG
//
// This function is safe for concurrent access.
func (dag *BlockDAG) GetOrphanMissingAncestorHashes(hash *daghash.Hash) ([]*daghash.Hash, error) {
	// Protect concurrent access.  Using a read lock only so multiple
	// readers can query without blocking each other.
	dag.orphanLock.RLock()
	defer dag.orphanLock.RUnlock()

	missingAncestorsHashes := make([]*daghash.Hash, 0)

	visited := make(map[daghash.Hash]bool)
	queue := []*daghash.Hash{hash}
	for len(queue) > 0 {
		var current *daghash.Hash
		current, queue = queue[0], queue[1:]
		if !visited[*current] {
			visited[*current] = true
			orphan, orphanExists := dag.orphans[*current]
			if orphanExists {
				for _, parentHash := range orphan.block.MsgBlock().Header.ParentHashes {
					queue = append(queue, &parentHash)
				}
			} else {
				existsInDag, err := dag.BlockExists(current)
				if err != nil {
					return nil, err
				}
				if !existsInDag {
					missingAncestorsHashes = append(missingAncestorsHashes, current)
				}
			}
		}
	}
	return missingAncestorsHashes, nil
}

// removeOrphanBlock removes the passed orphan block from the orphan pool and
// previous orphan index.
func (dag *BlockDAG) removeOrphanBlock(orphan *orphanBlock) {
	// Protect concurrent access.
	dag.orphanLock.Lock()
	defer dag.orphanLock.Unlock()

	// Remove the orphan block from the orphan pool.
	orphanHash := orphan.block.Hash()
	delete(dag.orphans, *orphanHash)

	// Remove the reference from the previous orphan index too.  An indexing
	// for loop is intentionally used over a range here as range does not
	// reevaluate the slice on each iteration nor does it adjust the index
	// for the modified slice.
	parentHash := orphan.block.MsgBlock().Header.SelectedParentHash()
	orphans := dag.prevOrphans[*parentHash]
	for i := 0; i < len(orphans); i++ {
		hash := orphans[i].block.Hash()
		if hash.IsEqual(orphanHash) {
			copy(orphans[i:], orphans[i+1:])
			orphans[len(orphans)-1] = nil
			orphans = orphans[:len(orphans)-1]
			i--
		}
	}
	dag.prevOrphans[*parentHash] = orphans

	// Remove the map entry altogether if there are no longer any orphans
	// which depend on the parent hash.
	if len(dag.prevOrphans[*parentHash]) == 0 {
		delete(dag.prevOrphans, *parentHash)
	}
}

// addOrphanBlock adds the passed block (which is already determined to be
// an orphan prior calling this function) to the orphan pool.  It lazily cleans
// up any expired blocks so a separate cleanup poller doesn't need to be run.
// It also imposes a maximum limit on the number of outstanding orphan
// blocks and will remove the oldest received orphan block if the limit is
// exceeded.
func (dag *BlockDAG) addOrphanBlock(block *util.Block) {
	// Remove expired orphan blocks.
	for _, oBlock := range dag.orphans {
		if time.Now().After(oBlock.expiration) {
			dag.removeOrphanBlock(oBlock)
			continue
		}

		// Update the oldest orphan block pointer so it can be discarded
		// in case the orphan pool fills up.
		if dag.oldestOrphan == nil || oBlock.expiration.Before(dag.oldestOrphan.expiration) {
			dag.oldestOrphan = oBlock
		}
	}

	// Limit orphan blocks to prevent memory exhaustion.
	if len(dag.orphans)+1 > maxOrphanBlocks {
		// Remove the oldest orphan to make room for the new one.
		dag.removeOrphanBlock(dag.oldestOrphan)
		dag.oldestOrphan = nil
	}

	// Protect concurrent access.  This is intentionally done here instead
	// of near the top since removeOrphanBlock does its own locking and
	// the range iterator is not invalidated by removing map entries.
	dag.orphanLock.Lock()
	defer dag.orphanLock.Unlock()

	// Insert the block into the orphan map with an expiration time
	// 1 hour from now.
	expiration := time.Now().Add(time.Hour)
	oBlock := &orphanBlock{
		block:      block,
		expiration: expiration,
	}
	dag.orphans[*block.Hash()] = oBlock

	// Add to parent hash lookup index for faster dependency lookups.
	parentHash := block.MsgBlock().Header.SelectedParentHash()
	dag.prevOrphans[*parentHash] = append(dag.prevOrphans[*parentHash], oBlock)
}

// SequenceLock represents the converted relative lock-time in seconds, and
// absolute block-height for a transaction input's relative lock-times.
// According to SequenceLock, after the referenced input has been confirmed
// within a block, a transaction spending that input can be included into a
// block either after 'seconds' (according to past median time), or once the
// 'BlockHeight' has been reached.
type SequenceLock struct {
	Seconds     int64
	BlockHeight int32
}

// CalcSequenceLock computes a relative lock-time SequenceLock for the passed
// transaction using the passed UTXOSet to obtain the past median time
// for blocks in which the referenced inputs of the transactions were included
// within. The generated SequenceLock lock can be used in conjunction with a
// block height, and adjusted median block time to determine if all the inputs
// referenced within a transaction have reached sufficient maturity allowing
// the candidate transaction to be included in a block.
//
// This function is safe for concurrent access.
func (dag *BlockDAG) CalcSequenceLock(tx *util.Tx, utxoSet UTXOSet, mempool bool) (*SequenceLock, error) {
	dag.dagLock.Lock()
	defer dag.dagLock.Unlock()

	return dag.calcSequenceLock(dag.selectedTip(), utxoSet, tx, mempool)
}

// calcSequenceLock computes the relative lock-times for the passed
// transaction. See the exported version, CalcSequenceLock for further details.
//
// This function MUST be called with the DAG state lock held (for writes).
func (dag *BlockDAG) calcSequenceLock(node *blockNode, utxoSet UTXOSet, tx *util.Tx, mempool bool) (*SequenceLock, error) {
	// A value of -1 for each relative lock type represents a relative time
	// lock value that will allow a transaction to be included in a block
	// at any given height or time.
	sequenceLock := &SequenceLock{Seconds: -1, BlockHeight: -1}

	// Sequence locks don't apply to block reward transactions Therefore, we
	// return sequence lock values of -1 indicating that this transaction
	// can be included within a block at any given height or time.
	if IsBlockReward(tx) {
		return sequenceLock, nil
	}

	// Grab the next height from the PoV of the passed blockNode to use for
	// inputs present in the mempool.
	nextHeight := node.height + 1

	mTx := tx.MsgTx()
	for txInIndex, txIn := range mTx.TxIn {
		entry, ok := utxoSet.Get(txIn.PreviousOutPoint)
		if !ok {
			str := fmt.Sprintf("output %s referenced from "+
				"transaction %s:%d either does not exist or "+
				"has already been spent", txIn.PreviousOutPoint,
				tx.ID(), txInIndex)
			return sequenceLock, ruleError(ErrMissingTxOut, str)
		}

		// If the input height is set to the mempool height, then we
		// assume the transaction makes it into the next block when
		// evaluating its sequence blocks.
		inputHeight := entry.BlockHeight()
		if inputHeight == 0x7fffffff {
			inputHeight = nextHeight
		}

		// Given a sequence number, we apply the relative time lock
		// mask in order to obtain the time lock delta required before
		// this input can be spent.
		sequenceNum := txIn.Sequence
		relativeLock := int64(sequenceNum & wire.SequenceLockTimeMask)

		switch {
		// Relative time locks are disabled for this input, so we can
		// skip any further calculation.
		case sequenceNum&wire.SequenceLockTimeDisabled == wire.SequenceLockTimeDisabled:
			continue
		case sequenceNum&wire.SequenceLockTimeIsSeconds == wire.SequenceLockTimeIsSeconds:
			// This input requires a relative time lock expressed
			// in seconds before it can be spent.  Therefore, we
			// need to query for the block prior to the one in
			// which this input was included within so we can
			// compute the past median time for the block prior to
			// the one which included this referenced output.
			prevInputHeight := inputHeight - 1
			if prevInputHeight < 0 {
				prevInputHeight = 0
			}
			blockNode := node.SelectedAncestor(prevInputHeight)
			medianTime := blockNode.PastMedianTime()

			// Time based relative time-locks as defined by BIP 68
			// have a time granularity of RelativeLockSeconds, so
			// we shift left by this amount to convert to the
			// proper relative time-lock. We also subtract one from
			// the relative lock to maintain the original lockTime
			// semantics.
			timeLockSeconds := (relativeLock << wire.SequenceLockTimeGranularity) - 1
			timeLock := medianTime.Unix() + timeLockSeconds
			if timeLock > sequenceLock.Seconds {
				sequenceLock.Seconds = timeLock
			}
		default:
			// The relative lock-time for this input is expressed
			// in blocks so we calculate the relative offset from
			// the input's height as its converted absolute
			// lock-time. We subtract one from the relative lock in
			// order to maintain the original lockTime semantics.
			blockHeight := inputHeight + int32(relativeLock-1)
			if blockHeight > sequenceLock.BlockHeight {
				sequenceLock.BlockHeight = blockHeight
			}
		}
	}

	return sequenceLock, nil
}

// LockTimeToSequence converts the passed relative locktime to a sequence
// number in accordance to BIP-68.
// See: https://github.com/bitcoin/bips/blob/master/bip-0068.mediawiki
//  * (Compatibility)
func LockTimeToSequence(isSeconds bool, locktime uint64) uint64 {
	// If we're expressing the relative lock time in blocks, then the
	// corresponding sequence number is simply the desired input age.
	if !isSeconds {
		return locktime
	}

	// Set the 22nd bit which indicates the lock time is in seconds, then
	// shift the locktime over by 9 since the time granularity is in
	// 512-second intervals (2^9). This results in a max lock-time of
	// 33,553,920 seconds, or 1.1 years.
	return wire.SequenceLockTimeIsSeconds |
		locktime>>wire.SequenceLockTimeGranularity
}

// addBlock handles adding the passed block to the DAG.
//
// The flags modify the behavior of this function as follows:
//  - BFFastAdd: Avoids several expensive transaction validation operations.
//    This is useful when using checkpoints.
//
// This function MUST be called with the DAG state lock held (for writes).
func (dag *BlockDAG) addBlock(node *blockNode, parentNodes blockSet, block *util.Block, flags BehaviorFlags) error {
	// Skip checks if node has already been fully validated.
	fastAdd := flags&BFFastAdd == BFFastAdd || dag.index.NodeStatus(node).KnownValid()

	// Connect the block to the DAG.
	err := dag.connectBlock(node, block, fastAdd)
	if err != nil {
		if _, ok := err.(RuleError); ok {
			dag.index.SetStatusFlags(node, statusValidateFailed)
		} else {
			return err
		}
	} else {
		dag.blockCount++
	}

	// Intentionally ignore errors writing updated node status to DB. If
	// it fails to write, it's not the end of the world. If the block is
	// invalid, the worst that can happen is we revalidate the block
	// after a restart.
	if writeErr := dag.index.flushToDB(); writeErr != nil {
		log.Warnf("Error flushing block index changes to disk: %s",
			writeErr)
	}

	// If dag.connectBlock returned a rule error, return it here after updating DB
	return err
}

// connectBlock handles connecting the passed node/block to the DAG.
//
// This function MUST be called with the DAG state lock held (for writes).
func (dag *BlockDAG) connectBlock(node *blockNode, block *util.Block, fastAdd bool) error {
	// No warnings about unknown rules or versions until the DAG is
	// current.
	if dag.isCurrent() {
		// Warn if any unknown new rules are either about to activate or
		// have already been activated.
		if err := dag.warnUnknownRuleActivations(node); err != nil {
			return err
		}

		// Warn if a high enough percentage of the last blocks have
		// unexpected versions.
		if err := dag.warnUnknownVersions(node); err != nil {
			return err
		}
	}

	if err := dag.checkFinalityRules(node); err != nil {
		return err
	}

	if err := dag.validateGasLimit(block); err != nil {
		return err
	}

	newBlockUTXO, txsAcceptanceData, newBlockFeeData, err := node.verifyAndBuildUTXO(dag, block.Transactions(), fastAdd)
	if err != nil {
		newErrString := fmt.Sprintf("error verifying UTXO for %s: %s", node, err)
		if err, ok := err.(RuleError); ok {
			return ruleError(err.ErrorCode, newErrString)
		}
		return errors.New(newErrString)
	}

	err = node.validateFeeTransaction(dag, block, txsAcceptanceData)
	if err != nil {
		return err
	}

	// Apply all changes to the DAG.
	virtualUTXODiff, err := dag.applyDAGChanges(node, block, newBlockUTXO, fastAdd)
	if err != nil {
		// Since all validation logic has already ran, if applyDAGChanges errors out,
		// this means we have a problem in the internal structure of the DAG - a problem which is
		// irrecoverable, and it would be a bad idea to attempt adding any more blocks to the DAG.
		// Therefore - in such cases we panic.
		panic(err)
	}

	// Write any block status changes to DB before updating the DAG state.
	err = dag.index.flushToDB()
	if err != nil {
		return err
	}

	err = dag.saveChangesFromBlock(node, block, virtualUTXODiff, txsAcceptanceData, newBlockFeeData)
	if err != nil {
		return err
	}

	return nil
}

func (dag *BlockDAG) saveChangesFromBlock(node *blockNode, block *util.Block, virtualUTXODiff *UTXODiff,
	txsAcceptanceData MultiBlockTxsAcceptanceData, feeData compactFeeData) error {

	// Atomically insert info into the database.
	return dag.db.Update(func(dbTx database.Tx) error {
		// Update best block state.
		state := &dagState{
			TipHashes:         dag.TipHashes(),
			LastFinalityPoint: dag.lastFinalityPoint.hash,
		}
		err := dbPutDAGState(dbTx, state)
		if err != nil {
			return err
		}

		// Add the block hash and height to the block index which tracks
		// the main chain.
		err = dbPutBlockIndex(dbTx, block.Hash(), node.height)
		if err != nil {
			return err
		}

		// Update the UTXO set using the diffSet that was melded into the
		// full UTXO set.
		err = dbPutUTXODiff(dbTx, virtualUTXODiff)
		if err != nil {
			return err
		}

		// Scan all accepted transactions and register any subnetwork registry
		// transaction. If any subnetwork registry transaction is not well-formed,
		// fail the entire block.
		err = registerSubnetworks(dbTx, txsAcceptanceData)
		if err != nil {
			return err
		}

		// Allow the index manager to call each of the currently active
		// optional indexes with the block being connected so they can
		// update themselves accordingly.
		if dag.indexManager != nil {
			err := dag.indexManager.ConnectBlock(dbTx, block, dag, txsAcceptanceData)
			if err != nil {
				return err
			}
		}

		// Apply the fee data into the database
		return dbStoreFeeData(dbTx, block.Hash(), feeData)
	})
}

func (dag *BlockDAG) validateGasLimit(block *util.Block) error {
	transactions := block.Transactions()
	// Amount of gas consumed per sub-network shouldn't be more than the subnetwork's limit
	gasUsageInAllSubnetworks := map[subnetworkid.SubnetworkID]uint64{}
	for _, tx := range transactions {
		msgTx := tx.MsgTx()
		// In DAGCoin and Registry sub-networks all txs must have Gas = 0, and that is validated in checkTransactionSanity
		// Therefore - no need to check them here.
		if !msgTx.SubnetworkID.IsEqual(subnetworkid.SubnetworkIDNative) && !msgTx.SubnetworkID.IsEqual(subnetworkid.SubnetworkIDRegistry) {
			gasUsageInSubnetwork := gasUsageInAllSubnetworks[msgTx.SubnetworkID]
			gasUsageInSubnetwork += msgTx.Gas
			if gasUsageInSubnetwork < gasUsageInAllSubnetworks[msgTx.SubnetworkID] { // protect from overflows
				str := fmt.Sprintf("Block gas usage in subnetwork with ID %s has overflown", msgTx.SubnetworkID)
				return ruleError(ErrInvalidGas, str)
			}
			gasUsageInAllSubnetworks[msgTx.SubnetworkID] = gasUsageInSubnetwork

			gasLimit, err := dag.SubnetworkStore.GasLimit(&msgTx.SubnetworkID)
			if err != nil {
				return err
			}
			if gasUsageInSubnetwork > gasLimit {
				str := fmt.Sprintf("Block wastes too much gas in subnetwork with ID %s", msgTx.SubnetworkID)
				return ruleError(ErrInvalidGas, str)
			}
		}
	}
	return nil
}

// LastFinalityPointHash returns the hash of the last finality point
func (dag *BlockDAG) LastFinalityPointHash() *daghash.Hash {
	if dag.lastFinalityPoint == nil {
		return nil
	}
	return dag.lastFinalityPoint.hash
}

// checkFinalityRules checks the new block does not violate the finality rules
// specifically - the new block selectedParent chain should contain the old finality point
func (dag *BlockDAG) checkFinalityRules(newNode *blockNode) error {
	// the genesis block can not violate finality rules
	if newNode.isGenesis() {
		return nil
	}

	for currentNode := newNode; currentNode != dag.lastFinalityPoint; currentNode = currentNode.selectedParent {
		// If we went past dag's last finality point without encountering it -
		// the new block has violated finality.
		if currentNode.blueScore <= dag.lastFinalityPoint.blueScore {
			return ruleError(ErrFinality, "The last finality point is not in the selected chain of this block")
		}
	}
	return nil
}

// newFinalityPoint return the (potentially) new finality point after the the introduction of a new block
func (dag *BlockDAG) newFinalityPoint(newNode *blockNode) *blockNode {
	// if the new node is the genesis block - it should be the new finality point
	if newNode.isGenesis() {
		return newNode
	}

	// We are looking for a new finality point only if the new block's finality score is higher
	// than the existing finality point's
	if newNode.finalityScore() <= dag.lastFinalityPoint.finalityScore() {
		return dag.lastFinalityPoint
	}

	var currentNode *blockNode
	for currentNode = newNode.selectedParent; ; currentNode = currentNode.selectedParent {
		// If current node's finality score is higher than it's selectedParent's -
		// current node is the new finalityPoint
		if currentNode.isGenesis() || currentNode.finalityScore() > currentNode.selectedParent.finalityScore() {
			break
		}
	}

	return currentNode
}

// NextBlockFeeTransactionWithLock prepares the fee transaction for the next mined block
//
// This function CAN'T be called with the DAG lock not held.
func (dag *BlockDAG) NextBlockFeeTransactionWithLock() (*wire.MsgTx, error) {
	dag.dagLock.RLock()
	defer dag.dagLock.RUnlock()

	return dag.NextBlockFeeTransaction()
}

// NextBlockFeeTransaction prepares the fee transaction for the next mined block
//
// This function MUST be called with the DAG read-lock held
func (dag *BlockDAG) NextBlockFeeTransaction() (*wire.MsgTx, error) {
	_, txsAcceptanceData, _, err := dag.virtual.blockNode.verifyAndBuildUTXO(dag, nil, true)
	if err != nil {
		return nil, err
	}
	return dag.virtual.blockNode.buildFeeTransaction(dag, txsAcceptanceData)
}

// applyDAGChanges does the following:
// 1. Connects each of the new block's parents to the block.
// 2. Adds the new block to the DAG's tips.
// 3. Updates the DAG's full UTXO set.
// 4. Updates each of the tips' utxoDiff.
// 5. Update the finality point of the DAG (if required).
//
// It returns the diff in the virtual block's UTXO set.
//
// This function MUST be called with the DAG state lock held (for writes).
func (dag *BlockDAG) applyDAGChanges(node *blockNode, block *util.Block, newBlockUTXO UTXOSet, fastAdd bool) (
	virtualUTXODiff *UTXODiff, err error) {

	if err = node.updateParents(dag.virtual, newBlockUTXO); err != nil {
		return nil, fmt.Errorf("failed updating parents of %s: %s", node, err)
	}

	// Update the virtual block's parents (the DAG tips) to include the new block.
	dag.virtual.AddTip(node)

	// Build a UTXO set for the new virtual block
	newVirtualUTXO, _, err := dag.virtual.blockNode.pastUTXO(dag.virtual, dag.db)
	if err != nil {
		return nil, fmt.Errorf("could not restore past UTXO for virtual %s: %s", dag.virtual, err)
	}

	// Apply new utxoDiffs to all the tips
	err = updateTipsUTXO(dag.virtual.parents, dag.virtual, newVirtualUTXO)
	if err != nil {
		return nil, fmt.Errorf("failed updating the tips' UTXO: %s", err)
	}

	// It is now safe to meld the UTXO set to base.
	diffSet := newVirtualUTXO.(*DiffUTXOSet)
	virtualUTXODiff = diffSet.UTXODiff
	dag.meldVirtualUTXO(diffSet)

	// Set the status to valid for all index nodes to make sure the changes get
	// written to the database.
	for _, p := range node.parents {
		dag.index.SetStatusFlags(p, statusValid)
	}
	dag.index.SetStatusFlags(node, statusValid)

	// And now we can update the finality point of the DAG (if required)
	dag.lastFinalityPoint = dag.newFinalityPoint(node)

	return virtualUTXODiff, nil
}

func (dag *BlockDAG) meldVirtualUTXO(newVirtualUTXODiffSet *DiffUTXOSet) {
	dag.utxoLock.Lock()
	defer dag.utxoLock.Unlock()
	newVirtualUTXODiffSet.meldToBase()
}

func (node *blockNode) diffFromTxs(pastUTXO UTXOSet, transactions []*util.Tx) (*UTXODiff, error) {
	diff := NewUTXODiff()

	for _, tx := range transactions {
		txDiff, err := pastUTXO.diffFromTx(tx.MsgTx(), node)
		if err != nil {
			return nil, err
		}
		diff, err = diff.WithDiff(txDiff)
		if err != nil {
			return nil, err
		}
	}

	return diff, nil
}

func (node *blockNode) addTxsToAcceptanceData(txsAcceptanceData MultiBlockTxsAcceptanceData, transactions []*util.Tx) {
	blockTxsAcceptanceData := BlockTxsAcceptanceData{}
	for _, tx := range transactions {
		blockTxsAcceptanceData = append(blockTxsAcceptanceData, TxAcceptanceData{
			Tx:         tx,
			IsAccepted: true,
		})
	}
	txsAcceptanceData[*node.hash] = blockTxsAcceptanceData
}

// verifyAndBuildUTXO verifies all transactions in the given block and builds its UTXO
// to save extra traversals it returns the transactions acceptance data and the compactFeeData for the new block
func (node *blockNode) verifyAndBuildUTXO(dag *BlockDAG, transactions []*util.Tx, fastAdd bool) (
	newBlockUTXO UTXOSet, txsAcceptanceData MultiBlockTxsAcceptanceData, newBlockFeeData compactFeeData, err error) {

	pastUTXO, txsAcceptanceData, err := node.pastUTXO(dag.virtual, dag.db)
	if err != nil {
		return nil, nil, nil, err
	}

	feeData, err := dag.checkConnectToPastUTXO(node, pastUTXO, transactions, fastAdd)
	if err != nil {
		return nil, nil, nil, err
	}

	diff, err := node.diffFromTxs(pastUTXO, transactions)

	node.addTxsToAcceptanceData(txsAcceptanceData, transactions)

	utxo, err := pastUTXO.WithDiff(diff)
	if err != nil {
		return nil, nil, nil, err
	}
	return utxo, txsAcceptanceData, feeData, nil
}

// TxAcceptanceData stores a transaction together with an indication
// if it was accepted or not by some block
type TxAcceptanceData struct {
	Tx         *util.Tx
	IsAccepted bool
}

// BlockTxsAcceptanceData  stores all transactions in a block with an indication
// if they were accepted or not by some other block
type BlockTxsAcceptanceData []TxAcceptanceData

// MultiBlockTxsAcceptanceData  stores data about which transactions were accepted by a block
// It's a map from the block's blues block IDs to the transaction acceptance data
type MultiBlockTxsAcceptanceData map[daghash.Hash]BlockTxsAcceptanceData

func genesisPastUTXO(virtual *virtualBlock) UTXOSet {
	// The genesis has no past UTXO, so we create an empty UTXO
	// set by creating a diff UTXO set with the virtual UTXO
	// set, and adding all of its entries in toRemove
	diff := NewUTXODiff()
	for outPoint, entry := range virtual.utxoSet.utxoCollection {
		diff.toRemove[outPoint] = entry
	}
	genesisPastUTXO := UTXOSet(NewDiffUTXOSet(virtual.utxoSet, diff))
	return genesisPastUTXO
}

func (node *blockNode) fetchBlueBlocks(db database.DB) ([]*util.Block, error) {
	// Fetch from the database all the transactions for this block's blue set
	blueBlocks := make([]*util.Block, 0, len(node.blues))
	err := db.View(func(dbTx database.Tx) error {
		// Precalculate the amount of transactions in this block's blue set, besides the selected parent.
		// This is to avoid an attack in which an attacker fabricates a block that will deliberately cause
		// a lot of copying, causing a high cost to the whole network.
		for i := len(node.blues) - 1; i >= 0; i-- {
			blueBlockNode := node.blues[i]

			blueBlock, err := dbFetchBlockByNode(dbTx, blueBlockNode)
			if err != nil {
				return err
			}

			blueBlocks = append(blueBlocks, blueBlock)
		}

		return nil
	})
	return blueBlocks, err
}

// applyBlueBlocks adds all transactions in the blue blocks to the selectedParent's UTXO set
// Purposefully ignoring failures - these are just unaccepted transactions
// Writing down which transactions were accepted or not in txsAcceptanceData
func (node *blockNode) applyBlueBlocks(selectedParentUTXO UTXOSet, blueBlocks []*util.Block) (
	pastUTXO UTXOSet, txsAcceptanceData MultiBlockTxsAcceptanceData, err error) {

	pastUTXO = selectedParentUTXO
	txsAcceptanceData = MultiBlockTxsAcceptanceData{}

	for _, blueBlock := range blueBlocks {
		transactions := blueBlock.Transactions()
		blockTxsAcceptanceData := make(BlockTxsAcceptanceData, len(transactions))
		isSelectedParent := blueBlock.Hash().IsEqual(node.selectedParent.hash)
		for i, tx := range blueBlock.Transactions() {
			var isAccepted bool
			if isSelectedParent {
				isAccepted = true
			} else {
				isAccepted = pastUTXO.AddTx(tx.MsgTx(), node.height)
			}
			blockTxsAcceptanceData[i] = TxAcceptanceData{Tx: tx, IsAccepted: isAccepted}
		}
		txsAcceptanceData[*blueBlock.Hash()] = blockTxsAcceptanceData
	}

	return pastUTXO, txsAcceptanceData, nil
}

// pastUTXO returns the UTXO of a given block's past
// To save traversals over the blue blocks, it also returns the transaction acceptance data for
// all blue blocks
func (node *blockNode) pastUTXO(virtual *virtualBlock, db database.DB) (
	pastUTXO UTXOSet, bluesTxsAcceptanceData MultiBlockTxsAcceptanceData, err error) {

	if node.isGenesis() {
		return genesisPastUTXO(virtual), MultiBlockTxsAcceptanceData{}, nil
	}
	selectedParentUTXO, err := node.selectedParent.restoreUTXO(virtual)
	if err != nil {
		return nil, nil, err
	}

	blueBlocks, err := node.fetchBlueBlocks(db)
	if err != nil {
		return nil, nil, err
	}

	return node.applyBlueBlocks(selectedParentUTXO, blueBlocks)
}

// restoreUTXO restores the UTXO of a given block from its diff
func (node *blockNode) restoreUTXO(virtual *virtualBlock) (UTXOSet, error) {
	stack := []*blockNode{node}
	current := node

	for current.diffChild != nil {
		current = current.diffChild
		stack = append(stack, current)
	}

	utxo := UTXOSet(virtual.utxoSet)

	var err error
	for i := len(stack) - 1; i >= 0; i-- {
		utxo, err = utxo.WithDiff(stack[i].diff)
		if err != nil {
			return nil, err
		}
	}

	return utxo, nil
}

// updateParents adds this block to the children sets of its parents
// and updates the diff of any parent whose DiffChild is this block
func (node *blockNode) updateParents(virtual *virtualBlock, newBlockUTXO UTXOSet) error {
	node.updateParentsChildren()
	return node.updateParentsDiffs(virtual, newBlockUTXO)
}

// updateParentsDiffs updates the diff of any parent whose DiffChild is this block
func (node *blockNode) updateParentsDiffs(virtual *virtualBlock, newBlockUTXO UTXOSet) error {
	virtualDiffFromNewBlock, err := virtual.utxoSet.diffFrom(newBlockUTXO)
	if err != nil {
		return err
	}

	node.diff = virtualDiffFromNewBlock

	for _, parent := range node.parents {
		if parent.diffChild == nil {
			parentUTXO, err := parent.restoreUTXO(virtual)
			if err != nil {
				return err
			}
			parent.diffChild = node
			parent.diff, err = newBlockUTXO.diffFrom(parentUTXO)
			if err != nil {
				return err
			}
		}
	}

	return nil
}

// updateTipsUTXO builds and applies new diff UTXOs for all the DAG's tips
func updateTipsUTXO(tips blockSet, virtual *virtualBlock, virtualUTXO UTXOSet) error {
	for _, tip := range tips {
		tipUTXO, err := tip.restoreUTXO(virtual)
		if err != nil {
			return err
		}
		tip.diff, err = virtualUTXO.diffFrom(tipUTXO)
		if err != nil {
			return err
		}
	}

	return nil
}

// isCurrent returns whether or not the DAG believes it is current.  Several
// factors are used to guess, but the key factors that allow the DAG to
// believe it is current are:
//  - Latest block height is after the latest checkpoint (if enabled)
//  - Latest block has a timestamp newer than 24 hours ago
//
// This function MUST be called with the DAG state lock held (for reads).
func (dag *BlockDAG) isCurrent() bool {
	// Not current if the virtual's selected tip height is less than
	// the latest known good checkpoint (when checkpoints are enabled).
	checkpoint := dag.LatestCheckpoint()
	if checkpoint != nil && dag.selectedTip().height < checkpoint.Height {
		return false
	}

	// Not current if the virtual's selected parent has a timestamp
	// before 24 hours ago. If the DAG is empty, we take the genesis
	// block timestamp.
	//
	// The DAG appears to be current if none of the checks reported
	// otherwise.
	var dagTimestamp int64
	selectedTip := dag.selectedTip()
	if selectedTip == nil {
		dagTimestamp = dag.dagParams.GenesisBlock.Header.Timestamp.Unix()
	} else {
		dagTimestamp = selectedTip.timestamp
	}
	minus24Hours := dag.timeSource.AdjustedTime().Add(-24 * time.Hour).Unix()
	return dagTimestamp >= minus24Hours
}

// IsCurrent returns whether or not the chain believes it is current.  Several
// factors are used to guess, but the key factors that allow the chain to
// believe it is current are:
//  - Latest block height is after the latest checkpoint (if enabled)
//  - Latest block has a timestamp newer than 24 hours ago
//
// This function is safe for concurrent access.
func (dag *BlockDAG) IsCurrent() bool {
	dag.dagLock.RLock()
	defer dag.dagLock.RUnlock()

	return dag.isCurrent()
}

// selectedTip returns the current selected tip for the DAG.
// It will return nil if there is no tip.
func (dag *BlockDAG) selectedTip() *blockNode {
	return dag.virtual.selectedParent
}

// SelectedTipHeader returns the header of the current selected tip for the DAG.
// It will return nil if there is no tip.
//
// This function is safe for concurrent access.
func (dag *BlockDAG) SelectedTipHeader() *wire.BlockHeader {
	selectedTip := dag.selectedTip()
	if selectedTip == nil {
		return nil
	}

	return selectedTip.Header()
}

// SelectedTipHash returns the hash of the current selected tip for the DAG.
// It will return nil if there is no tip.
//
// This function is safe for concurrent access.
func (dag *BlockDAG) SelectedTipHash() *daghash.Hash {
	selectedTip := dag.selectedTip()
	if selectedTip == nil {
		return nil
	}

	return &selectedTip.hash
}

// UTXOSet returns the DAG's UTXO set
func (dag *BlockDAG) UTXOSet() *FullUTXOSet {
	return dag.virtual.utxoSet
}

// CalcPastMedianTime returns the past median time of the DAG.
func (dag *BlockDAG) CalcPastMedianTime() time.Time {
	return dag.virtual.tips().bluest().PastMedianTime()
}

// GetUTXOEntry returns the requested unspent transaction output. The returned
// instance must be treated as immutable since it is shared by all callers.
//
// This function is safe for concurrent access. However, the returned entry (if
// any) is NOT.
func (dag *BlockDAG) GetUTXOEntry(outPoint wire.OutPoint) (*UTXOEntry, bool) {
	return dag.virtual.utxoSet.get(outPoint)
}

// IsInSelectedPathChain returns whether or not a block hash is found in the selected path
func (dag *BlockDAG) IsInSelectedPathChain(blockHash *daghash.Hash) bool {
	return dag.virtual.selectedPathChainSet.containsHash(blockHash)
}

// Height returns the height of the highest tip in the DAG
func (dag *BlockDAG) Height() int32 {
	return dag.virtual.tips().maxHeight()
}

// BlockCount returns the number of blocks in the DAG
func (dag *BlockDAG) BlockCount() uint64 {
	return dag.blockCount
}

// TipHashes returns the hashes of the DAG's tips
func (dag *BlockDAG) TipHashes() []*daghash.Hash {
	return dag.virtual.tips().hashes()
}

// HighestTipHash returns the hash of the highest tip.
// This function is a placeholder for places that aren't DAG-compatible, and it's needed to be removed in the future
func (dag *BlockDAG) HighestTipHash() *daghash.Hash {
	return dag.virtual.tips().highest().hash
}

// CurrentBits returns the bits of the tip with the lowest bits, which also means it has highest difficulty.
func (dag *BlockDAG) CurrentBits() uint32 {
	tips := dag.virtual.tips()
	minBits := uint32(math.MaxUint32)
	for _, tip := range tips {
		if minBits > tip.Header().Bits {
			minBits = tip.Header().Bits
		}
	}
	return minBits
}

// HeaderByHash returns the block header identified by the given hash or an
// error if it doesn't exist.
func (dag *BlockDAG) HeaderByHash(hash *daghash.Hash) (*wire.BlockHeader, error) {
	node := dag.index.LookupNode(hash)
	if node == nil {
		err := fmt.Errorf("block %s is not known", hash)
		return &wire.BlockHeader{}, err
	}

	return node.Header(), nil
}

// BlockLocatorFromHash traverses the selected parent chain of the given block hash
// until it finds a block that exists in the virtual's selected parent chain, and
// then it returns its block locator.
// See BlockLocator for details on the algorithm used to create a block locator.
//
// In addition to the general algorithm referenced above, this function will
// return the block locator for the selected tip if
// the passed hash is not currently known.
//
// This function is safe for concurrent access.
func (dag *BlockDAG) BlockLocatorFromHash(hash *daghash.Hash) BlockLocator {
	dag.dagLock.RLock()
	defer dag.dagLock.RUnlock()
	node := dag.index.LookupNode(hash)
	if node != nil {
		for !dag.IsInSelectedPathChain(&node.hash) {
			node = node.selectedParent
		}
	}
	locator := dag.blockLocator(node)
	return locator
}

// LatestBlockLocator returns a block locator for the latest known tip of the
// main (best) chain.
//
// This function is safe for concurrent access.
func (dag *BlockDAG) LatestBlockLocator() BlockLocator {
	dag.dagLock.RLock()
	defer dag.dagLock.RUnlock()
	locator := dag.blockLocator(nil)
	return locator
}

// blockLocator returns a block locator for the passed block node.  The passed
// node can be nil in which case the block locator for the current tip
// associated with the view will be returned.
//
// See the BlockLocator type comments for more details.
//
// This function MUST be called with the DAG state lock held (for reads).
func (dag *BlockDAG) blockLocator(node *blockNode) BlockLocator {
	// Use the selected tip if requested.
	if node == nil {
		node = dag.virtual.selectedParent
	}
	if node == nil {
		return nil
	}

	// Calculate the max number of entries that will ultimately be in the
	// block locator.  See the description of the algorithm for how these
	// numbers are derived.

	// Requested hash itself + genesis block.
	// Then floor(log2(height-10)) entries for the skip portion.
	maxEntries := 2 + util.FastLog2Floor(uint32(node.height))
	locator := make(BlockLocator, 0, maxEntries)

	step := int32(1)
	for node != nil {
		locator = append(locator, node.hash)

		// Nothing more to add once the genesis block has been added.
		if node.height == 0 {
			break
		}

		// Calculate height of previous node to include ensuring the
		// final node is the genesis block.
		height := node.height - step
		if height < 0 {
			height = 0
		}

		// walk backwards through the nodes to the correct ancestor.
		node = node.SelectedAncestor(height)

		// Double the distance between included hashes.
		step *= 2
	}

	return locator
}

// BlockHeightByHash returns the height of the block with the given hash in the
// DAG.
//
// This function is safe for concurrent access.
func (dag *BlockDAG) BlockHeightByHash(hash *daghash.Hash) (int32, error) {
	node := dag.index.LookupNode(hash)
	if node == nil {
		str := fmt.Sprintf("block %s is not in the DAG", hash)
		return 0, errNotInDAG(str)
	}

	return node.height, nil
}

// ChildHashesByHash returns the child hashes of the block with the given hash in the
// DAG.
//
// This function is safe for concurrent access.
func (dag *BlockDAG) ChildHashesByHash(hash *daghash.Hash) ([]*daghash.Hash, error) {
	node := dag.index.LookupNode(hash)
	if node == nil {
		str := fmt.Sprintf("block %s is not in the DAG", hash)
		return nil, errNotInDAG(str)

	}

	return node.children.hashes(), nil
}

// HeightToHashRange returns a range of block hashes for the given start height
// and end hash, inclusive on both ends.  The hashes are for all blocks that are
// ancestors of endHash with height greater than or equal to startHeight.  The
// end hash must belong to a block that is known to be valid.
//
// This function is safe for concurrent access.
func (dag *BlockDAG) HeightToHashRange(startHeight int32,
	endHash *daghash.Hash, maxResults int) ([]*daghash.Hash, error) {

	endNode := dag.index.LookupNode(endHash)
	if endNode == nil {
		return nil, fmt.Errorf("no known block header with hash %s", endHash)
	}
	if !dag.index.NodeStatus(endNode).KnownValid() {
		return nil, fmt.Errorf("block %s is not yet validated", endHash)
	}
	endHeight := endNode.height

	if startHeight < 0 {
		return nil, fmt.Errorf("start height (%d) is below 0", startHeight)
	}
	if startHeight > endHeight {
		return nil, fmt.Errorf("start height (%d) is past end height (%d)",
			startHeight, endHeight)
	}

	resultsLength := int(endHeight - startHeight + 1)
	if resultsLength > maxResults {
		return nil, fmt.Errorf("number of results (%d) would exceed max (%d)",
			resultsLength, maxResults)
	}

	// Walk backwards from endHeight to startHeight, collecting block hashes.
	node := endNode
	hashes := make([]*daghash.Hash, resultsLength)
	for i := resultsLength - 1; i >= 0; i-- {
		hashes[i] = node.hash
		node = node.selectedParent
	}
	return hashes, nil
}

// IntervalBlockHashes returns hashes for all blocks that are ancestors of
// endHash where the block height is a positive multiple of interval.
//
// This function is safe for concurrent access.
func (dag *BlockDAG) IntervalBlockHashes(endHash *daghash.Hash, interval int,
) ([]*daghash.Hash, error) {

	endNode := dag.index.LookupNode(endHash)
	if endNode == nil {
		return nil, fmt.Errorf("no known block header with hash %s", endHash)
	}
	if !dag.index.NodeStatus(endNode).KnownValid() {
		return nil, fmt.Errorf("block %s is not yet validated", endHash)
	}
	endHeight := endNode.height

	resultsLength := int(endHeight) / interval
	hashes := make([]*daghash.Hash, resultsLength)

	dag.virtual.mtx.Lock()
	defer dag.virtual.mtx.Unlock()

	blockNode := endNode
	for index := int(endHeight) / interval; index > 0; index-- {
		blockHeight := int32(index * interval)
		blockNode = blockNode.SelectedAncestor(blockHeight)

		hashes[index-1] = blockNode.hash
	}

	return hashes, nil
}

// locateInventory returns the node of the block after the first known block in
// the locator along with the number of subsequent nodes needed to either reach
// the provided stop hash or the provided max number of entries.
//
// In addition, there are two special cases:
//
// - When no locators are provided, the stop hash is treated as a request for
//   that block, so it will either return the node associated with the stop hash
//   if it is known, or nil if it is unknown
// - When locators are provided, but none of them are known, nodes starting
//   after the genesis block will be returned
//
// This is primarily a helper function for the locateBlocks and locateHeaders
// functions.
//
// This function MUST be called with the DAG state lock held (for reads).
func (dag *BlockDAG) locateInventory(locator BlockLocator, hashStop *daghash.Hash, maxEntries uint32) (*blockNode, uint32) {
	// There are no block locators so a specific block is being requested
	// as identified by the stop hash.
	stopNode := dag.index.LookupNode(hashStop)
	if len(locator) == 0 {
		if stopNode == nil {
			// No blocks with the stop hash were found so there is
			// nothing to do.
			return nil, 0
		}
		return stopNode, 1
	}

	// Find the most recent locator block hash in the main chain.  In the
	// case none of the hashes in the locator are in the main chain, fall
	// back to the genesis block.
	startNode := dag.genesis
	for _, hash := range locator {
		node := dag.index.LookupNode(hash)
		if node != nil {
			startNode = node
			break
		}
	}

	// Estimate how many entries are needed.
	estimatedEntries := uint32((dag.selectedTip().blueScore - startNode.blueScore) + 1)
	if stopNode != nil && stopNode.height >= startNode.height {
		estimatedEntries = uint32((stopNode.blueScore - startNode.blueScore) + 1)
	}
	if estimatedEntries > maxEntries {
		estimatedEntries = maxEntries
	}

	return startNode, estimatedEntries
}

// locateBlocks returns the hashes of the blocks after the first known block in
// the locator until the provided stop hash is reached, or up to the provided
// max number of block hashes.
//
// See the comment on the exported function for more details on special cases.
//
// This function MUST be called with the DAG state lock held (for reads).
<<<<<<< HEAD
func (dag *BlockDAG) locateBlocks(locator BlockLocator, hashStop *daghash.Hash, maxHashes uint32) []*daghash.Hash {
	// Find the node after the first known block in the locator and the
	// total number of nodes after it needed while respecting the stop hash
=======
func (dag *BlockDAG) locateBlocks(locator BlockLocator, hashStop *daghash.Hash, maxHashes uint32) []daghash.Hash {
	nodes := dag.locateBlockNodes(locator, hashStop, maxHashes)
	hashes := make([]daghash.Hash, len(nodes))
	for i, node := range nodes {
		hashes[i] = node.hash
	}
	return hashes
}

func (dag *BlockDAG) locateBlockNodes(locator BlockLocator, hashStop *daghash.Hash, maxEntries uint32) []*blockNode {
	// Find the first known block in the locator and the
	// estimated number of nodes after it needed while respecting the stop hash
>>>>>>> 66fb7513
	// and max entries.
	node, estimatedEntries := dag.locateInventory(locator, hashStop, maxEntries)
	if estimatedEntries == 0 {
		return nil
	}
	stopNode := dag.index.LookupNode(hashStop)

<<<<<<< HEAD
	// Populate and return the found hashes.
	hashes := make([]*daghash.Hash, 0, total)
	for i := uint32(0); i < total; i++ {
		hashes = append(hashes, node.hash)
		node = node.diffChild
=======
	// Populate and return the found nodes.
	nodes := make([]*blockNode, 0, estimatedEntries)
	queue := NewUpHeap()
	queue.pushSet(node.children)

	visited := newSet()
	for i := uint32(0); queue.Len() > 0 && i < maxEntries; i++ {
		var current *blockNode
		current = queue.pop()
		if !visited.contains(current) {
			visited.add(current)
			isBeforeStop := (stopNode == nil) || (current.height < stopNode.height)
			if isBeforeStop || current.hash.IsEqual(hashStop) {
				nodes = append(nodes, current)
			}
			if isBeforeStop {
				queue.pushSet(current.children)
			}
		}
>>>>>>> 66fb7513
	}
	return nodes
}

// LocateBlocks returns the hashes of the blocks after the first known block in
// the locator until the provided stop hash is reached, or up to the provided
// max number of block hashes.
//
// In addition, there are two special cases:
//
// - When no locators are provided, the stop hash is treated as a request for
//   that block, so it will either return the stop hash itself if it is known,
//   or nil if it is unknown
// - When locators are provided, but none of them are known, hashes starting
//   after the genesis block will be returned
//
// This function is safe for concurrent access.
func (dag *BlockDAG) LocateBlocks(locator BlockLocator, hashStop *daghash.Hash, maxHashes uint32) []*daghash.Hash {
	dag.dagLock.RLock()
	hashes := dag.locateBlocks(locator, hashStop, maxHashes)
	dag.dagLock.RUnlock()
	return hashes
}

// locateHeaders returns the headers of the blocks after the first known block
// in the locator until the provided stop hash is reached, or up to the provided
// max number of block headers.
//
// See the comment on the exported function for more details on special cases.
//
// This function MUST be called with the DAG state lock held (for reads).
func (dag *BlockDAG) locateHeaders(locator BlockLocator, hashStop *daghash.Hash, maxHeaders uint32) []*wire.BlockHeader {
	nodes := dag.locateBlockNodes(locator, hashStop, maxHeaders)
	headers := make([]*wire.BlockHeader, len(nodes))
	for i, node := range nodes {
		headers[i] = node.Header()
	}
	return headers
}

// RLock locks the DAG's UTXO set for reading.
func (dag *BlockDAG) RLock() {
	dag.dagLock.RLock()
}

// RUnlock unlocks the DAG's UTXO set for reading.
func (dag *BlockDAG) RUnlock() {
	dag.dagLock.RUnlock()
}

// LocateHeaders returns the headers of the blocks after the first known block
// in the locator until the provided stop hash is reached, or up to a max of
// wire.MaxBlockHeadersPerMsg headers.
//
// In addition, there are two special cases:
//
// - When no locators are provided, the stop hash is treated as a request for
//   that header, so it will either return the header for the stop hash itself
//   if it is known, or nil if it is unknown
// - When locators are provided, but none of them are known, headers starting
//   after the genesis block will be returned
//
// This function is safe for concurrent access.
func (dag *BlockDAG) LocateHeaders(locator BlockLocator, hashStop *daghash.Hash) []*wire.BlockHeader {
	dag.dagLock.RLock()
	headers := dag.locateHeaders(locator, hashStop, wire.MaxBlockHeadersPerMsg)
	dag.dagLock.RUnlock()
	return headers
}

// SubnetworkID returns the node's subnetwork ID
func (dag *BlockDAG) SubnetworkID() *subnetworkid.SubnetworkID {
	return dag.subnetworkID
}

// IndexManager provides a generic interface that is called when blocks are
// connected and disconnected to and from the tip of the main chain for the
// purpose of supporting optional indexes.
type IndexManager interface {
	// Init is invoked during chain initialize in order to allow the index
	// manager to initialize itself and any indexes it is managing.  The
	// channel parameter specifies a channel the caller can close to signal
	// that the process should be interrupted.  It can be nil if that
	// behavior is not desired.
	Init(database.DB, *BlockDAG, <-chan struct{}) error

	// ConnectBlock is invoked when a new block has been connected to the
	// DAG.
	ConnectBlock(database.Tx, *util.Block, *BlockDAG, MultiBlockTxsAcceptanceData) error
}

// Config is a descriptor which specifies the blockchain instance configuration.
type Config struct {
	// DB defines the database which houses the blocks and will be used to
	// store all metadata created by this package such as the utxo set.
	//
	// This field is required.
	DB database.DB

	// Interrupt specifies a channel the caller can close to signal that
	// long running operations, such as catching up indexes or performing
	// database migrations, should be interrupted.
	//
	// This field can be nil if the caller does not desire the behavior.
	Interrupt <-chan struct{}

	// DAGParams identifies which DAG parameters the DAG is associated
	// with.
	//
	// This field is required.
	DAGParams *dagconfig.Params

	// Checkpoints hold caller-defined checkpoints that should be added to
	// the default checkpoints in DAGParams.  Checkpoints must be sorted
	// by height.
	//
	// This field can be nil if the caller does not wish to specify any
	// checkpoints.
	Checkpoints []dagconfig.Checkpoint

	// TimeSource defines the median time source to use for things such as
	// block processing and determining whether or not the chain is current.
	//
	// The caller is expected to keep a reference to the time source as well
	// and add time samples from other peers on the network so the local
	// time is adjusted to be in agreement with other peers.
	TimeSource MedianTimeSource

	// SigCache defines a signature cache to use when when validating
	// signatures.  This is typically most useful when individual
	// transactions are already being validated prior to their inclusion in
	// a block such as what is usually done via a transaction memory pool.
	//
	// This field can be nil if the caller is not interested in using a
	// signature cache.
	SigCache *txscript.SigCache

	// IndexManager defines an index manager to use when initializing the
	// chain and connecting and disconnecting blocks.
	//
	// This field can be nil if the caller does not wish to make use of an
	// index manager.
	IndexManager IndexManager

	// SubnetworkID identifies which subnetwork the DAG is associated
	// with.
	//
	// This field is required.
	SubnetworkID *subnetworkid.SubnetworkID
}

// New returns a BlockDAG instance using the provided configuration details.
func New(config *Config) (*BlockDAG, error) {
	// Enforce required config fields.
	if config.DB == nil {
		return nil, AssertError("BlockDAG.New database is nil")
	}
	if config.DAGParams == nil {
		return nil, AssertError("BlockDAG.New DAG parameters nil")
	}
	if config.TimeSource == nil {
		return nil, AssertError("BlockDAG.New timesource is nil")
	}
	if config.SubnetworkID == nil {
		return nil, AssertError("BlockDAG.New subnetworkID is nil")
	}

	// Generate a checkpoint by height map from the provided checkpoints
	// and assert the provided checkpoints are sorted by height as required.
	var checkpointsByHeight map[int32]*dagconfig.Checkpoint
	var prevCheckpointHeight int32
	if len(config.Checkpoints) > 0 {
		checkpointsByHeight = make(map[int32]*dagconfig.Checkpoint)
		for i := range config.Checkpoints {
			checkpoint := &config.Checkpoints[i]
			if checkpoint.Height <= prevCheckpointHeight {
				return nil, AssertError("blockdag.New " +
					"checkpoints are not sorted by height")
			}

			checkpointsByHeight[checkpoint.Height] = checkpoint
			prevCheckpointHeight = checkpoint.Height
		}
	}

	params := config.DAGParams
	targetTimespan := int64(params.TargetTimespan / time.Second)
	targetTimePerBlock := int64(params.TargetTimePerBlock / time.Second)
	adjustmentFactor := params.RetargetAdjustmentFactor
	index := newBlockIndex(config.DB, params)
	dag := BlockDAG{
		checkpoints:         config.Checkpoints,
		checkpointsByHeight: checkpointsByHeight,
		db:                  config.DB,
		dagParams:           params,
		timeSource:          config.TimeSource,
		sigCache:            config.SigCache,
		indexManager:        config.IndexManager,
		minRetargetTimespan: targetTimespan / adjustmentFactor,
		maxRetargetTimespan: targetTimespan * adjustmentFactor,
		blocksPerRetarget:   int32(targetTimespan / targetTimePerBlock),
		index:               index,
		virtual:             newVirtualBlock(nil, params.K),
		orphans:             make(map[daghash.Hash]*orphanBlock),
		prevOrphans:         make(map[daghash.Hash][]*orphanBlock),
		warningCaches:       newThresholdCaches(vbNumBits),
		deploymentCaches:    newThresholdCaches(dagconfig.DefinedDeployments),
		blockCount:          0,
		SubnetworkStore:     newSubnetworkStore(config.DB),
		subnetworkID:        config.SubnetworkID,
	}

	// Initialize the chain state from the passed database.  When the db
	// does not yet contain any DAG state, both it and the DAG state
	// will be initialized to contain only the genesis block.
	if err := dag.initDAGState(); err != nil {
		return nil, err
	}

	// Initialize and catch up all of the currently active optional indexes
	// as needed.
	if config.IndexManager != nil {
		err := config.IndexManager.Init(dag.db, &dag, config.Interrupt)
		if err != nil {
			return nil, err
		}
	}

	genesis := index.LookupNode(params.GenesisHash)

	if genesis == nil {
		genesisBlock := util.NewBlock(dag.dagParams.GenesisBlock)
		isOrphan, err := dag.ProcessBlock(genesisBlock, BFNone)
		if err != nil {
			return nil, err
		}
		if isOrphan {
			return nil, errors.New("Genesis block is unexpectedly orphan")
		}
		genesis = index.LookupNode(params.GenesisHash)
	}

	// Save a reference to the genesis block.
	dag.genesis = genesis

	// Initialize rule change threshold state caches.
	if err := dag.initThresholdCaches(); err != nil {
		return nil, err
	}

	selectedTip := dag.selectedTip()
	log.Infof("DAG state (height %d, hash %s, work %d)",
		selectedTip.height, selectedTip.hash, selectedTip.workSum)

	return &dag, nil
}<|MERGE_RESOLUTION|>--- conflicted
+++ resolved
@@ -225,7 +225,7 @@
 			orphan, orphanExists := dag.orphans[*current]
 			if orphanExists {
 				for _, parentHash := range orphan.block.MsgBlock().Header.ParentHashes {
-					queue = append(queue, &parentHash)
+					queue = append(queue, parentHash)
 				}
 			} else {
 				existsInDag, err := dag.BlockExists(current)
@@ -1075,7 +1075,7 @@
 		return nil
 	}
 
-	return &selectedTip.hash
+	return selectedTip.hash
 }
 
 // UTXOSet returns the DAG's UTXO set
@@ -1162,7 +1162,7 @@
 	defer dag.dagLock.RUnlock()
 	node := dag.index.LookupNode(hash)
 	if node != nil {
-		for !dag.IsInSelectedPathChain(&node.hash) {
+		for !dag.IsInSelectedPathChain(node.hash) {
 			node = node.selectedParent
 		}
 	}
@@ -1396,14 +1396,9 @@
 // See the comment on the exported function for more details on special cases.
 //
 // This function MUST be called with the DAG state lock held (for reads).
-<<<<<<< HEAD
 func (dag *BlockDAG) locateBlocks(locator BlockLocator, hashStop *daghash.Hash, maxHashes uint32) []*daghash.Hash {
-	// Find the node after the first known block in the locator and the
-	// total number of nodes after it needed while respecting the stop hash
-=======
-func (dag *BlockDAG) locateBlocks(locator BlockLocator, hashStop *daghash.Hash, maxHashes uint32) []daghash.Hash {
 	nodes := dag.locateBlockNodes(locator, hashStop, maxHashes)
-	hashes := make([]daghash.Hash, len(nodes))
+	hashes := make([]*daghash.Hash, len(nodes))
 	for i, node := range nodes {
 		hashes[i] = node.hash
 	}
@@ -1413,7 +1408,6 @@
 func (dag *BlockDAG) locateBlockNodes(locator BlockLocator, hashStop *daghash.Hash, maxEntries uint32) []*blockNode {
 	// Find the first known block in the locator and the
 	// estimated number of nodes after it needed while respecting the stop hash
->>>>>>> 66fb7513
 	// and max entries.
 	node, estimatedEntries := dag.locateInventory(locator, hashStop, maxEntries)
 	if estimatedEntries == 0 {
@@ -1421,13 +1415,6 @@
 	}
 	stopNode := dag.index.LookupNode(hashStop)
 
-<<<<<<< HEAD
-	// Populate and return the found hashes.
-	hashes := make([]*daghash.Hash, 0, total)
-	for i := uint32(0); i < total; i++ {
-		hashes = append(hashes, node.hash)
-		node = node.diffChild
-=======
 	// Populate and return the found nodes.
 	nodes := make([]*blockNode, 0, estimatedEntries)
 	queue := NewUpHeap()
@@ -1447,7 +1434,6 @@
 				queue.pushSet(current.children)
 			}
 		}
->>>>>>> 66fb7513
 	}
 	return nodes
 }
