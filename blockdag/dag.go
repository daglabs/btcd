--- conflicted
+++ resolved
@@ -1581,17 +1581,10 @@
 	return node.children.hashes(), nil
 }
 
-<<<<<<< HEAD
-// HeightToHashRange returns a range of block hashes for the given start height
-// and end hash, inclusive on both ends. The hashes are for all blocks that are
-// ancestors of endHash with height greater than or equal to startHeight. The
-// end hash must belong to a block that is known to be valid.
-=======
 // ChainHeightToHashRange returns a range of block hashes for the given start chain
-// height and end hash, inclusive on both ends.  The hashes are for all blocks that
+// height and end hash, inclusive on both ends. The hashes are for all blocks that
 // are ancestors of endHash with height greater than or equal to startChainHeight.
 // The end hash must belong to a block that is known to be valid.
->>>>>>> 7a163d4d
 //
 // This function is safe for concurrent access.
 func (dag *BlockDAG) ChainHeightToHashRange(startChainHeight uint64,
