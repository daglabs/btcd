// Copyright (c) 2013-2017 The btcsuite developers
// Use of this source code is governed by an ISC
// license that can be found in the LICENSE file.

package blockdag

import (
	"fmt"
	"math"
	"sort"
	"sync"
	"time"

	"github.com/kaspanet/kaspad/util/mstime"

	"github.com/kaspanet/kaspad/dbaccess"

	"github.com/pkg/errors"

	"github.com/kaspanet/kaspad/util/subnetworkid"

	"github.com/kaspanet/go-secp256k1"
	"github.com/kaspanet/kaspad/dagconfig"
	"github.com/kaspanet/kaspad/txscript"
	"github.com/kaspanet/kaspad/util"
	"github.com/kaspanet/kaspad/util/daghash"
	"github.com/kaspanet/kaspad/wire"
)

const (
	// maxOrphanBlocks is the maximum number of orphan blocks that can be
	// queued.
	maxOrphanBlocks = 100

	// isDAGCurrentMaxDiff is the number of blocks from the network tips (estimated by timestamps) for the current
	// to be considered not synced
	isDAGCurrentMaxDiff = 40_000
)

// orphanBlock represents a block that we don't yet have the parent for. It
// is a normal block plus an expiration time to prevent caching the orphan
// forever.
type orphanBlock struct {
	block      *util.Block
	expiration mstime.Time
}

// delayedBlock represents a block which has a delayed timestamp and will be processed at processTime
type delayedBlock struct {
	block       *util.Block
	processTime mstime.Time
}

// chainUpdates represents the updates made to the selected parent chain after
// a block had been added to the DAG.
type chainUpdates struct {
	removedChainBlockHashes []*daghash.Hash
	addedChainBlockHashes   []*daghash.Hash
}

// BlockDAG provides functions for working with the kaspa block DAG.
// It includes functionality such as rejecting duplicate blocks, ensuring blocks
// follow all rules, and orphan handling.
type BlockDAG struct {
	// The following fields are set when the instance is created and can't
	// be changed afterwards, so there is no need to protect them with a
	// separate mutex.
	Params          *dagconfig.Params
	databaseContext *dbaccess.DatabaseContext
	timeSource      TimeSource
	sigCache        *txscript.SigCache
	indexManager    IndexManager
	genesis         *blockNode

	// The following fields are calculated based upon the provided DAG
	// parameters. They are also set when the instance is created and
	// can't be changed afterwards, so there is no need to protect them with
	// a separate mutex.
	difficultyAdjustmentWindowSize uint64
	TimestampDeviationTolerance    uint64

	// powMaxBits defines the highest allowed proof of work value for a
	// block in compact form.
	powMaxBits uint32

	// dagLock protects concurrent access to the vast majority of the
	// fields in this struct below this point.
	dagLock sync.RWMutex

	utxoLock sync.RWMutex

	// index and virtual are related to the memory block index. They both
	// have their own locks, however they are often also protected by the
	// DAG lock to help prevent logic races when blocks are being processed.

	// index houses the entire block index in memory. The block index is
	// a tree-shaped structure.
	index *blockIndex

	// blockCount holds the number of blocks in the DAG
	blockCount uint64

	// virtual tracks the current tips.
	virtual *virtualBlock

	// subnetworkID holds the subnetwork ID of the DAG
	subnetworkID *subnetworkid.SubnetworkID

	// These fields are related to handling of orphan blocks. They are
	// protected by a combination of the DAG lock and the orphan lock.
	orphanLock   sync.RWMutex
	orphans      map[daghash.Hash]*orphanBlock
	prevOrphans  map[daghash.Hash][]*orphanBlock
	newestOrphan *orphanBlock

	// delayedBlocks is a list of all delayed blocks. We are maintaining this
	// list for the case where a new block with a valid timestamp points to a delayed block.
	// In that case we will delay the processing of the child block so it would be processed
	// after its parent.
	delayedBlocks      map[daghash.Hash]*delayedBlock
	delayedBlocksQueue delayedBlocksHeap

	// The following caches are used to efficiently keep track of the
	// current deployment threshold state of each rule change deployment.
	//
	// This information is stored in the database so it can be quickly
	// reconstructed on load.
	//
	// warningCaches caches the current deployment threshold state for blocks
	// in each of the **possible** deployments. This is used in order to
	// detect when new unrecognized rule changes are being voted on and/or
	// have been activated such as will be the case when older versions of
	// the software are being used
	//
	// deploymentCaches caches the current deployment threshold state for
	// blocks in each of the actively defined deployments.
	warningCaches    []thresholdStateCache
	deploymentCaches []thresholdStateCache

	// The following fields are used to determine if certain warnings have
	// already been shown.
	//
	// unknownRulesWarned refers to warnings due to unknown rules being
	// activated.
	//
	// unknownVersionsWarned refers to warnings due to unknown versions
	// being mined.
	unknownRulesWarned    bool
	unknownVersionsWarned bool

	// The notifications field stores a slice of callbacks to be executed on
	// certain blockDAG events.
	notificationsLock sync.RWMutex
	notifications     []NotificationCallback

	lastFinalityPoint *blockNode

	utxoDiffStore *utxoDiffStore
	multisetStore *multisetStore

	reachabilityTree *reachabilityTree

	recentBlockProcessingTimestamps []mstime.Time
	startTime                       mstime.Time
}

// New returns a BlockDAG instance using the provided configuration details.
func New(config *Config) (*BlockDAG, error) {
	// Enforce required config fields.
	if config.DAGParams == nil {
		return nil, errors.New("BlockDAG.New DAG parameters nil")
	}
	if config.TimeSource == nil {
		return nil, errors.New("BlockDAG.New timesource is nil")
	}
	if config.DatabaseContext == nil {
		return nil, errors.New("BlockDAG.DatabaseContext timesource is nil")
	}

	params := config.DAGParams
	targetTimePerBlock := int64(params.TargetTimePerBlock / time.Second)

	index := newBlockIndex(params)
	dag := &BlockDAG{
		Params:                         params,
		databaseContext:                config.DatabaseContext,
		timeSource:                     config.TimeSource,
		sigCache:                       config.SigCache,
		indexManager:                   config.IndexManager,
		targetTimePerBlock:             targetTimePerBlock,
		difficultyAdjustmentWindowSize: params.DifficultyAdjustmentWindowSize,
		TimestampDeviationTolerance:    params.TimestampDeviationTolerance,
		powMaxBits:                     util.BigToCompact(params.PowMax),
		index:                          index,
		orphans:                        make(map[daghash.Hash]*orphanBlock),
		prevOrphans:                    make(map[daghash.Hash][]*orphanBlock),
		delayedBlocks:                  make(map[daghash.Hash]*delayedBlock),
		delayedBlocksQueue:             newDelayedBlocksHeap(),
		warningCaches:                  newThresholdCaches(vbNumBits),
		deploymentCaches:               newThresholdCaches(dagconfig.DefinedDeployments),
		blockCount:                     0,
		subnetworkID:                   config.SubnetworkID,
		startTime:                      mstime.Now(),
	}

	dag.virtual = newVirtualBlock(dag, nil)
	dag.utxoDiffStore = newUTXODiffStore(dag)
	dag.multisetStore = newMultisetStore(dag)
	dag.reachabilityTree = newReachabilityTree(dag)

	// Initialize the DAG state from the passed database. When the db
	// does not yet contain any DAG state, both it and the DAG state
	// will be initialized to contain only the genesis block.
	err := dag.initDAGState()
	if err != nil {
		return nil, err
	}

	// Initialize and catch up all of the currently active optional indexes
	// as needed.
	if config.IndexManager != nil {
		err = config.IndexManager.Init(dag, dag.databaseContext)
		if err != nil {
			return nil, err
		}
	}

	genesis, ok := index.LookupNode(params.GenesisHash)

	if !ok {
		genesisBlock := util.NewBlock(dag.Params.GenesisBlock)
		// To prevent the creation of a new err variable unintentionally so the
		// defered function above could read err - declare isOrphan and isDelayed explicitly.
		var isOrphan, isDelayed bool
		isOrphan, isDelayed, err = dag.ProcessBlock(genesisBlock, BFNone)
		if err != nil {
			return nil, err
		}
		if isDelayed {
			return nil, errors.New("genesis block shouldn't be in the future")
		}
		if isOrphan {
			return nil, errors.New("genesis block is unexpectedly orphan")
		}
		genesis, ok = index.LookupNode(params.GenesisHash)
		if !ok {
			return nil, errors.New("genesis is not found in the DAG after it was proccessed")
		}
	}

	// Save a reference to the genesis block.
	dag.genesis = genesis

	// Initialize rule change threshold state caches.
	err = dag.initThresholdCaches()
	if err != nil {
		return nil, err
	}

	selectedTip := dag.selectedTip()
	log.Infof("DAG state (blue score %d, hash %s)",
		selectedTip.blueScore, selectedTip.hash)

	return dag, nil
}

// IsKnownBlock returns whether or not the DAG instance has the block represented
// by the passed hash. This includes checking the various places a block can
// be in, like part of the DAG or the orphan pool.
//
// This function is safe for concurrent access.
func (dag *BlockDAG) IsKnownBlock(hash *daghash.Hash) bool {
	return dag.IsInDAG(hash) || dag.IsKnownOrphan(hash) || dag.isKnownDelayedBlock(hash) || dag.IsKnownInvalid(hash)
}

// AreKnownBlocks returns whether or not the DAG instances has all blocks represented
// by the passed hashes. This includes checking the various places a block can
// be in, like part of the DAG or the orphan pool.
//
// This function is safe for concurrent access.
func (dag *BlockDAG) AreKnownBlocks(hashes []*daghash.Hash) bool {
	for _, hash := range hashes {
		haveBlock := dag.IsKnownBlock(hash)
		if !haveBlock {
			return false
		}
	}

	return true
}

// IsKnownOrphan returns whether the passed hash is currently a known orphan.
// Keep in mind that only a limited number of orphans are held onto for a
// limited amount of time, so this function must not be used as an absolute
// way to test if a block is an orphan block. A full block (as opposed to just
// its hash) must be passed to ProcessBlock for that purpose. However, calling
// ProcessBlock with an orphan that already exists results in an error, so this
// function provides a mechanism for a caller to intelligently detect *recent*
// duplicate orphans and react accordingly.
//
// This function is safe for concurrent access.
func (dag *BlockDAG) IsKnownOrphan(hash *daghash.Hash) bool {
	// Protect concurrent access. Using a read lock only so multiple
	// readers can query without blocking each other.
	dag.orphanLock.RLock()
	defer dag.orphanLock.RUnlock()
	_, exists := dag.orphans[*hash]

	return exists
}

// IsKnownInvalid returns whether the passed hash is known to be an invalid block.
// Note that if the block is not found this method will return false.
//
// This function is safe for concurrent access.
func (dag *BlockDAG) IsKnownInvalid(hash *daghash.Hash) bool {
	node, ok := dag.index.LookupNode(hash)
	if !ok {
		return false
	}
	return dag.index.NodeStatus(node).KnownInvalid()
}

// GetOrphanMissingAncestorHashes returns all of the missing parents in the orphan's sub-DAG
//
// This function is safe for concurrent access.
func (dag *BlockDAG) GetOrphanMissingAncestorHashes(orphanHash *daghash.Hash) []*daghash.Hash {
	// Protect concurrent access. Using a read lock only so multiple
	// readers can query without blocking each other.
	dag.orphanLock.RLock()
	defer dag.orphanLock.RUnlock()

	missingAncestorsHashes := make([]*daghash.Hash, 0)

	visited := make(map[daghash.Hash]bool)
	queue := []*daghash.Hash{orphanHash}
	for len(queue) > 0 {
		var current *daghash.Hash
		current, queue = queue[0], queue[1:]
		if !visited[*current] {
			visited[*current] = true
			orphan, orphanExists := dag.orphans[*current]
			if orphanExists {
				queue = append(queue, orphan.block.MsgBlock().Header.ParentHashes...)
			} else {
				if !dag.IsInDAG(current) && current != orphanHash {
					missingAncestorsHashes = append(missingAncestorsHashes, current)
				}
			}
		}
	}
	return missingAncestorsHashes
}

// removeOrphanBlock removes the passed orphan block from the orphan pool and
// previous orphan index.
func (dag *BlockDAG) removeOrphanBlock(orphan *orphanBlock) {
	// Protect concurrent access.
	dag.orphanLock.Lock()
	defer dag.orphanLock.Unlock()

	// Remove the orphan block from the orphan pool.
	orphanHash := orphan.block.Hash()
	delete(dag.orphans, *orphanHash)

	// Remove the reference from the previous orphan index too.
	for _, parentHash := range orphan.block.MsgBlock().Header.ParentHashes {
		// An indexing for loop is intentionally used over a range here as range
		// does not reevaluate the slice on each iteration nor does it adjust the
		// index for the modified slice.
		orphans := dag.prevOrphans[*parentHash]
		for i := 0; i < len(orphans); i++ {
			hash := orphans[i].block.Hash()
			if hash.IsEqual(orphanHash) {
				orphans = append(orphans[:i], orphans[i+1:]...)
				i--
			}
		}

		// Remove the map entry altogether if there are no longer any orphans
		// which depend on the parent hash.
		if len(orphans) == 0 {
			delete(dag.prevOrphans, *parentHash)
			continue
		}

		dag.prevOrphans[*parentHash] = orphans
	}
}

// addOrphanBlock adds the passed block (which is already determined to be
// an orphan prior calling this function) to the orphan pool. It lazily cleans
// up any expired blocks so a separate cleanup poller doesn't need to be run.
// It also imposes a maximum limit on the number of outstanding orphan
// blocks and will remove the oldest received orphan block if the limit is
// exceeded.
func (dag *BlockDAG) addOrphanBlock(block *util.Block) {
	// Remove expired orphan blocks.
	for _, oBlock := range dag.orphans {
		if mstime.Now().After(oBlock.expiration) {
			dag.removeOrphanBlock(oBlock)
			continue
		}

		// Update the newest orphan block pointer so it can be discarded
		// in case the orphan pool fills up.
		if dag.newestOrphan == nil || oBlock.block.Timestamp().After(dag.newestOrphan.block.Timestamp()) {
			dag.newestOrphan = oBlock
		}
	}

	// Limit orphan blocks to prevent memory exhaustion.
	if len(dag.orphans)+1 > maxOrphanBlocks {
		// If the new orphan is newer than the newest orphan on the orphan
		// pool, don't add it.
		if block.Timestamp().After(dag.newestOrphan.block.Timestamp()) {
			return
		}
		// Remove the newest orphan to make room for the added one.
		dag.removeOrphanBlock(dag.newestOrphan)
		dag.newestOrphan = nil
	}

	// Protect concurrent access. This is intentionally done here instead
	// of near the top since removeOrphanBlock does its own locking and
	// the range iterator is not invalidated by removing map entries.
	dag.orphanLock.Lock()
	defer dag.orphanLock.Unlock()

	// Insert the block into the orphan map with an expiration time
	// 1 hour from now.
	expiration := mstime.Now().Add(time.Hour)
	oBlock := &orphanBlock{
		block:      block,
		expiration: expiration,
	}
	dag.orphans[*block.Hash()] = oBlock

	// Add to parent hash lookup index for faster dependency lookups.
	for _, parentHash := range block.MsgBlock().Header.ParentHashes {
		dag.prevOrphans[*parentHash] = append(dag.prevOrphans[*parentHash], oBlock)
	}
}

// SequenceLock represents the converted relative lock-time in seconds, and
// absolute block-blue-score for a transaction input's relative lock-times.
// According to SequenceLock, after the referenced input has been confirmed
// within a block, a transaction spending that input can be included into a
// block either after 'seconds' (according to past median time), or once the
// 'BlockBlueScore' has been reached.
type SequenceLock struct {
	Milliseconds   int64
	BlockBlueScore int64
}

// CalcSequenceLock computes a relative lock-time SequenceLock for the passed
// transaction using the passed UTXOSet to obtain the past median time
// for blocks in which the referenced inputs of the transactions were included
// within. The generated SequenceLock lock can be used in conjunction with a
// block height, and adjusted median block time to determine if all the inputs
// referenced within a transaction have reached sufficient maturity allowing
// the candidate transaction to be included in a block.
//
// This function is safe for concurrent access.
func (dag *BlockDAG) CalcSequenceLock(tx *util.Tx, utxoSet UTXOSet, mempool bool) (*SequenceLock, error) {
	dag.dagLock.RLock()
	defer dag.dagLock.RUnlock()

	return dag.calcSequenceLock(dag.selectedTip(), utxoSet, tx, mempool)
}

// CalcSequenceLockNoLock is lock free version of CalcSequenceLockWithLock
// This function is unsafe for concurrent access.
func (dag *BlockDAG) CalcSequenceLockNoLock(tx *util.Tx, utxoSet UTXOSet, mempool bool) (*SequenceLock, error) {
	return dag.calcSequenceLock(dag.selectedTip(), utxoSet, tx, mempool)
}

// calcSequenceLock computes the relative lock-times for the passed
// transaction. See the exported version, CalcSequenceLock for further details.
//
// This function MUST be called with the DAG state lock held (for writes).
func (dag *BlockDAG) calcSequenceLock(node *blockNode, utxoSet UTXOSet, tx *util.Tx, mempool bool) (*SequenceLock, error) {
	// A value of -1 for each relative lock type represents a relative time
	// lock value that will allow a transaction to be included in a block
	// at any given height or time.
	sequenceLock := &SequenceLock{Milliseconds: -1, BlockBlueScore: -1}

	// Sequence locks don't apply to coinbase transactions Therefore, we
	// return sequence lock values of -1 indicating that this transaction
	// can be included within a block at any given height or time.
	if tx.IsCoinBase() {
		return sequenceLock, nil
	}

	mTx := tx.MsgTx()
	for txInIndex, txIn := range mTx.TxIn {
		entry, ok := utxoSet.Get(txIn.PreviousOutpoint)
		if !ok {
			str := fmt.Sprintf("output %s referenced from "+
				"transaction %s input %d either does not exist or "+
				"has already been spent", txIn.PreviousOutpoint,
				tx.ID(), txInIndex)
			return sequenceLock, ruleError(ErrMissingTxOut, str)
		}

		// If the input blue score is set to the mempool blue score, then we
		// assume the transaction makes it into the next block when
		// evaluating its sequence blocks.
		inputBlueScore := entry.BlockBlueScore()
		if entry.IsUnaccepted() {
			inputBlueScore = dag.virtual.blueScore
		}

		// Given a sequence number, we apply the relative time lock
		// mask in order to obtain the time lock delta required before
		// this input can be spent.
		sequenceNum := txIn.Sequence
		relativeLock := int64(sequenceNum & wire.SequenceLockTimeMask)

		switch {
		// Relative time locks are disabled for this input, so we can
		// skip any further calculation.
		case sequenceNum&wire.SequenceLockTimeDisabled == wire.SequenceLockTimeDisabled:
			continue
		case sequenceNum&wire.SequenceLockTimeIsSeconds == wire.SequenceLockTimeIsSeconds:
			// This input requires a relative time lock expressed
			// in seconds before it can be spent. Therefore, we
			// need to query for the block prior to the one in
			// which this input was accepted within so we can
			// compute the past median time for the block prior to
			// the one which accepted this referenced output.
			blockNode := node
			for blockNode.selectedParent.blueScore > inputBlueScore {
				blockNode = blockNode.selectedParent
			}
			medianTime := blockNode.PastMedianTime(dag)

			// Time based relative time-locks have a time granularity of
			// wire.SequenceLockTimeGranularity, so we shift left by this
			// amount to convert to the proper relative time-lock. We also
			// subtract one from the relative lock to maintain the original
			// lockTime semantics.
			timeLockMilliseconds := (relativeLock << wire.SequenceLockTimeGranularity) - 1
			timeLock := medianTime.UnixMilliseconds() + timeLockMilliseconds
			if timeLock > sequenceLock.Milliseconds {
				sequenceLock.Milliseconds = timeLock
			}
		default:
			// The relative lock-time for this input is expressed
			// in blocks so we calculate the relative offset from
			// the input's blue score as its converted absolute
			// lock-time. We subtract one from the relative lock in
			// order to maintain the original lockTime semantics.
			blockBlueScore := int64(inputBlueScore) + relativeLock - 1
			if blockBlueScore > sequenceLock.BlockBlueScore {
				sequenceLock.BlockBlueScore = blockBlueScore
			}
		}
	}

	return sequenceLock, nil
}

// LockTimeToSequence converts the passed relative locktime to a sequence
// number.
func LockTimeToSequence(isMilliseconds bool, locktime uint64) uint64 {
	// If we're expressing the relative lock time in blocks, then the
	// corresponding sequence number is simply the desired input age.
	if !isMilliseconds {
		return locktime
	}

	// Set the 22nd bit which indicates the lock time is in milliseconds, then
	// shift the locktime over by 19 since the time granularity is in
	// 524288-millisecond intervals (2^19). This results in a max lock-time of
	// 34,359,214,080 seconds, or 1.1 years.
	return wire.SequenceLockTimeIsSeconds |
		locktime>>wire.SequenceLockTimeGranularity
}

// addBlock handles adding the passed block to the DAG.
//
// The flags modify the behavior of this function as follows:
//  - BFFastAdd: Avoids several expensive transaction validation operations.
//
// This function MUST be called with the DAG state lock held (for writes).
func (dag *BlockDAG) addBlock(node *blockNode,
	block *util.Block, selectedParentAnticone []*blockNode, flags BehaviorFlags) (*chainUpdates, error) {
	// Skip checks if node has already been fully validated.
	fastAdd := flags&BFFastAdd == BFFastAdd || dag.index.NodeStatus(node).KnownValid()

	// Connect the block to the DAG.
	chainUpdates, err := dag.connectBlock(node, block, selectedParentAnticone, fastAdd)
	if err != nil {
		if errors.As(err, &RuleError{}) {
			dag.index.SetStatusFlags(node, statusValidateFailed)

			dbTx, err := dag.databaseContext.NewTx()
			if err != nil {
				return nil, err
			}
			defer dbTx.RollbackUnlessClosed()
			err = dag.index.flushToDB(dbTx)
			if err != nil {
				return nil, err
			}
			err = dbTx.Commit()
			if err != nil {
				return nil, err
			}
		}
		return nil, err
	}
	dag.blockCount++
	return chainUpdates, nil
}

func calculateAcceptedIDMerkleRoot(multiBlockTxsAcceptanceData MultiBlockTxsAcceptanceData) *daghash.Hash {
	var acceptedTxs []*util.Tx
	for _, blockTxsAcceptanceData := range multiBlockTxsAcceptanceData {
		for _, txAcceptance := range blockTxsAcceptanceData.TxAcceptanceData {
			if !txAcceptance.IsAccepted {
				continue
			}
			acceptedTxs = append(acceptedTxs, txAcceptance.Tx)
		}
	}
	sort.Slice(acceptedTxs, func(i, j int) bool {
		return daghash.LessTxID(acceptedTxs[i].ID(), acceptedTxs[j].ID())
	})

	acceptedIDMerkleTree := BuildIDMerkleTreeStore(acceptedTxs)
	return acceptedIDMerkleTree.Root()
}

func (node *blockNode) validateAcceptedIDMerkleRoot(dag *BlockDAG, txsAcceptanceData MultiBlockTxsAcceptanceData) error {
	if node.isGenesis() {
		return nil
	}

	calculatedAccepetedIDMerkleRoot := calculateAcceptedIDMerkleRoot(txsAcceptanceData)
	header := node.Header()
	if !header.AcceptedIDMerkleRoot.IsEqual(calculatedAccepetedIDMerkleRoot) {
		str := fmt.Sprintf("block accepted ID merkle root is invalid - block "+
			"header indicates %s, but calculated value is %s",
			header.AcceptedIDMerkleRoot, calculatedAccepetedIDMerkleRoot)
		return ruleError(ErrBadMerkleRoot, str)
	}
	return nil
}

// connectBlock handles connecting the passed node/block to the DAG.
//
// This function MUST be called with the DAG state lock held (for writes).
func (dag *BlockDAG) connectBlock(node *blockNode,
	block *util.Block, selectedParentAnticone []*blockNode, fastAdd bool) (*chainUpdates, error) {
	// No warnings about unknown rules or versions until the DAG is
	// synced.
	if dag.isSynced() {
		// Warn if any unknown new rules are either about to activate or
		// have already been activated.
		if err := dag.warnUnknownRuleActivations(node); err != nil {
			return nil, err
		}

		// Warn if a high enough percentage of the last blocks have
		// unexpected versions.
		if err := dag.warnUnknownVersions(node); err != nil {
			return nil, err
		}
	}

	if err := dag.checkFinalityViolation(node); err != nil {
		return nil, err
	}

	if err := dag.validateGasLimit(block); err != nil {
		return nil, err
	}

	newBlockPastUTXO, txsAcceptanceData, newBlockFeeData, newBlockMultiSet, err :=
		node.verifyAndBuildUTXO(dag, block.Transactions(), fastAdd)
	if err != nil {
		return nil, errors.Wrapf(err, "error verifying UTXO for %s", node)
	}

	err = node.validateCoinbaseTransaction(dag, block, txsAcceptanceData)
	if err != nil {
		return nil, err
	}

	// Apply all changes to the DAG.
	virtualUTXODiff, chainUpdates, err :=
		dag.applyDAGChanges(node, newBlockPastUTXO, newBlockMultiSet, selectedParentAnticone)
	if err != nil {
		// Since all validation logic has already ran, if applyDAGChanges errors out,
		// this means we have a problem in the internal structure of the DAG - a problem which is
		// irrecoverable, and it would be a bad idea to attempt adding any more blocks to the DAG.
		// Therefore - in such cases we panic.
		panic(err)
	}

	err = dag.saveChangesFromBlock(block, virtualUTXODiff, txsAcceptanceData, newBlockFeeData)
	if err != nil {
		return nil, err
	}

	return chainUpdates, nil
}

// calcMultiset returns the multiset of the past UTXO of the given block.
func (node *blockNode) calcMultiset(dag *BlockDAG, acceptanceData MultiBlockTxsAcceptanceData,
	selectedParentPastUTXO UTXOSet) (*secp256k1.MultiSet, error) {

	return node.pastUTXOMultiSet(dag, acceptanceData, selectedParentPastUTXO)
}

func (node *blockNode) pastUTXOMultiSet(dag *BlockDAG, acceptanceData MultiBlockTxsAcceptanceData,
	selectedParentPastUTXO UTXOSet) (*secp256k1.MultiSet, error) {

	ms, err := node.selectedParentMultiset(dag)
	if err != nil {
		return nil, err
	}

	for _, blockAcceptanceData := range acceptanceData {
		for _, txAcceptanceData := range blockAcceptanceData.TxAcceptanceData {
			if !txAcceptanceData.IsAccepted {
				continue
			}

			tx := txAcceptanceData.Tx.MsgTx()

			var err error
			ms, err = addTxToMultiset(ms, tx, selectedParentPastUTXO, node.blueScore)
			if err != nil {
				return nil, err
			}
		}
	}
	return ms, nil
}

// selectedParentMultiset returns the multiset of the node's selected
// parent. If the node is the genesis blockNode then it does not have
// a selected parent, in which case return a new, empty multiset.
func (node *blockNode) selectedParentMultiset(dag *BlockDAG) (*secp256k1.MultiSet, error) {
	if node.isGenesis() {
		return secp256k1.NewMultiset(), nil
	}

	ms, err := dag.multisetStore.multisetByBlockNode(node.selectedParent)
	if err != nil {
		return nil, err
	}

	return ms, nil
}

func addTxToMultiset(ms *secp256k1.MultiSet, tx *wire.MsgTx, pastUTXO UTXOSet, blockBlueScore uint64) (*secp256k1.MultiSet, error) {
	for _, txIn := range tx.TxIn {
		entry, ok := pastUTXO.Get(txIn.PreviousOutpoint)
		if !ok {
			return nil, errors.Errorf("Couldn't find entry for outpoint %s", txIn.PreviousOutpoint)
		}

		var err error
		ms, err = removeUTXOFromMultiset(ms, entry, &txIn.PreviousOutpoint)
		if err != nil {
			return nil, err
		}
	}

	isCoinbase := tx.IsCoinBase()
	for i, txOut := range tx.TxOut {
		outpoint := *wire.NewOutpoint(tx.TxID(), uint32(i))
		entry := NewUTXOEntry(txOut, isCoinbase, blockBlueScore)

		var err error
		ms, err = addUTXOToMultiset(ms, entry, &outpoint)
		if err != nil {
			return nil, err
		}
	}
	return ms, nil
}

func (dag *BlockDAG) saveChangesFromBlock(block *util.Block, virtualUTXODiff *UTXODiff,
	txsAcceptanceData MultiBlockTxsAcceptanceData, feeData compactFeeData) error {

	dbTx, err := dag.databaseContext.NewTx()
	if err != nil {
		return err
	}
	defer dbTx.RollbackUnlessClosed()

	err = dag.index.flushToDB(dbTx)
	if err != nil {
		return err
	}

	err = dag.utxoDiffStore.flushToDB(dbTx)
	if err != nil {
		return err
	}

	err = dag.reachabilityTree.storeState(dbTx)
	if err != nil {
		return err
	}

	err = dag.multisetStore.flushToDB(dbTx)
	if err != nil {
		return err
	}

	// Update DAG state.
	state := &dagState{
		TipHashes:         dag.TipHashes(),
		LastFinalityPoint: dag.lastFinalityPoint.hash,
		LocalSubnetworkID: dag.subnetworkID,
	}
	err = saveDAGState(dbTx, state)
	if err != nil {
		return err
	}

	// Update the UTXO set using the diffSet that was melded into the
	// full UTXO set.
	err = updateUTXOSet(dbTx, virtualUTXODiff)
	if err != nil {
		return err
	}

	// Scan all accepted transactions and register any subnetwork registry
	// transaction. If any subnetwork registry transaction is not well-formed,
	// fail the entire block.
	err = registerSubnetworks(dbTx, block.Transactions())
	if err != nil {
		return err
	}

	// Allow the index manager to call each of the currently active
	// optional indexes with the block being connected so they can
	// update themselves accordingly.
	if dag.indexManager != nil {
		err := dag.indexManager.ConnectBlock(dbTx, block.Hash(), txsAcceptanceData)
		if err != nil {
			return err
		}
	}

	// Apply the fee data into the database
	err = dbaccess.StoreFeeData(dbTx, block.Hash(), feeData)
	if err != nil {
		return err
	}

	err = dbTx.Commit()
	if err != nil {
		return err
	}

	dag.index.clearDirtyEntries()
	dag.utxoDiffStore.clearDirtyEntries()
	dag.utxoDiffStore.clearOldEntries()
	dag.reachabilityTree.store.clearDirtyEntries()
	dag.multisetStore.clearNewEntries()

	return nil
}

func (dag *BlockDAG) validateGasLimit(block *util.Block) error {
	var currentSubnetworkID *subnetworkid.SubnetworkID
	var currentSubnetworkGasLimit uint64
	var currentGasUsage uint64
	var err error

	// We assume here that transactions are ordered by subnetworkID,
	// since it was already validated in checkTransactionSanity
	for _, tx := range block.Transactions() {
		msgTx := tx.MsgTx()

		// In native and Built-In subnetworks all txs must have Gas = 0, and that was already validated in checkTransactionSanity
		// Therefore - no need to check them here.
		if msgTx.SubnetworkID.IsEqual(subnetworkid.SubnetworkIDNative) || msgTx.SubnetworkID.IsBuiltIn() {
			continue
		}

		if !msgTx.SubnetworkID.IsEqual(currentSubnetworkID) {
			currentSubnetworkID = &msgTx.SubnetworkID
			currentGasUsage = 0
			currentSubnetworkGasLimit, err = dag.GasLimit(currentSubnetworkID)
			if err != nil {
				return errors.Errorf("Error getting gas limit for subnetworkID '%s': %s", currentSubnetworkID, err)
			}
		}

		newGasUsage := currentGasUsage + msgTx.Gas
		if newGasUsage < currentGasUsage { // check for overflow
			str := fmt.Sprintf("Block gas usage in subnetwork with ID %s has overflown", currentSubnetworkID)
			return ruleError(ErrInvalidGas, str)
		}
		if newGasUsage > currentSubnetworkGasLimit {
			str := fmt.Sprintf("Block wastes too much gas in subnetwork with ID %s", currentSubnetworkID)
			return ruleError(ErrInvalidGas, str)
		}

		currentGasUsage = newGasUsage
	}

	return nil
}

// LastFinalityPointHash returns the hash of the last finality point
func (dag *BlockDAG) LastFinalityPointHash() *daghash.Hash {
	if dag.lastFinalityPoint == nil {
		return nil
	}
	return dag.lastFinalityPoint.hash
}

// isInSelectedParentChainOf returns whether `node` is in the selected parent chain of `other`.
func (dag *BlockDAG) isInSelectedParentChainOf(node *blockNode, other *blockNode) (bool, error) {
	// By definition, a node is not in the selected parent chain of itself.
	if node == other {
		return false, nil
	}

	return dag.reachabilityTree.isReachabilityTreeAncestorOf(node, other)
}

// FinalityInterval is the interval that determines the finality window of the DAG.
func (dag *BlockDAG) FinalityInterval() uint64 {
	return uint64(dag.dagParams.FinalityDuration / dag.dagParams.TargetTimePerBlock)
}

// checkFinalityViolation checks the new block does not violate the finality rules
// specifically - the new block selectedParent chain should contain the old finality point.
func (dag *BlockDAG) checkFinalityViolation(newNode *blockNode) error {
	// the genesis block can not violate finality rules
	if newNode.isGenesis() {
		return nil
	}

	// Because newNode doesn't have reachability data we
	// need to check if the last finality point is in the
	// selected parent chain of newNode.selectedParent, so
	// we explicitly check if newNode.selectedParent is
	// the finality point.
	if dag.lastFinalityPoint == newNode.selectedParent {
		return nil
	}

	isInSelectedChain, err := dag.isInSelectedParentChainOf(dag.lastFinalityPoint, newNode.selectedParent)
	if err != nil {
		return err
	}

	if !isInSelectedChain {
		return ruleError(ErrFinality, "the last finality point is not in the selected parent chain of this block")
	}
	return nil
}

// updateFinalityPoint updates the dag's last finality point if necessary.
func (dag *BlockDAG) updateFinalityPoint() {
	selectedTip := dag.selectedTip()
	// if the selected tip is the genesis block - it should be the new finality point
	if selectedTip.isGenesis() {
		dag.lastFinalityPoint = selectedTip
		return
	}
	// We are looking for a new finality point only if the new block's finality score is higher
	// by 2 than the existing finality point's
	if selectedTip.finalityScore(dag) < dag.lastFinalityPoint.finalityScore(dag)+2 {
		return
	}

	var currentNode *blockNode
	for currentNode = selectedTip.selectedParent; ; currentNode = currentNode.selectedParent {
		// We look for the first node in the selected parent chain that has a higher finality score than the last finality point.
		if currentNode.selectedParent.finalityScore(dag) == dag.lastFinalityPoint.finalityScore(dag) {
			break
		}
	}
	dag.lastFinalityPoint = currentNode
	spawn("dag.finalizeNodesBelowFinalityPoint", func() {
		dag.finalizeNodesBelowFinalityPoint(true)
	})
}

func (dag *BlockDAG) finalizeNodesBelowFinalityPoint(deleteDiffData bool) {
	queue := make([]*blockNode, 0, len(dag.lastFinalityPoint.parents))
	for parent := range dag.lastFinalityPoint.parents {
		queue = append(queue, parent)
	}
	var nodesToDelete []*blockNode
	if deleteDiffData {
<<<<<<< HEAD
		nodesToDelete = make([]*blockNode, 0, dag.Params.FinalityInterval)
=======
		nodesToDelete = make([]*blockNode, 0, dag.FinalityInterval())
>>>>>>> df9a85d6
	}
	for len(queue) > 0 {
		var current *blockNode
		current, queue = queue[0], queue[1:]
		if !current.isFinalized {
			current.isFinalized = true
			if deleteDiffData {
				nodesToDelete = append(nodesToDelete, current)
			}
			for parent := range current.parents {
				queue = append(queue, parent)
			}
		}
	}
	if deleteDiffData {
		err := dag.utxoDiffStore.removeBlocksDiffData(dag.databaseContext, nodesToDelete)
		if err != nil {
			panic(fmt.Sprintf("Error removing diff data from utxoDiffStore: %s", err))
		}
	}
}

// IsKnownFinalizedBlock returns whether the block is below the finality point.
// IsKnownFinalizedBlock might be false-negative because node finality status is
// updated in a separate goroutine. To get a definite answer if a block
// is finalized or not, use dag.checkFinalityViolation.
func (dag *BlockDAG) IsKnownFinalizedBlock(blockHash *daghash.Hash) bool {
	node, ok := dag.index.LookupNode(blockHash)
	return ok && node.isFinalized
}

// NextBlockCoinbaseTransaction prepares the coinbase transaction for the next mined block
//
// This function CAN'T be called with the DAG lock held.
func (dag *BlockDAG) NextBlockCoinbaseTransaction(scriptPubKey []byte, extraData []byte) (*util.Tx, error) {
	dag.dagLock.RLock()
	defer dag.dagLock.RUnlock()

	return dag.NextBlockCoinbaseTransactionNoLock(scriptPubKey, extraData)
}

// NextBlockCoinbaseTransactionNoLock prepares the coinbase transaction for the next mined block
//
// This function MUST be called with the DAG read-lock held
func (dag *BlockDAG) NextBlockCoinbaseTransactionNoLock(scriptPubKey []byte, extraData []byte) (*util.Tx, error) {
	txsAcceptanceData, err := dag.TxsAcceptedByVirtual()
	if err != nil {
		return nil, err
	}
	return dag.virtual.blockNode.expectedCoinbaseTransaction(dag, txsAcceptanceData, scriptPubKey, extraData)
}

// NextAcceptedIDMerkleRootNoLock prepares the acceptedIDMerkleRoot for the next mined block
//
// This function MUST be called with the DAG read-lock held
func (dag *BlockDAG) NextAcceptedIDMerkleRootNoLock() (*daghash.Hash, error) {
	txsAcceptanceData, err := dag.TxsAcceptedByVirtual()
	if err != nil {
		return nil, err
	}

	return calculateAcceptedIDMerkleRoot(txsAcceptanceData), nil
}

// TxsAcceptedByVirtual retrieves transactions accepted by the current virtual block
//
// This function MUST be called with the DAG read-lock held
func (dag *BlockDAG) TxsAcceptedByVirtual() (MultiBlockTxsAcceptanceData, error) {
	_, _, txsAcceptanceData, err := dag.pastUTXO(&dag.virtual.blockNode)
	return txsAcceptanceData, err
}

// TxsAcceptedByBlockHash retrieves transactions accepted by the given block
//
// This function MUST be called with the DAG read-lock held
func (dag *BlockDAG) TxsAcceptedByBlockHash(blockHash *daghash.Hash) (MultiBlockTxsAcceptanceData, error) {
	node, ok := dag.index.LookupNode(blockHash)
	if !ok {
		return nil, errors.Errorf("Couldn't find block %s", blockHash)
	}
	_, _, txsAcceptanceData, err := dag.pastUTXO(node)
	return txsAcceptanceData, err
}

// applyDAGChanges does the following:
// 1. Connects each of the new block's parents to the block.
// 2. Adds the new block to the DAG's tips.
// 3. Updates the DAG's full UTXO set.
// 4. Updates each of the tips' utxoDiff.
// 5. Applies the new virtual's blue score to all the unaccepted UTXOs
// 6. Adds the block to the reachability structures
// 7. Adds the multiset of the block to the multiset store.
// 8. Updates the finality point of the DAG (if required).
//
// It returns the diff in the virtual block's UTXO set.
//
// This function MUST be called with the DAG state lock held (for writes).
func (dag *BlockDAG) applyDAGChanges(node *blockNode, newBlockPastUTXO UTXOSet,
	newBlockMultiset *secp256k1.MultiSet, selectedParentAnticone []*blockNode) (
	virtualUTXODiff *UTXODiff, chainUpdates *chainUpdates, err error) {

	// Add the block to the reachability tree
	err = dag.reachabilityTree.addBlock(node, selectedParentAnticone)
	if err != nil {
		return nil, nil, errors.Wrap(err, "failed adding block to the reachability tree")
	}

	dag.multisetStore.setMultiset(node, newBlockMultiset)

	if err = node.updateParents(dag, newBlockPastUTXO); err != nil {
		return nil, nil, errors.Wrapf(err, "failed updating parents of %s", node)
	}

	// Update the virtual block's parents (the DAG tips) to include the new block.
	chainUpdates = dag.virtual.AddTip(node)

	// Build a UTXO set for the new virtual block
	newVirtualUTXO, _, _, err := dag.pastUTXO(&dag.virtual.blockNode)
	if err != nil {
		return nil, nil, errors.Wrap(err, "could not restore past UTXO for virtual")
	}

	// Apply new utxoDiffs to all the tips
	err = updateTipsUTXO(dag, newVirtualUTXO)
	if err != nil {
		return nil, nil, errors.Wrap(err, "failed updating the tips' UTXO")
	}

	// It is now safe to meld the UTXO set to base.
	diffSet := newVirtualUTXO.(*DiffUTXOSet)
	virtualUTXODiff = diffSet.UTXODiff
	err = dag.meldVirtualUTXO(diffSet)
	if err != nil {
		return nil, nil, errors.Wrap(err, "failed melding the virtual UTXO")
	}

	dag.index.SetStatusFlags(node, statusValid)

	// And now we can update the finality point of the DAG (if required)
	dag.updateFinalityPoint()

	return virtualUTXODiff, chainUpdates, nil
}

func (dag *BlockDAG) meldVirtualUTXO(newVirtualUTXODiffSet *DiffUTXOSet) error {
	dag.utxoLock.Lock()
	defer dag.utxoLock.Unlock()
	return newVirtualUTXODiffSet.meldToBase()
}

// checkDoubleSpendsWithBlockPast checks that each block transaction
// has a corresponding UTXO in the block pastUTXO.
func checkDoubleSpendsWithBlockPast(pastUTXO UTXOSet, blockTransactions []*util.Tx) error {
	for _, tx := range blockTransactions {
		if tx.IsCoinBase() {
			continue
		}

		for _, txIn := range tx.MsgTx().TxIn {
			if _, ok := pastUTXO.Get(txIn.PreviousOutpoint); !ok {
				return ruleError(ErrMissingTxOut, fmt.Sprintf("missing transaction "+
					"output %s in the utxo set", txIn.PreviousOutpoint))
			}
		}
	}

	return nil
}

// verifyAndBuildUTXO verifies all transactions in the given block and builds its UTXO
// to save extra traversals it returns the transactions acceptance data, the compactFeeData
// for the new block and its multiset.
func (node *blockNode) verifyAndBuildUTXO(dag *BlockDAG, transactions []*util.Tx, fastAdd bool) (
	newBlockUTXO UTXOSet, txsAcceptanceData MultiBlockTxsAcceptanceData, newBlockFeeData compactFeeData, multiset *secp256k1.MultiSet, err error) {

	pastUTXO, selectedParentPastUTXO, txsAcceptanceData, err := dag.pastUTXO(node)
	if err != nil {
		return nil, nil, nil, nil, err
	}

	err = node.validateAcceptedIDMerkleRoot(dag, txsAcceptanceData)
	if err != nil {
		return nil, nil, nil, nil, err
	}

	feeData, err := dag.checkConnectToPastUTXO(node, pastUTXO, transactions, fastAdd)
	if err != nil {
		return nil, nil, nil, nil, err
	}

	multiset, err = node.calcMultiset(dag, txsAcceptanceData, selectedParentPastUTXO)
	if err != nil {
		return nil, nil, nil, nil, err
	}

	calculatedMultisetHash := daghash.Hash(*multiset.Finalize())
	if !calculatedMultisetHash.IsEqual(node.utxoCommitment) {
		str := fmt.Sprintf("block %s UTXO commitment is invalid - block "+
			"header indicates %s, but calculated value is %s", node.hash,
			node.utxoCommitment, calculatedMultisetHash)
		return nil, nil, nil, nil, ruleError(ErrBadUTXOCommitment, str)
	}

	return pastUTXO, txsAcceptanceData, feeData, multiset, nil
}

// TxAcceptanceData stores a transaction together with an indication
// if it was accepted or not by some block
type TxAcceptanceData struct {
	Tx         *util.Tx
	IsAccepted bool
}

// BlockTxsAcceptanceData stores all transactions in a block with an indication
// if they were accepted or not by some other block
type BlockTxsAcceptanceData struct {
	BlockHash        daghash.Hash
	TxAcceptanceData []TxAcceptanceData
}

// MultiBlockTxsAcceptanceData stores data about which transactions were accepted by a block
// It's a slice of the block's blues block IDs and their transaction acceptance data
type MultiBlockTxsAcceptanceData []BlockTxsAcceptanceData

// FindAcceptanceData finds the BlockTxsAcceptanceData that matches blockHash
func (data MultiBlockTxsAcceptanceData) FindAcceptanceData(blockHash *daghash.Hash) (*BlockTxsAcceptanceData, bool) {
	for _, acceptanceData := range data {
		if acceptanceData.BlockHash.IsEqual(blockHash) {
			return &acceptanceData, true
		}
	}
	return nil, false
}

func genesisPastUTXO(virtual *virtualBlock) UTXOSet {
	// The genesis has no past UTXO, so we create an empty UTXO
	// set by creating a diff UTXO set with the virtual UTXO
	// set, and adding all of its entries in toRemove
	diff := NewUTXODiff()
	for outpoint, entry := range virtual.utxoSet.utxoCollection {
		diff.toRemove[outpoint] = entry
	}
	genesisPastUTXO := UTXOSet(NewDiffUTXOSet(virtual.utxoSet, diff))
	return genesisPastUTXO
}

func (dag *BlockDAG) fetchBlueBlocks(node *blockNode) ([]*util.Block, error) {
	blueBlocks := make([]*util.Block, len(node.blues))
	for i, blueBlockNode := range node.blues {
		blueBlock, err := dag.fetchBlockByHash(blueBlockNode.hash)
		if err != nil {
			return nil, err
		}

		blueBlocks[i] = blueBlock
	}
	return blueBlocks, nil
}

// applyBlueBlocks adds all transactions in the blue blocks to the selectedParent's past UTXO set
// Purposefully ignoring failures - these are just unaccepted transactions
// Writing down which transactions were accepted or not in txsAcceptanceData
func (node *blockNode) applyBlueBlocks(selectedParentPastUTXO UTXOSet, blueBlocks []*util.Block) (
	pastUTXO UTXOSet, multiBlockTxsAcceptanceData MultiBlockTxsAcceptanceData, err error) {

	pastUTXO = selectedParentPastUTXO.(*DiffUTXOSet).cloneWithoutBase()
	multiBlockTxsAcceptanceData = make(MultiBlockTxsAcceptanceData, len(blueBlocks))

	// Add blueBlocks to multiBlockTxsAcceptanceData in topological order. This
	// is so that anyone who iterates over it would process blocks (and transactions)
	// in their order of appearance in the DAG.
	for i := 0; i < len(blueBlocks); i++ {
		blueBlock := blueBlocks[i]
		transactions := blueBlock.Transactions()
		blockTxsAcceptanceData := BlockTxsAcceptanceData{
			BlockHash:        *blueBlock.Hash(),
			TxAcceptanceData: make([]TxAcceptanceData, len(transactions)),
		}
		isSelectedParent := i == 0

		for j, tx := range blueBlock.Transactions() {
			var isAccepted bool

			// Coinbase transaction outputs are added to the UTXO
			// only if they are in the selected parent chain.
			if !isSelectedParent && tx.IsCoinBase() {
				isAccepted = false
			} else {
				isAccepted, err = pastUTXO.AddTx(tx.MsgTx(), node.blueScore)
				if err != nil {
					return nil, nil, err
				}
			}
			blockTxsAcceptanceData.TxAcceptanceData[j] = TxAcceptanceData{Tx: tx, IsAccepted: isAccepted}
		}
		multiBlockTxsAcceptanceData[i] = blockTxsAcceptanceData
	}

	return pastUTXO, multiBlockTxsAcceptanceData, nil
}

// updateParents adds this block to the children sets of its parents
// and updates the diff of any parent whose DiffChild is this block
func (node *blockNode) updateParents(dag *BlockDAG, newBlockUTXO UTXOSet) error {
	node.updateParentsChildren()
	return node.updateParentsDiffs(dag, newBlockUTXO)
}

// updateParentsDiffs updates the diff of any parent whose DiffChild is this block
func (node *blockNode) updateParentsDiffs(dag *BlockDAG, newBlockUTXO UTXOSet) error {
	virtualDiffFromNewBlock, err := dag.virtual.utxoSet.diffFrom(newBlockUTXO)
	if err != nil {
		return err
	}

	err = dag.utxoDiffStore.setBlockDiff(node, virtualDiffFromNewBlock)
	if err != nil {
		return err
	}

	for parent := range node.parents {
		diffChild, err := dag.utxoDiffStore.diffChildByNode(parent)
		if err != nil {
			return err
		}
		if diffChild == nil {
			parentPastUTXO, err := dag.restorePastUTXO(parent)
			if err != nil {
				return err
			}
			err = dag.utxoDiffStore.setBlockDiffChild(parent, node)
			if err != nil {
				return err
			}
			diff, err := newBlockUTXO.diffFrom(parentPastUTXO)
			if err != nil {
				return err
			}
			err = dag.utxoDiffStore.setBlockDiff(parent, diff)
			if err != nil {
				return err
			}
		}
	}

	return nil
}

// pastUTXO returns the UTXO of a given block's past
// To save traversals over the blue blocks, it also returns the transaction acceptance data for
// all blue blocks
func (dag *BlockDAG) pastUTXO(node *blockNode) (
	pastUTXO, selectedParentPastUTXO UTXOSet, bluesTxsAcceptanceData MultiBlockTxsAcceptanceData, err error) {

	if node.isGenesis() {
		return genesisPastUTXO(dag.virtual), nil, MultiBlockTxsAcceptanceData{}, nil
	}

	selectedParentPastUTXO, err = dag.restorePastUTXO(node.selectedParent)
	if err != nil {
		return nil, nil, nil, err
	}

	blueBlocks, err := dag.fetchBlueBlocks(node)
	if err != nil {
		return nil, nil, nil, err
	}

	pastUTXO, bluesTxsAcceptanceData, err = node.applyBlueBlocks(selectedParentPastUTXO, blueBlocks)
	if err != nil {
		return nil, nil, nil, err
	}

	return pastUTXO, selectedParentPastUTXO, bluesTxsAcceptanceData, nil
}

// restorePastUTXO restores the UTXO of a given block from its diff
func (dag *BlockDAG) restorePastUTXO(node *blockNode) (UTXOSet, error) {
	stack := []*blockNode{}

	// Iterate over the chain of diff-childs from node till virtual and add them
	// all into a stack
	for current := node; current != nil; {
		stack = append(stack, current)
		var err error
		current, err = dag.utxoDiffStore.diffChildByNode(current)
		if err != nil {
			return nil, err
		}
	}

	// Start with the top item in the stack, going over it top-to-bottom,
	// applying the UTXO-diff one-by-one.
	topNode, stack := stack[len(stack)-1], stack[:len(stack)-1] // pop the top item in the stack
	topNodeDiff, err := dag.utxoDiffStore.diffByNode(topNode)
	if err != nil {
		return nil, err
	}
	accumulatedDiff := topNodeDiff.clone()

	for i := len(stack) - 1; i >= 0; i-- {
		diff, err := dag.utxoDiffStore.diffByNode(stack[i])
		if err != nil {
			return nil, err
		}
		// Use withDiffInPlace, otherwise copying the diffs again and again create a polynomial overhead
		err = accumulatedDiff.withDiffInPlace(diff)
		if err != nil {
			return nil, err
		}
	}

	return NewDiffUTXOSet(dag.virtual.utxoSet, accumulatedDiff), nil
}

// updateTipsUTXO builds and applies new diff UTXOs for all the DAG's tips
func updateTipsUTXO(dag *BlockDAG, virtualUTXO UTXOSet) error {
	for tip := range dag.virtual.parents {
		tipPastUTXO, err := dag.restorePastUTXO(tip)
		if err != nil {
			return err
		}
		diff, err := virtualUTXO.diffFrom(tipPastUTXO)
		if err != nil {
			return err
		}
		err = dag.utxoDiffStore.setBlockDiff(tip, diff)
		if err != nil {
			return err
		}
	}

	return nil
}

// isSynced returns whether or not the DAG believes it is synced. Several
// factors are used to guess, but the key factors that allow the DAG to
// believe it is synced are:
//  - Latest block has a timestamp newer than 24 hours ago
//
// This function MUST be called with the DAG state lock held (for reads).
func (dag *BlockDAG) isSynced() bool {
	// Not synced if the virtual's selected parent has a timestamp
	// before 24 hours ago. If the DAG is empty, we take the genesis
	// block timestamp.
	//
	// The DAG appears to be syncned if none of the checks reported
	// otherwise.
	var dagTimestamp int64
	selectedTip := dag.selectedTip()
	if selectedTip == nil {
		dagTimestamp = dag.Params.GenesisBlock.Header.Timestamp.UnixMilliseconds()
	} else {
		dagTimestamp = selectedTip.timestamp
	}
	dagTime := mstime.UnixMilliseconds(dagTimestamp)
	return dag.Now().Sub(dagTime) <= isDAGCurrentMaxDiff*dag.dagParams.TargetTimePerBlock
}

// Now returns the adjusted time according to
// dag.timeSource. See TimeSource.Now for
// more details.
func (dag *BlockDAG) Now() mstime.Time {
	return dag.timeSource.Now()
}

// IsSynced returns whether or not the DAG believes it is synced. Several
// factors are used to guess, but the key factors that allow the DAG to
// believe it is synced are:
//  - Latest block has a timestamp newer than 24 hours ago
//
// This function is safe for concurrent access.
func (dag *BlockDAG) IsSynced() bool {
	dag.dagLock.RLock()
	defer dag.dagLock.RUnlock()

	return dag.isSynced()
}

// selectedTip returns the current selected tip for the DAG.
// It will return nil if there is no tip.
func (dag *BlockDAG) selectedTip() *blockNode {
	return dag.virtual.selectedParent
}

// SelectedTipHeader returns the header of the current selected tip for the DAG.
// It will return nil if there is no tip.
//
// This function is safe for concurrent access.
func (dag *BlockDAG) SelectedTipHeader() *wire.BlockHeader {
	selectedTip := dag.selectedTip()
	if selectedTip == nil {
		return nil
	}

	return selectedTip.Header()
}

// SelectedTipHash returns the hash of the current selected tip for the DAG.
// It will return nil if there is no tip.
//
// This function is safe for concurrent access.
func (dag *BlockDAG) SelectedTipHash() *daghash.Hash {
	selectedTip := dag.selectedTip()
	if selectedTip == nil {
		return nil
	}

	return selectedTip.hash
}

// UTXOSet returns the DAG's UTXO set
func (dag *BlockDAG) UTXOSet() *FullUTXOSet {
	return dag.virtual.utxoSet
}

// CalcPastMedianTime returns the past median time of the DAG.
func (dag *BlockDAG) CalcPastMedianTime() mstime.Time {
	return dag.virtual.tips().bluest().PastMedianTime(dag)
}

// GetUTXOEntry returns the requested unspent transaction output. The returned
// instance must be treated as immutable since it is shared by all callers.
//
// This function is safe for concurrent access. However, the returned entry (if
// any) is NOT.
func (dag *BlockDAG) GetUTXOEntry(outpoint wire.Outpoint) (*UTXOEntry, bool) {
	return dag.virtual.utxoSet.get(outpoint)
}

// BlueScoreByBlockHash returns the blue score of a block with the given hash.
func (dag *BlockDAG) BlueScoreByBlockHash(hash *daghash.Hash) (uint64, error) {
	node, ok := dag.index.LookupNode(hash)
	if !ok {
		return 0, errors.Errorf("block %s is unknown", hash)
	}

	return node.blueScore, nil
}

// BluesByBlockHash returns the blues of the block for the given hash.
func (dag *BlockDAG) BluesByBlockHash(hash *daghash.Hash) ([]*daghash.Hash, error) {
	node, ok := dag.index.LookupNode(hash)
	if !ok {
		return nil, errors.Errorf("block %s is unknown", hash)
	}

	hashes := make([]*daghash.Hash, len(node.blues))
	for i, blue := range node.blues {
		hashes[i] = blue.hash
	}

	return hashes, nil
}

// BlockConfirmationsByHash returns the confirmations number for a block with the
// given hash. See blockConfirmations for further details.
//
// This function is safe for concurrent access
func (dag *BlockDAG) BlockConfirmationsByHash(hash *daghash.Hash) (uint64, error) {
	dag.dagLock.RLock()
	defer dag.dagLock.RUnlock()

	return dag.BlockConfirmationsByHashNoLock(hash)
}

// BlockConfirmationsByHashNoLock is lock free version of BlockConfirmationsByHash
//
// This function is unsafe for concurrent access.
func (dag *BlockDAG) BlockConfirmationsByHashNoLock(hash *daghash.Hash) (uint64, error) {
	if hash.IsEqual(&daghash.ZeroHash) {
		return 0, nil
	}

	node, ok := dag.index.LookupNode(hash)
	if !ok {
		return 0, errors.Errorf("block %s is unknown", hash)
	}

	return dag.blockConfirmations(node)
}

// UTXOConfirmations returns the confirmations for the given outpoint, if it exists
// in the DAG's UTXO set.
//
// This function is safe for concurrent access.
func (dag *BlockDAG) UTXOConfirmations(outpoint *wire.Outpoint) (uint64, bool) {
	dag.dagLock.RLock()
	defer dag.dagLock.RUnlock()

	utxoEntry, ok := dag.GetUTXOEntry(*outpoint)
	if !ok {
		return 0, false
	}
	confirmations := dag.SelectedTipBlueScore() - utxoEntry.BlockBlueScore() + 1

	return confirmations, true
}

// blockConfirmations returns the current confirmations number of the given node
// The confirmations number is defined as follows:
// * If the node is in the selected tip red set	-> 0
// * If the node is the selected tip			-> 1
// * Otherwise									-> selectedTip.blueScore - acceptingBlock.blueScore + 2
func (dag *BlockDAG) blockConfirmations(node *blockNode) (uint64, error) {
	acceptingBlock, err := dag.acceptingBlock(node)
	if err != nil {
		return 0, err
	}

	// if acceptingBlock is nil, the node is red
	if acceptingBlock == nil {
		return 0, nil
	}

	return dag.selectedTip().blueScore - acceptingBlock.blueScore + 1, nil
}

// acceptingBlock finds the node in the selected-parent chain that had accepted
// the given node
func (dag *BlockDAG) acceptingBlock(node *blockNode) (*blockNode, error) {
	// Return an error if the node is the virtual block
	if node == &dag.virtual.blockNode {
		return nil, errors.New("cannot get acceptingBlock for virtual")
	}

	// If the node is a chain-block itself, the accepting block is its chain-child
	isNodeInSelectedParentChain, err := dag.IsInSelectedParentChain(node.hash)
	if err != nil {
		return nil, err
	}
	if isNodeInSelectedParentChain {
		if len(node.children) == 0 {
			// If the node is the selected tip, it doesn't have an accepting block
			return nil, nil
		}
		for child := range node.children {
			isChildInSelectedParentChain, err := dag.IsInSelectedParentChain(child.hash)
			if err != nil {
				return nil, err
			}
			if isChildInSelectedParentChain {
				return child, nil
			}
		}
		return nil, errors.Errorf("chain block %s does not have a chain child", node.hash)
	}

	// Find the only chain block that may contain the node in its blues
	candidateAcceptingBlock := dag.oldestChainBlockWithBlueScoreGreaterThan(node.blueScore)

	// if no candidate is found, it means that the node has same or more
	// blue score than the selected tip and is found in its anticone, so
	// it doesn't have an accepting block
	if candidateAcceptingBlock == nil {
		return nil, nil
	}

	// candidateAcceptingBlock is the accepting block only if it actually contains
	// the node in its blues
	for _, blue := range candidateAcceptingBlock.blues {
		if blue == node {
			return candidateAcceptingBlock, nil
		}
	}

	// Otherwise, the node is red or in the selected tip anticone, and
	// doesn't have an accepting block
	return nil, nil
}

// oldestChainBlockWithBlueScoreGreaterThan finds the oldest chain block with a blue score
// greater than blueScore. If no such block exists, this method returns nil
func (dag *BlockDAG) oldestChainBlockWithBlueScoreGreaterThan(blueScore uint64) *blockNode {
	chainBlockIndex, ok := util.SearchSlice(len(dag.virtual.selectedParentChainSlice), func(i int) bool {
		selectedPathNode := dag.virtual.selectedParentChainSlice[i]
		return selectedPathNode.blueScore > blueScore
	})
	if !ok {
		return nil
	}
	return dag.virtual.selectedParentChainSlice[chainBlockIndex]
}

// IsInSelectedParentChain returns whether or not a block hash is found in the selected
// parent chain. Note that this method returns an error if the given blockHash does not
// exist within the block index.
//
// This method MUST be called with the DAG lock held
func (dag *BlockDAG) IsInSelectedParentChain(blockHash *daghash.Hash) (bool, error) {
	blockNode, ok := dag.index.LookupNode(blockHash)
	if !ok {
		str := fmt.Sprintf("block %s is not in the DAG", blockHash)
		return false, ErrNotInDAG(str)
	}
	return dag.virtual.selectedParentChainSet.contains(blockNode), nil
}

// SelectedParentChain returns the selected parent chain starting from blockHash (exclusive)
// up to the virtual (exclusive). If blockHash is nil then the genesis block is used. If
// blockHash is not within the select parent chain, go down its own selected parent chain,
// while collecting each block hash in removedChainHashes, until reaching a block within
// the main selected parent chain.
//
// This method MUST be called with the DAG lock held
func (dag *BlockDAG) SelectedParentChain(blockHash *daghash.Hash) ([]*daghash.Hash, []*daghash.Hash, error) {
	if blockHash == nil {
		blockHash = dag.genesis.hash
	}
	if !dag.IsInDAG(blockHash) {
		return nil, nil, errors.Errorf("blockHash %s does not exist in the DAG", blockHash)
	}

	// If blockHash is not in the selected parent chain, go down its selected parent chain
	// until we find a block that is in the main selected parent chain.
	var removedChainHashes []*daghash.Hash
	isBlockInSelectedParentChain, err := dag.IsInSelectedParentChain(blockHash)
	if err != nil {
		return nil, nil, err
	}
	for !isBlockInSelectedParentChain {
		removedChainHashes = append(removedChainHashes, blockHash)

		node, ok := dag.index.LookupNode(blockHash)
		if !ok {
			return nil, nil, errors.Errorf("block %s does not exist in the DAG", blockHash)
		}
		blockHash = node.selectedParent.hash

		isBlockInSelectedParentChain, err = dag.IsInSelectedParentChain(blockHash)
		if err != nil {
			return nil, nil, err
		}
	}

	// Find the index of the blockHash in the selectedParentChainSlice
	blockHashIndex := len(dag.virtual.selectedParentChainSlice) - 1
	for blockHashIndex >= 0 {
		node := dag.virtual.selectedParentChainSlice[blockHashIndex]
		if node.hash.IsEqual(blockHash) {
			break
		}
		blockHashIndex--
	}

	// Copy all the addedChainHashes starting from blockHashIndex (exclusive)
	addedChainHashes := make([]*daghash.Hash, len(dag.virtual.selectedParentChainSlice)-blockHashIndex-1)
	for i, node := range dag.virtual.selectedParentChainSlice[blockHashIndex+1:] {
		addedChainHashes[i] = node.hash
	}

	return removedChainHashes, addedChainHashes, nil
}

// SelectedTipBlueScore returns the blue score of the selected tip.
func (dag *BlockDAG) SelectedTipBlueScore() uint64 {
	return dag.selectedTip().blueScore
}

// VirtualBlueScore returns the blue score of the current virtual block
func (dag *BlockDAG) VirtualBlueScore() uint64 {
	return dag.virtual.blueScore
}

// BlockCount returns the number of blocks in the DAG
func (dag *BlockDAG) BlockCount() uint64 {
	return dag.blockCount
}

// TipHashes returns the hashes of the DAG's tips
func (dag *BlockDAG) TipHashes() []*daghash.Hash {
	return dag.virtual.tips().hashes()
}

// CurrentBits returns the bits of the tip with the lowest bits, which also means it has highest difficulty.
func (dag *BlockDAG) CurrentBits() uint32 {
	tips := dag.virtual.tips()
	minBits := uint32(math.MaxUint32)
	for tip := range tips {
		if minBits > tip.Header().Bits {
			minBits = tip.Header().Bits
		}
	}
	return minBits
}

// HeaderByHash returns the block header identified by the given hash or an
// error if it doesn't exist.
func (dag *BlockDAG) HeaderByHash(hash *daghash.Hash) (*wire.BlockHeader, error) {
	node, ok := dag.index.LookupNode(hash)
	if !ok {
		err := errors.Errorf("block %s is not known", hash)
		return &wire.BlockHeader{}, err
	}

	return node.Header(), nil
}

// ChildHashesByHash returns the child hashes of the block with the given hash in the
// DAG.
//
// This function is safe for concurrent access.
func (dag *BlockDAG) ChildHashesByHash(hash *daghash.Hash) ([]*daghash.Hash, error) {
	node, ok := dag.index.LookupNode(hash)
	if !ok {
		str := fmt.Sprintf("block %s is not in the DAG", hash)
		return nil, ErrNotInDAG(str)

	}

	return node.children.hashes(), nil
}

// SelectedParentHash returns the selected parent hash of the block with the given hash in the
// DAG.
//
// This function is safe for concurrent access.
func (dag *BlockDAG) SelectedParentHash(blockHash *daghash.Hash) (*daghash.Hash, error) {
	node, ok := dag.index.LookupNode(blockHash)
	if !ok {
		str := fmt.Sprintf("block %s is not in the DAG", blockHash)
		return nil, ErrNotInDAG(str)

	}

	if node.selectedParent == nil {
		return nil, nil
	}
	return node.selectedParent.hash, nil
}

// antiPastHashesBetween returns the hashes of the blocks between the
// lowHash's antiPast and highHash's antiPast, or up to the provided
// max number of block hashes.
//
// This function MUST be called with the DAG state lock held (for reads).
func (dag *BlockDAG) antiPastHashesBetween(lowHash, highHash *daghash.Hash, maxHashes uint64) ([]*daghash.Hash, error) {
	nodes, err := dag.antiPastBetween(lowHash, highHash, maxHashes)
	if err != nil {
		return nil, err
	}
	hashes := make([]*daghash.Hash, len(nodes))
	for i, node := range nodes {
		hashes[i] = node.hash
	}
	return hashes, nil
}

// antiPastBetween returns the blockNodes between the lowHash's antiPast
// and highHash's antiPast, or up to the provided max number of blocks.
//
// This function MUST be called with the DAG state lock held (for reads).
func (dag *BlockDAG) antiPastBetween(lowHash, highHash *daghash.Hash, maxEntries uint64) ([]*blockNode, error) {
	lowNode, ok := dag.index.LookupNode(lowHash)
	if !ok {
		return nil, errors.Errorf("Couldn't find low hash %s", lowHash)
	}
	highNode, ok := dag.index.LookupNode(highHash)
	if !ok {
		return nil, errors.Errorf("Couldn't find high hash %s", highHash)
	}
	if lowNode.blueScore >= highNode.blueScore {
		return nil, errors.Errorf("Low hash blueScore >= high hash blueScore (%d >= %d)",
			lowNode.blueScore, highNode.blueScore)
	}

	// In order to get no more then maxEntries blocks from the
	// future of the lowNode (including itself), we iterate the
	// selected parent chain of the highNode and stop once we reach
	// highNode.blueScore-lowNode.blueScore+1 <= maxEntries. That
	// stop point becomes the new highNode.
	// Using blueScore as an approximation is considered to be
	// fairly accurate because we presume that most DAG blocks are
	// blue.
	for highNode.blueScore-lowNode.blueScore+1 > maxEntries {
		highNode = highNode.selectedParent
	}

	// Collect every node in highNode's past (including itself) but
	// NOT in the lowNode's past (excluding itself) into an up-heap
	// (a heap sorted by blueScore from lowest to greatest).
	visited := newBlockSet()
	candidateNodes := newUpHeap()
	queue := newDownHeap()
	queue.Push(highNode)
	for queue.Len() > 0 {
		current := queue.pop()
		if visited.contains(current) {
			continue
		}
		visited.add(current)
		isCurrentAncestorOfLowNode, err := dag.isInPast(current, lowNode)
		if err != nil {
			return nil, err
		}
		if isCurrentAncestorOfLowNode {
			continue
		}
		candidateNodes.Push(current)
		for parent := range current.parents {
			queue.Push(parent)
		}
	}

	// Pop candidateNodes into a slice. Since candidateNodes is
	// an up-heap, it's guaranteed to be ordered from low to high
	nodesLen := int(maxEntries)
	if candidateNodes.Len() < nodesLen {
		nodesLen = candidateNodes.Len()
	}
	nodes := make([]*blockNode, nodesLen)
	for i := 0; i < nodesLen; i++ {
		nodes[i] = candidateNodes.pop()
	}
	return nodes, nil
}

func (dag *BlockDAG) isInPast(this *blockNode, other *blockNode) (bool, error) {
	return dag.reachabilityTree.isInPast(this, other)
}

// AntiPastHashesBetween returns the hashes of the blocks between the
// lowHash's antiPast and highHash's antiPast, or up to the provided
// max number of block hashes.
//
// This function is safe for concurrent access.
func (dag *BlockDAG) AntiPastHashesBetween(lowHash, highHash *daghash.Hash, maxHashes uint64) ([]*daghash.Hash, error) {
	dag.dagLock.RLock()
	defer dag.dagLock.RUnlock()
	hashes, err := dag.antiPastHashesBetween(lowHash, highHash, maxHashes)
	if err != nil {
		return nil, err
	}
	return hashes, nil
}

// antiPastHeadersBetween returns the headers of the blocks between the
// lowHash's antiPast and highHash's antiPast, or up to the provided
// max number of block headers.
//
// This function MUST be called with the DAG state lock held (for reads).
func (dag *BlockDAG) antiPastHeadersBetween(lowHash, highHash *daghash.Hash, maxHeaders uint64) ([]*wire.BlockHeader, error) {
	nodes, err := dag.antiPastBetween(lowHash, highHash, maxHeaders)
	if err != nil {
		return nil, err
	}
	headers := make([]*wire.BlockHeader, len(nodes))
	for i, node := range nodes {
		headers[i] = node.Header()
	}
	return headers, nil
}

// GetTopHeaders returns the top wire.MaxBlockHeadersPerMsg block headers ordered by blue score.
func (dag *BlockDAG) GetTopHeaders(highHash *daghash.Hash, maxHeaders uint64) ([]*wire.BlockHeader, error) {
	highNode := &dag.virtual.blockNode
	if highHash != nil {
		var ok bool
		highNode, ok = dag.index.LookupNode(highHash)
		if !ok {
			return nil, errors.Errorf("Couldn't find the high hash %s in the dag", highHash)
		}
	}
	headers := make([]*wire.BlockHeader, 0, highNode.blueScore)
	queue := newDownHeap()
	queue.pushSet(highNode.parents)

	visited := newBlockSet()
	for i := uint32(0); queue.Len() > 0 && uint64(len(headers)) < maxHeaders; i++ {
		current := queue.pop()
		if !visited.contains(current) {
			visited.add(current)
			headers = append(headers, current.Header())
			queue.pushSet(current.parents)
		}
	}
	return headers, nil
}

// Lock locks the DAG's UTXO set for writing.
func (dag *BlockDAG) Lock() {
	dag.dagLock.Lock()
}

// Unlock unlocks the DAG's UTXO set for writing.
func (dag *BlockDAG) Unlock() {
	dag.dagLock.Unlock()
}

// RLock locks the DAG's UTXO set for reading.
func (dag *BlockDAG) RLock() {
	dag.dagLock.RLock()
}

// RUnlock unlocks the DAG's UTXO set for reading.
func (dag *BlockDAG) RUnlock() {
	dag.dagLock.RUnlock()
}

// AntiPastHeadersBetween returns the headers of the blocks between the
// lowHash's antiPast and highHash's antiPast, or up to
// wire.MaxBlockHeadersPerMsg block headers.
//
// This function is safe for concurrent access.
func (dag *BlockDAG) AntiPastHeadersBetween(lowHash, highHash *daghash.Hash, maxHeaders uint64) ([]*wire.BlockHeader, error) {
	dag.dagLock.RLock()
	defer dag.dagLock.RUnlock()
	headers, err := dag.antiPastHeadersBetween(lowHash, highHash, maxHeaders)
	if err != nil {
		return nil, err
	}
	return headers, nil
}

// SubnetworkID returns the node's subnetwork ID
func (dag *BlockDAG) SubnetworkID() *subnetworkid.SubnetworkID {
	return dag.subnetworkID
}

// ForEachHash runs the given fn on every hash that's currently known to
// the DAG.
//
// This function is NOT safe for concurrent access. It is meant to be
// used either on initialization or when the dag lock is held for reads.
func (dag *BlockDAG) ForEachHash(fn func(hash daghash.Hash) error) error {
	for hash := range dag.index.index {
		err := fn(hash)
		if err != nil {
			return err
		}
	}
	return nil
}

func (dag *BlockDAG) addDelayedBlock(block *util.Block, delay time.Duration) error {
	processTime := dag.Now().Add(delay)
	log.Debugf("Adding block to delayed blocks queue (block hash: %s, process time: %s)", block.Hash().String(), processTime)
	delayedBlock := &delayedBlock{
		block:       block,
		processTime: processTime,
	}

	dag.delayedBlocks[*block.Hash()] = delayedBlock
	dag.delayedBlocksQueue.Push(delayedBlock)
	return dag.processDelayedBlocks()
}

// processDelayedBlocks loops over all delayed blocks and processes blocks which are due.
// This method is invoked after processing a block (ProcessBlock method).
func (dag *BlockDAG) processDelayedBlocks() error {
	// Check if the delayed block with the earliest process time should be processed
	for dag.delayedBlocksQueue.Len() > 0 {
		earliestDelayedBlockProcessTime := dag.peekDelayedBlock().processTime
		if earliestDelayedBlockProcessTime.After(dag.Now()) {
			break
		}
		delayedBlock := dag.popDelayedBlock()
		_, _, err := dag.processBlockNoLock(delayedBlock.block, BFAfterDelay)
		if err != nil {
			log.Errorf("Error while processing delayed block (block %s)", delayedBlock.block.Hash().String())
			// Rule errors should not be propagated as they refer only to the delayed block,
			// while this function runs in the context of another block
			if !errors.As(err, &RuleError{}) {
				return err
			}
		}
		log.Debugf("Processed delayed block (block %s)", delayedBlock.block.Hash().String())
	}

	return nil
}

// popDelayedBlock removes the topmost (delayed block with earliest process time) of the queue and returns it.
func (dag *BlockDAG) popDelayedBlock() *delayedBlock {
	delayedBlock := dag.delayedBlocksQueue.pop()
	delete(dag.delayedBlocks, *delayedBlock.block.Hash())
	return delayedBlock
}

func (dag *BlockDAG) peekDelayedBlock() *delayedBlock {
	return dag.delayedBlocksQueue.peek()
}

// IndexManager provides a generic interface that is called when blocks are
// connected to the DAG for the purpose of supporting optional indexes.
type IndexManager interface {
	// Init is invoked during DAG initialize in order to allow the index
	// manager to initialize itself and any indexes it is managing.
	Init(*BlockDAG, *dbaccess.DatabaseContext) error

	// ConnectBlock is invoked when a new block has been connected to the
	// DAG.
	ConnectBlock(dbContext *dbaccess.TxContext, blockHash *daghash.Hash, acceptedTxsData MultiBlockTxsAcceptanceData) error
}

// Config is a descriptor which specifies the blockDAG instance configuration.
type Config struct {
	// Interrupt specifies a channel the caller can close to signal that
	// long running operations, such as catching up indexes or performing
	// database migrations, should be interrupted.
	//
	// This field can be nil if the caller does not desire the behavior.
	Interrupt <-chan struct{}

	// DAGParams identifies which DAG parameters the DAG is associated
	// with.
	//
	// This field is required.
	DAGParams *dagconfig.Params

	// TimeSource defines the time source to use for things such as
	// block processing and determining whether or not the DAG is current.
	TimeSource TimeSource

	// SigCache defines a signature cache to use when when validating
	// signatures. This is typically most useful when individual
	// transactions are already being validated prior to their inclusion in
	// a block such as what is usually done via a transaction memory pool.
	//
	// This field can be nil if the caller is not interested in using a
	// signature cache.
	SigCache *txscript.SigCache

	// IndexManager defines an index manager to use when initializing the
	// DAG and connecting blocks.
	//
	// This field can be nil if the caller does not wish to make use of an
	// index manager.
	IndexManager IndexManager

	// SubnetworkID identifies which subnetwork the DAG is associated
	// with.
	//
	// This field is required.
	SubnetworkID *subnetworkid.SubnetworkID
<<<<<<< HEAD
=======
}

// New returns a BlockDAG instance using the provided configuration details.
func New(config *Config) (*BlockDAG, error) {
	// Enforce required config fields.
	if config.DAGParams == nil {
		return nil, errors.New("BlockDAG.New DAG parameters nil")
	}
	if config.TimeSource == nil {
		return nil, errors.New("BlockDAG.New timesource is nil")
	}

	params := config.DAGParams

	index := newBlockIndex(params)
	dag := &BlockDAG{
		dagParams:                      params,
		timeSource:                     config.TimeSource,
		sigCache:                       config.SigCache,
		indexManager:                   config.IndexManager,
		difficultyAdjustmentWindowSize: params.DifficultyAdjustmentWindowSize,
		TimestampDeviationTolerance:    params.TimestampDeviationTolerance,
		powMaxBits:                     util.BigToCompact(params.PowMax),
		index:                          index,
		orphans:                        make(map[daghash.Hash]*orphanBlock),
		prevOrphans:                    make(map[daghash.Hash][]*orphanBlock),
		delayedBlocks:                  make(map[daghash.Hash]*delayedBlock),
		delayedBlocksQueue:             newDelayedBlocksHeap(),
		warningCaches:                  newThresholdCaches(vbNumBits),
		deploymentCaches:               newThresholdCaches(dagconfig.DefinedDeployments),
		blockCount:                     0,
		subnetworkID:                   config.SubnetworkID,
		startTime:                      mstime.Now(),
	}

	dag.virtual = newVirtualBlock(dag, nil)
	dag.utxoDiffStore = newUTXODiffStore(dag)
	dag.multisetStore = newMultisetStore(dag)
	dag.reachabilityTree = newReachabilityTree(dag)

	// Initialize the DAG state from the passed database. When the db
	// does not yet contain any DAG state, both it and the DAG state
	// will be initialized to contain only the genesis block.
	err := dag.initDAGState()
	if err != nil {
		return nil, err
	}

	// Initialize and catch up all of the currently active optional indexes
	// as needed.
	if config.IndexManager != nil {
		err = config.IndexManager.Init(dag)
		if err != nil {
			return nil, err
		}
	}

	genesis, ok := index.LookupNode(params.GenesisHash)
>>>>>>> df9a85d6

	// DatabaseContext is the context in which all database queries related to
	// this DAG are going to run.
	DatabaseContext *dbaccess.DatabaseContext
}

func (dag *BlockDAG) isKnownDelayedBlock(hash *daghash.Hash) bool {
	_, exists := dag.delayedBlocks[*hash]
	return exists
}<|MERGE_RESOLUTION|>--- conflicted
+++ resolved
@@ -178,1984 +178,11 @@
 	}
 
 	params := config.DAGParams
-	targetTimePerBlock := int64(params.TargetTimePerBlock / time.Second)
 
 	index := newBlockIndex(params)
 	dag := &BlockDAG{
 		Params:                         params,
 		databaseContext:                config.DatabaseContext,
-		timeSource:                     config.TimeSource,
-		sigCache:                       config.SigCache,
-		indexManager:                   config.IndexManager,
-		targetTimePerBlock:             targetTimePerBlock,
-		difficultyAdjustmentWindowSize: params.DifficultyAdjustmentWindowSize,
-		TimestampDeviationTolerance:    params.TimestampDeviationTolerance,
-		powMaxBits:                     util.BigToCompact(params.PowMax),
-		index:                          index,
-		orphans:                        make(map[daghash.Hash]*orphanBlock),
-		prevOrphans:                    make(map[daghash.Hash][]*orphanBlock),
-		delayedBlocks:                  make(map[daghash.Hash]*delayedBlock),
-		delayedBlocksQueue:             newDelayedBlocksHeap(),
-		warningCaches:                  newThresholdCaches(vbNumBits),
-		deploymentCaches:               newThresholdCaches(dagconfig.DefinedDeployments),
-		blockCount:                     0,
-		subnetworkID:                   config.SubnetworkID,
-		startTime:                      mstime.Now(),
-	}
-
-	dag.virtual = newVirtualBlock(dag, nil)
-	dag.utxoDiffStore = newUTXODiffStore(dag)
-	dag.multisetStore = newMultisetStore(dag)
-	dag.reachabilityTree = newReachabilityTree(dag)
-
-	// Initialize the DAG state from the passed database. When the db
-	// does not yet contain any DAG state, both it and the DAG state
-	// will be initialized to contain only the genesis block.
-	err := dag.initDAGState()
-	if err != nil {
-		return nil, err
-	}
-
-	// Initialize and catch up all of the currently active optional indexes
-	// as needed.
-	if config.IndexManager != nil {
-		err = config.IndexManager.Init(dag, dag.databaseContext)
-		if err != nil {
-			return nil, err
-		}
-	}
-
-	genesis, ok := index.LookupNode(params.GenesisHash)
-
-	if !ok {
-		genesisBlock := util.NewBlock(dag.Params.GenesisBlock)
-		// To prevent the creation of a new err variable unintentionally so the
-		// defered function above could read err - declare isOrphan and isDelayed explicitly.
-		var isOrphan, isDelayed bool
-		isOrphan, isDelayed, err = dag.ProcessBlock(genesisBlock, BFNone)
-		if err != nil {
-			return nil, err
-		}
-		if isDelayed {
-			return nil, errors.New("genesis block shouldn't be in the future")
-		}
-		if isOrphan {
-			return nil, errors.New("genesis block is unexpectedly orphan")
-		}
-		genesis, ok = index.LookupNode(params.GenesisHash)
-		if !ok {
-			return nil, errors.New("genesis is not found in the DAG after it was proccessed")
-		}
-	}
-
-	// Save a reference to the genesis block.
-	dag.genesis = genesis
-
-	// Initialize rule change threshold state caches.
-	err = dag.initThresholdCaches()
-	if err != nil {
-		return nil, err
-	}
-
-	selectedTip := dag.selectedTip()
-	log.Infof("DAG state (blue score %d, hash %s)",
-		selectedTip.blueScore, selectedTip.hash)
-
-	return dag, nil
-}
-
-// IsKnownBlock returns whether or not the DAG instance has the block represented
-// by the passed hash. This includes checking the various places a block can
-// be in, like part of the DAG or the orphan pool.
-//
-// This function is safe for concurrent access.
-func (dag *BlockDAG) IsKnownBlock(hash *daghash.Hash) bool {
-	return dag.IsInDAG(hash) || dag.IsKnownOrphan(hash) || dag.isKnownDelayedBlock(hash) || dag.IsKnownInvalid(hash)
-}
-
-// AreKnownBlocks returns whether or not the DAG instances has all blocks represented
-// by the passed hashes. This includes checking the various places a block can
-// be in, like part of the DAG or the orphan pool.
-//
-// This function is safe for concurrent access.
-func (dag *BlockDAG) AreKnownBlocks(hashes []*daghash.Hash) bool {
-	for _, hash := range hashes {
-		haveBlock := dag.IsKnownBlock(hash)
-		if !haveBlock {
-			return false
-		}
-	}
-
-	return true
-}
-
-// IsKnownOrphan returns whether the passed hash is currently a known orphan.
-// Keep in mind that only a limited number of orphans are held onto for a
-// limited amount of time, so this function must not be used as an absolute
-// way to test if a block is an orphan block. A full block (as opposed to just
-// its hash) must be passed to ProcessBlock for that purpose. However, calling
-// ProcessBlock with an orphan that already exists results in an error, so this
-// function provides a mechanism for a caller to intelligently detect *recent*
-// duplicate orphans and react accordingly.
-//
-// This function is safe for concurrent access.
-func (dag *BlockDAG) IsKnownOrphan(hash *daghash.Hash) bool {
-	// Protect concurrent access. Using a read lock only so multiple
-	// readers can query without blocking each other.
-	dag.orphanLock.RLock()
-	defer dag.orphanLock.RUnlock()
-	_, exists := dag.orphans[*hash]
-
-	return exists
-}
-
-// IsKnownInvalid returns whether the passed hash is known to be an invalid block.
-// Note that if the block is not found this method will return false.
-//
-// This function is safe for concurrent access.
-func (dag *BlockDAG) IsKnownInvalid(hash *daghash.Hash) bool {
-	node, ok := dag.index.LookupNode(hash)
-	if !ok {
-		return false
-	}
-	return dag.index.NodeStatus(node).KnownInvalid()
-}
-
-// GetOrphanMissingAncestorHashes returns all of the missing parents in the orphan's sub-DAG
-//
-// This function is safe for concurrent access.
-func (dag *BlockDAG) GetOrphanMissingAncestorHashes(orphanHash *daghash.Hash) []*daghash.Hash {
-	// Protect concurrent access. Using a read lock only so multiple
-	// readers can query without blocking each other.
-	dag.orphanLock.RLock()
-	defer dag.orphanLock.RUnlock()
-
-	missingAncestorsHashes := make([]*daghash.Hash, 0)
-
-	visited := make(map[daghash.Hash]bool)
-	queue := []*daghash.Hash{orphanHash}
-	for len(queue) > 0 {
-		var current *daghash.Hash
-		current, queue = queue[0], queue[1:]
-		if !visited[*current] {
-			visited[*current] = true
-			orphan, orphanExists := dag.orphans[*current]
-			if orphanExists {
-				queue = append(queue, orphan.block.MsgBlock().Header.ParentHashes...)
-			} else {
-				if !dag.IsInDAG(current) && current != orphanHash {
-					missingAncestorsHashes = append(missingAncestorsHashes, current)
-				}
-			}
-		}
-	}
-	return missingAncestorsHashes
-}
-
-// removeOrphanBlock removes the passed orphan block from the orphan pool and
-// previous orphan index.
-func (dag *BlockDAG) removeOrphanBlock(orphan *orphanBlock) {
-	// Protect concurrent access.
-	dag.orphanLock.Lock()
-	defer dag.orphanLock.Unlock()
-
-	// Remove the orphan block from the orphan pool.
-	orphanHash := orphan.block.Hash()
-	delete(dag.orphans, *orphanHash)
-
-	// Remove the reference from the previous orphan index too.
-	for _, parentHash := range orphan.block.MsgBlock().Header.ParentHashes {
-		// An indexing for loop is intentionally used over a range here as range
-		// does not reevaluate the slice on each iteration nor does it adjust the
-		// index for the modified slice.
-		orphans := dag.prevOrphans[*parentHash]
-		for i := 0; i < len(orphans); i++ {
-			hash := orphans[i].block.Hash()
-			if hash.IsEqual(orphanHash) {
-				orphans = append(orphans[:i], orphans[i+1:]...)
-				i--
-			}
-		}
-
-		// Remove the map entry altogether if there are no longer any orphans
-		// which depend on the parent hash.
-		if len(orphans) == 0 {
-			delete(dag.prevOrphans, *parentHash)
-			continue
-		}
-
-		dag.prevOrphans[*parentHash] = orphans
-	}
-}
-
-// addOrphanBlock adds the passed block (which is already determined to be
-// an orphan prior calling this function) to the orphan pool. It lazily cleans
-// up any expired blocks so a separate cleanup poller doesn't need to be run.
-// It also imposes a maximum limit on the number of outstanding orphan
-// blocks and will remove the oldest received orphan block if the limit is
-// exceeded.
-func (dag *BlockDAG) addOrphanBlock(block *util.Block) {
-	// Remove expired orphan blocks.
-	for _, oBlock := range dag.orphans {
-		if mstime.Now().After(oBlock.expiration) {
-			dag.removeOrphanBlock(oBlock)
-			continue
-		}
-
-		// Update the newest orphan block pointer so it can be discarded
-		// in case the orphan pool fills up.
-		if dag.newestOrphan == nil || oBlock.block.Timestamp().After(dag.newestOrphan.block.Timestamp()) {
-			dag.newestOrphan = oBlock
-		}
-	}
-
-	// Limit orphan blocks to prevent memory exhaustion.
-	if len(dag.orphans)+1 > maxOrphanBlocks {
-		// If the new orphan is newer than the newest orphan on the orphan
-		// pool, don't add it.
-		if block.Timestamp().After(dag.newestOrphan.block.Timestamp()) {
-			return
-		}
-		// Remove the newest orphan to make room for the added one.
-		dag.removeOrphanBlock(dag.newestOrphan)
-		dag.newestOrphan = nil
-	}
-
-	// Protect concurrent access. This is intentionally done here instead
-	// of near the top since removeOrphanBlock does its own locking and
-	// the range iterator is not invalidated by removing map entries.
-	dag.orphanLock.Lock()
-	defer dag.orphanLock.Unlock()
-
-	// Insert the block into the orphan map with an expiration time
-	// 1 hour from now.
-	expiration := mstime.Now().Add(time.Hour)
-	oBlock := &orphanBlock{
-		block:      block,
-		expiration: expiration,
-	}
-	dag.orphans[*block.Hash()] = oBlock
-
-	// Add to parent hash lookup index for faster dependency lookups.
-	for _, parentHash := range block.MsgBlock().Header.ParentHashes {
-		dag.prevOrphans[*parentHash] = append(dag.prevOrphans[*parentHash], oBlock)
-	}
-}
-
-// SequenceLock represents the converted relative lock-time in seconds, and
-// absolute block-blue-score for a transaction input's relative lock-times.
-// According to SequenceLock, after the referenced input has been confirmed
-// within a block, a transaction spending that input can be included into a
-// block either after 'seconds' (according to past median time), or once the
-// 'BlockBlueScore' has been reached.
-type SequenceLock struct {
-	Milliseconds   int64
-	BlockBlueScore int64
-}
-
-// CalcSequenceLock computes a relative lock-time SequenceLock for the passed
-// transaction using the passed UTXOSet to obtain the past median time
-// for blocks in which the referenced inputs of the transactions were included
-// within. The generated SequenceLock lock can be used in conjunction with a
-// block height, and adjusted median block time to determine if all the inputs
-// referenced within a transaction have reached sufficient maturity allowing
-// the candidate transaction to be included in a block.
-//
-// This function is safe for concurrent access.
-func (dag *BlockDAG) CalcSequenceLock(tx *util.Tx, utxoSet UTXOSet, mempool bool) (*SequenceLock, error) {
-	dag.dagLock.RLock()
-	defer dag.dagLock.RUnlock()
-
-	return dag.calcSequenceLock(dag.selectedTip(), utxoSet, tx, mempool)
-}
-
-// CalcSequenceLockNoLock is lock free version of CalcSequenceLockWithLock
-// This function is unsafe for concurrent access.
-func (dag *BlockDAG) CalcSequenceLockNoLock(tx *util.Tx, utxoSet UTXOSet, mempool bool) (*SequenceLock, error) {
-	return dag.calcSequenceLock(dag.selectedTip(), utxoSet, tx, mempool)
-}
-
-// calcSequenceLock computes the relative lock-times for the passed
-// transaction. See the exported version, CalcSequenceLock for further details.
-//
-// This function MUST be called with the DAG state lock held (for writes).
-func (dag *BlockDAG) calcSequenceLock(node *blockNode, utxoSet UTXOSet, tx *util.Tx, mempool bool) (*SequenceLock, error) {
-	// A value of -1 for each relative lock type represents a relative time
-	// lock value that will allow a transaction to be included in a block
-	// at any given height or time.
-	sequenceLock := &SequenceLock{Milliseconds: -1, BlockBlueScore: -1}
-
-	// Sequence locks don't apply to coinbase transactions Therefore, we
-	// return sequence lock values of -1 indicating that this transaction
-	// can be included within a block at any given height or time.
-	if tx.IsCoinBase() {
-		return sequenceLock, nil
-	}
-
-	mTx := tx.MsgTx()
-	for txInIndex, txIn := range mTx.TxIn {
-		entry, ok := utxoSet.Get(txIn.PreviousOutpoint)
-		if !ok {
-			str := fmt.Sprintf("output %s referenced from "+
-				"transaction %s input %d either does not exist or "+
-				"has already been spent", txIn.PreviousOutpoint,
-				tx.ID(), txInIndex)
-			return sequenceLock, ruleError(ErrMissingTxOut, str)
-		}
-
-		// If the input blue score is set to the mempool blue score, then we
-		// assume the transaction makes it into the next block when
-		// evaluating its sequence blocks.
-		inputBlueScore := entry.BlockBlueScore()
-		if entry.IsUnaccepted() {
-			inputBlueScore = dag.virtual.blueScore
-		}
-
-		// Given a sequence number, we apply the relative time lock
-		// mask in order to obtain the time lock delta required before
-		// this input can be spent.
-		sequenceNum := txIn.Sequence
-		relativeLock := int64(sequenceNum & wire.SequenceLockTimeMask)
-
-		switch {
-		// Relative time locks are disabled for this input, so we can
-		// skip any further calculation.
-		case sequenceNum&wire.SequenceLockTimeDisabled == wire.SequenceLockTimeDisabled:
-			continue
-		case sequenceNum&wire.SequenceLockTimeIsSeconds == wire.SequenceLockTimeIsSeconds:
-			// This input requires a relative time lock expressed
-			// in seconds before it can be spent. Therefore, we
-			// need to query for the block prior to the one in
-			// which this input was accepted within so we can
-			// compute the past median time for the block prior to
-			// the one which accepted this referenced output.
-			blockNode := node
-			for blockNode.selectedParent.blueScore > inputBlueScore {
-				blockNode = blockNode.selectedParent
-			}
-			medianTime := blockNode.PastMedianTime(dag)
-
-			// Time based relative time-locks have a time granularity of
-			// wire.SequenceLockTimeGranularity, so we shift left by this
-			// amount to convert to the proper relative time-lock. We also
-			// subtract one from the relative lock to maintain the original
-			// lockTime semantics.
-			timeLockMilliseconds := (relativeLock << wire.SequenceLockTimeGranularity) - 1
-			timeLock := medianTime.UnixMilliseconds() + timeLockMilliseconds
-			if timeLock > sequenceLock.Milliseconds {
-				sequenceLock.Milliseconds = timeLock
-			}
-		default:
-			// The relative lock-time for this input is expressed
-			// in blocks so we calculate the relative offset from
-			// the input's blue score as its converted absolute
-			// lock-time. We subtract one from the relative lock in
-			// order to maintain the original lockTime semantics.
-			blockBlueScore := int64(inputBlueScore) + relativeLock - 1
-			if blockBlueScore > sequenceLock.BlockBlueScore {
-				sequenceLock.BlockBlueScore = blockBlueScore
-			}
-		}
-	}
-
-	return sequenceLock, nil
-}
-
-// LockTimeToSequence converts the passed relative locktime to a sequence
-// number.
-func LockTimeToSequence(isMilliseconds bool, locktime uint64) uint64 {
-	// If we're expressing the relative lock time in blocks, then the
-	// corresponding sequence number is simply the desired input age.
-	if !isMilliseconds {
-		return locktime
-	}
-
-	// Set the 22nd bit which indicates the lock time is in milliseconds, then
-	// shift the locktime over by 19 since the time granularity is in
-	// 524288-millisecond intervals (2^19). This results in a max lock-time of
-	// 34,359,214,080 seconds, or 1.1 years.
-	return wire.SequenceLockTimeIsSeconds |
-		locktime>>wire.SequenceLockTimeGranularity
-}
-
-// addBlock handles adding the passed block to the DAG.
-//
-// The flags modify the behavior of this function as follows:
-//  - BFFastAdd: Avoids several expensive transaction validation operations.
-//
-// This function MUST be called with the DAG state lock held (for writes).
-func (dag *BlockDAG) addBlock(node *blockNode,
-	block *util.Block, selectedParentAnticone []*blockNode, flags BehaviorFlags) (*chainUpdates, error) {
-	// Skip checks if node has already been fully validated.
-	fastAdd := flags&BFFastAdd == BFFastAdd || dag.index.NodeStatus(node).KnownValid()
-
-	// Connect the block to the DAG.
-	chainUpdates, err := dag.connectBlock(node, block, selectedParentAnticone, fastAdd)
-	if err != nil {
-		if errors.As(err, &RuleError{}) {
-			dag.index.SetStatusFlags(node, statusValidateFailed)
-
-			dbTx, err := dag.databaseContext.NewTx()
-			if err != nil {
-				return nil, err
-			}
-			defer dbTx.RollbackUnlessClosed()
-			err = dag.index.flushToDB(dbTx)
-			if err != nil {
-				return nil, err
-			}
-			err = dbTx.Commit()
-			if err != nil {
-				return nil, err
-			}
-		}
-		return nil, err
-	}
-	dag.blockCount++
-	return chainUpdates, nil
-}
-
-func calculateAcceptedIDMerkleRoot(multiBlockTxsAcceptanceData MultiBlockTxsAcceptanceData) *daghash.Hash {
-	var acceptedTxs []*util.Tx
-	for _, blockTxsAcceptanceData := range multiBlockTxsAcceptanceData {
-		for _, txAcceptance := range blockTxsAcceptanceData.TxAcceptanceData {
-			if !txAcceptance.IsAccepted {
-				continue
-			}
-			acceptedTxs = append(acceptedTxs, txAcceptance.Tx)
-		}
-	}
-	sort.Slice(acceptedTxs, func(i, j int) bool {
-		return daghash.LessTxID(acceptedTxs[i].ID(), acceptedTxs[j].ID())
-	})
-
-	acceptedIDMerkleTree := BuildIDMerkleTreeStore(acceptedTxs)
-	return acceptedIDMerkleTree.Root()
-}
-
-func (node *blockNode) validateAcceptedIDMerkleRoot(dag *BlockDAG, txsAcceptanceData MultiBlockTxsAcceptanceData) error {
-	if node.isGenesis() {
-		return nil
-	}
-
-	calculatedAccepetedIDMerkleRoot := calculateAcceptedIDMerkleRoot(txsAcceptanceData)
-	header := node.Header()
-	if !header.AcceptedIDMerkleRoot.IsEqual(calculatedAccepetedIDMerkleRoot) {
-		str := fmt.Sprintf("block accepted ID merkle root is invalid - block "+
-			"header indicates %s, but calculated value is %s",
-			header.AcceptedIDMerkleRoot, calculatedAccepetedIDMerkleRoot)
-		return ruleError(ErrBadMerkleRoot, str)
-	}
-	return nil
-}
-
-// connectBlock handles connecting the passed node/block to the DAG.
-//
-// This function MUST be called with the DAG state lock held (for writes).
-func (dag *BlockDAG) connectBlock(node *blockNode,
-	block *util.Block, selectedParentAnticone []*blockNode, fastAdd bool) (*chainUpdates, error) {
-	// No warnings about unknown rules or versions until the DAG is
-	// synced.
-	if dag.isSynced() {
-		// Warn if any unknown new rules are either about to activate or
-		// have already been activated.
-		if err := dag.warnUnknownRuleActivations(node); err != nil {
-			return nil, err
-		}
-
-		// Warn if a high enough percentage of the last blocks have
-		// unexpected versions.
-		if err := dag.warnUnknownVersions(node); err != nil {
-			return nil, err
-		}
-	}
-
-	if err := dag.checkFinalityViolation(node); err != nil {
-		return nil, err
-	}
-
-	if err := dag.validateGasLimit(block); err != nil {
-		return nil, err
-	}
-
-	newBlockPastUTXO, txsAcceptanceData, newBlockFeeData, newBlockMultiSet, err :=
-		node.verifyAndBuildUTXO(dag, block.Transactions(), fastAdd)
-	if err != nil {
-		return nil, errors.Wrapf(err, "error verifying UTXO for %s", node)
-	}
-
-	err = node.validateCoinbaseTransaction(dag, block, txsAcceptanceData)
-	if err != nil {
-		return nil, err
-	}
-
-	// Apply all changes to the DAG.
-	virtualUTXODiff, chainUpdates, err :=
-		dag.applyDAGChanges(node, newBlockPastUTXO, newBlockMultiSet, selectedParentAnticone)
-	if err != nil {
-		// Since all validation logic has already ran, if applyDAGChanges errors out,
-		// this means we have a problem in the internal structure of the DAG - a problem which is
-		// irrecoverable, and it would be a bad idea to attempt adding any more blocks to the DAG.
-		// Therefore - in such cases we panic.
-		panic(err)
-	}
-
-	err = dag.saveChangesFromBlock(block, virtualUTXODiff, txsAcceptanceData, newBlockFeeData)
-	if err != nil {
-		return nil, err
-	}
-
-	return chainUpdates, nil
-}
-
-// calcMultiset returns the multiset of the past UTXO of the given block.
-func (node *blockNode) calcMultiset(dag *BlockDAG, acceptanceData MultiBlockTxsAcceptanceData,
-	selectedParentPastUTXO UTXOSet) (*secp256k1.MultiSet, error) {
-
-	return node.pastUTXOMultiSet(dag, acceptanceData, selectedParentPastUTXO)
-}
-
-func (node *blockNode) pastUTXOMultiSet(dag *BlockDAG, acceptanceData MultiBlockTxsAcceptanceData,
-	selectedParentPastUTXO UTXOSet) (*secp256k1.MultiSet, error) {
-
-	ms, err := node.selectedParentMultiset(dag)
-	if err != nil {
-		return nil, err
-	}
-
-	for _, blockAcceptanceData := range acceptanceData {
-		for _, txAcceptanceData := range blockAcceptanceData.TxAcceptanceData {
-			if !txAcceptanceData.IsAccepted {
-				continue
-			}
-
-			tx := txAcceptanceData.Tx.MsgTx()
-
-			var err error
-			ms, err = addTxToMultiset(ms, tx, selectedParentPastUTXO, node.blueScore)
-			if err != nil {
-				return nil, err
-			}
-		}
-	}
-	return ms, nil
-}
-
-// selectedParentMultiset returns the multiset of the node's selected
-// parent. If the node is the genesis blockNode then it does not have
-// a selected parent, in which case return a new, empty multiset.
-func (node *blockNode) selectedParentMultiset(dag *BlockDAG) (*secp256k1.MultiSet, error) {
-	if node.isGenesis() {
-		return secp256k1.NewMultiset(), nil
-	}
-
-	ms, err := dag.multisetStore.multisetByBlockNode(node.selectedParent)
-	if err != nil {
-		return nil, err
-	}
-
-	return ms, nil
-}
-
-func addTxToMultiset(ms *secp256k1.MultiSet, tx *wire.MsgTx, pastUTXO UTXOSet, blockBlueScore uint64) (*secp256k1.MultiSet, error) {
-	for _, txIn := range tx.TxIn {
-		entry, ok := pastUTXO.Get(txIn.PreviousOutpoint)
-		if !ok {
-			return nil, errors.Errorf("Couldn't find entry for outpoint %s", txIn.PreviousOutpoint)
-		}
-
-		var err error
-		ms, err = removeUTXOFromMultiset(ms, entry, &txIn.PreviousOutpoint)
-		if err != nil {
-			return nil, err
-		}
-	}
-
-	isCoinbase := tx.IsCoinBase()
-	for i, txOut := range tx.TxOut {
-		outpoint := *wire.NewOutpoint(tx.TxID(), uint32(i))
-		entry := NewUTXOEntry(txOut, isCoinbase, blockBlueScore)
-
-		var err error
-		ms, err = addUTXOToMultiset(ms, entry, &outpoint)
-		if err != nil {
-			return nil, err
-		}
-	}
-	return ms, nil
-}
-
-func (dag *BlockDAG) saveChangesFromBlock(block *util.Block, virtualUTXODiff *UTXODiff,
-	txsAcceptanceData MultiBlockTxsAcceptanceData, feeData compactFeeData) error {
-
-	dbTx, err := dag.databaseContext.NewTx()
-	if err != nil {
-		return err
-	}
-	defer dbTx.RollbackUnlessClosed()
-
-	err = dag.index.flushToDB(dbTx)
-	if err != nil {
-		return err
-	}
-
-	err = dag.utxoDiffStore.flushToDB(dbTx)
-	if err != nil {
-		return err
-	}
-
-	err = dag.reachabilityTree.storeState(dbTx)
-	if err != nil {
-		return err
-	}
-
-	err = dag.multisetStore.flushToDB(dbTx)
-	if err != nil {
-		return err
-	}
-
-	// Update DAG state.
-	state := &dagState{
-		TipHashes:         dag.TipHashes(),
-		LastFinalityPoint: dag.lastFinalityPoint.hash,
-		LocalSubnetworkID: dag.subnetworkID,
-	}
-	err = saveDAGState(dbTx, state)
-	if err != nil {
-		return err
-	}
-
-	// Update the UTXO set using the diffSet that was melded into the
-	// full UTXO set.
-	err = updateUTXOSet(dbTx, virtualUTXODiff)
-	if err != nil {
-		return err
-	}
-
-	// Scan all accepted transactions and register any subnetwork registry
-	// transaction. If any subnetwork registry transaction is not well-formed,
-	// fail the entire block.
-	err = registerSubnetworks(dbTx, block.Transactions())
-	if err != nil {
-		return err
-	}
-
-	// Allow the index manager to call each of the currently active
-	// optional indexes with the block being connected so they can
-	// update themselves accordingly.
-	if dag.indexManager != nil {
-		err := dag.indexManager.ConnectBlock(dbTx, block.Hash(), txsAcceptanceData)
-		if err != nil {
-			return err
-		}
-	}
-
-	// Apply the fee data into the database
-	err = dbaccess.StoreFeeData(dbTx, block.Hash(), feeData)
-	if err != nil {
-		return err
-	}
-
-	err = dbTx.Commit()
-	if err != nil {
-		return err
-	}
-
-	dag.index.clearDirtyEntries()
-	dag.utxoDiffStore.clearDirtyEntries()
-	dag.utxoDiffStore.clearOldEntries()
-	dag.reachabilityTree.store.clearDirtyEntries()
-	dag.multisetStore.clearNewEntries()
-
-	return nil
-}
-
-func (dag *BlockDAG) validateGasLimit(block *util.Block) error {
-	var currentSubnetworkID *subnetworkid.SubnetworkID
-	var currentSubnetworkGasLimit uint64
-	var currentGasUsage uint64
-	var err error
-
-	// We assume here that transactions are ordered by subnetworkID,
-	// since it was already validated in checkTransactionSanity
-	for _, tx := range block.Transactions() {
-		msgTx := tx.MsgTx()
-
-		// In native and Built-In subnetworks all txs must have Gas = 0, and that was already validated in checkTransactionSanity
-		// Therefore - no need to check them here.
-		if msgTx.SubnetworkID.IsEqual(subnetworkid.SubnetworkIDNative) || msgTx.SubnetworkID.IsBuiltIn() {
-			continue
-		}
-
-		if !msgTx.SubnetworkID.IsEqual(currentSubnetworkID) {
-			currentSubnetworkID = &msgTx.SubnetworkID
-			currentGasUsage = 0
-			currentSubnetworkGasLimit, err = dag.GasLimit(currentSubnetworkID)
-			if err != nil {
-				return errors.Errorf("Error getting gas limit for subnetworkID '%s': %s", currentSubnetworkID, err)
-			}
-		}
-
-		newGasUsage := currentGasUsage + msgTx.Gas
-		if newGasUsage < currentGasUsage { // check for overflow
-			str := fmt.Sprintf("Block gas usage in subnetwork with ID %s has overflown", currentSubnetworkID)
-			return ruleError(ErrInvalidGas, str)
-		}
-		if newGasUsage > currentSubnetworkGasLimit {
-			str := fmt.Sprintf("Block wastes too much gas in subnetwork with ID %s", currentSubnetworkID)
-			return ruleError(ErrInvalidGas, str)
-		}
-
-		currentGasUsage = newGasUsage
-	}
-
-	return nil
-}
-
-// LastFinalityPointHash returns the hash of the last finality point
-func (dag *BlockDAG) LastFinalityPointHash() *daghash.Hash {
-	if dag.lastFinalityPoint == nil {
-		return nil
-	}
-	return dag.lastFinalityPoint.hash
-}
-
-// isInSelectedParentChainOf returns whether `node` is in the selected parent chain of `other`.
-func (dag *BlockDAG) isInSelectedParentChainOf(node *blockNode, other *blockNode) (bool, error) {
-	// By definition, a node is not in the selected parent chain of itself.
-	if node == other {
-		return false, nil
-	}
-
-	return dag.reachabilityTree.isReachabilityTreeAncestorOf(node, other)
-}
-
-// FinalityInterval is the interval that determines the finality window of the DAG.
-func (dag *BlockDAG) FinalityInterval() uint64 {
-	return uint64(dag.dagParams.FinalityDuration / dag.dagParams.TargetTimePerBlock)
-}
-
-// checkFinalityViolation checks the new block does not violate the finality rules
-// specifically - the new block selectedParent chain should contain the old finality point.
-func (dag *BlockDAG) checkFinalityViolation(newNode *blockNode) error {
-	// the genesis block can not violate finality rules
-	if newNode.isGenesis() {
-		return nil
-	}
-
-	// Because newNode doesn't have reachability data we
-	// need to check if the last finality point is in the
-	// selected parent chain of newNode.selectedParent, so
-	// we explicitly check if newNode.selectedParent is
-	// the finality point.
-	if dag.lastFinalityPoint == newNode.selectedParent {
-		return nil
-	}
-
-	isInSelectedChain, err := dag.isInSelectedParentChainOf(dag.lastFinalityPoint, newNode.selectedParent)
-	if err != nil {
-		return err
-	}
-
-	if !isInSelectedChain {
-		return ruleError(ErrFinality, "the last finality point is not in the selected parent chain of this block")
-	}
-	return nil
-}
-
-// updateFinalityPoint updates the dag's last finality point if necessary.
-func (dag *BlockDAG) updateFinalityPoint() {
-	selectedTip := dag.selectedTip()
-	// if the selected tip is the genesis block - it should be the new finality point
-	if selectedTip.isGenesis() {
-		dag.lastFinalityPoint = selectedTip
-		return
-	}
-	// We are looking for a new finality point only if the new block's finality score is higher
-	// by 2 than the existing finality point's
-	if selectedTip.finalityScore(dag) < dag.lastFinalityPoint.finalityScore(dag)+2 {
-		return
-	}
-
-	var currentNode *blockNode
-	for currentNode = selectedTip.selectedParent; ; currentNode = currentNode.selectedParent {
-		// We look for the first node in the selected parent chain that has a higher finality score than the last finality point.
-		if currentNode.selectedParent.finalityScore(dag) == dag.lastFinalityPoint.finalityScore(dag) {
-			break
-		}
-	}
-	dag.lastFinalityPoint = currentNode
-	spawn("dag.finalizeNodesBelowFinalityPoint", func() {
-		dag.finalizeNodesBelowFinalityPoint(true)
-	})
-}
-
-func (dag *BlockDAG) finalizeNodesBelowFinalityPoint(deleteDiffData bool) {
-	queue := make([]*blockNode, 0, len(dag.lastFinalityPoint.parents))
-	for parent := range dag.lastFinalityPoint.parents {
-		queue = append(queue, parent)
-	}
-	var nodesToDelete []*blockNode
-	if deleteDiffData {
-<<<<<<< HEAD
-		nodesToDelete = make([]*blockNode, 0, dag.Params.FinalityInterval)
-=======
-		nodesToDelete = make([]*blockNode, 0, dag.FinalityInterval())
->>>>>>> df9a85d6
-	}
-	for len(queue) > 0 {
-		var current *blockNode
-		current, queue = queue[0], queue[1:]
-		if !current.isFinalized {
-			current.isFinalized = true
-			if deleteDiffData {
-				nodesToDelete = append(nodesToDelete, current)
-			}
-			for parent := range current.parents {
-				queue = append(queue, parent)
-			}
-		}
-	}
-	if deleteDiffData {
-		err := dag.utxoDiffStore.removeBlocksDiffData(dag.databaseContext, nodesToDelete)
-		if err != nil {
-			panic(fmt.Sprintf("Error removing diff data from utxoDiffStore: %s", err))
-		}
-	}
-}
-
-// IsKnownFinalizedBlock returns whether the block is below the finality point.
-// IsKnownFinalizedBlock might be false-negative because node finality status is
-// updated in a separate goroutine. To get a definite answer if a block
-// is finalized or not, use dag.checkFinalityViolation.
-func (dag *BlockDAG) IsKnownFinalizedBlock(blockHash *daghash.Hash) bool {
-	node, ok := dag.index.LookupNode(blockHash)
-	return ok && node.isFinalized
-}
-
-// NextBlockCoinbaseTransaction prepares the coinbase transaction for the next mined block
-//
-// This function CAN'T be called with the DAG lock held.
-func (dag *BlockDAG) NextBlockCoinbaseTransaction(scriptPubKey []byte, extraData []byte) (*util.Tx, error) {
-	dag.dagLock.RLock()
-	defer dag.dagLock.RUnlock()
-
-	return dag.NextBlockCoinbaseTransactionNoLock(scriptPubKey, extraData)
-}
-
-// NextBlockCoinbaseTransactionNoLock prepares the coinbase transaction for the next mined block
-//
-// This function MUST be called with the DAG read-lock held
-func (dag *BlockDAG) NextBlockCoinbaseTransactionNoLock(scriptPubKey []byte, extraData []byte) (*util.Tx, error) {
-	txsAcceptanceData, err := dag.TxsAcceptedByVirtual()
-	if err != nil {
-		return nil, err
-	}
-	return dag.virtual.blockNode.expectedCoinbaseTransaction(dag, txsAcceptanceData, scriptPubKey, extraData)
-}
-
-// NextAcceptedIDMerkleRootNoLock prepares the acceptedIDMerkleRoot for the next mined block
-//
-// This function MUST be called with the DAG read-lock held
-func (dag *BlockDAG) NextAcceptedIDMerkleRootNoLock() (*daghash.Hash, error) {
-	txsAcceptanceData, err := dag.TxsAcceptedByVirtual()
-	if err != nil {
-		return nil, err
-	}
-
-	return calculateAcceptedIDMerkleRoot(txsAcceptanceData), nil
-}
-
-// TxsAcceptedByVirtual retrieves transactions accepted by the current virtual block
-//
-// This function MUST be called with the DAG read-lock held
-func (dag *BlockDAG) TxsAcceptedByVirtual() (MultiBlockTxsAcceptanceData, error) {
-	_, _, txsAcceptanceData, err := dag.pastUTXO(&dag.virtual.blockNode)
-	return txsAcceptanceData, err
-}
-
-// TxsAcceptedByBlockHash retrieves transactions accepted by the given block
-//
-// This function MUST be called with the DAG read-lock held
-func (dag *BlockDAG) TxsAcceptedByBlockHash(blockHash *daghash.Hash) (MultiBlockTxsAcceptanceData, error) {
-	node, ok := dag.index.LookupNode(blockHash)
-	if !ok {
-		return nil, errors.Errorf("Couldn't find block %s", blockHash)
-	}
-	_, _, txsAcceptanceData, err := dag.pastUTXO(node)
-	return txsAcceptanceData, err
-}
-
-// applyDAGChanges does the following:
-// 1. Connects each of the new block's parents to the block.
-// 2. Adds the new block to the DAG's tips.
-// 3. Updates the DAG's full UTXO set.
-// 4. Updates each of the tips' utxoDiff.
-// 5. Applies the new virtual's blue score to all the unaccepted UTXOs
-// 6. Adds the block to the reachability structures
-// 7. Adds the multiset of the block to the multiset store.
-// 8. Updates the finality point of the DAG (if required).
-//
-// It returns the diff in the virtual block's UTXO set.
-//
-// This function MUST be called with the DAG state lock held (for writes).
-func (dag *BlockDAG) applyDAGChanges(node *blockNode, newBlockPastUTXO UTXOSet,
-	newBlockMultiset *secp256k1.MultiSet, selectedParentAnticone []*blockNode) (
-	virtualUTXODiff *UTXODiff, chainUpdates *chainUpdates, err error) {
-
-	// Add the block to the reachability tree
-	err = dag.reachabilityTree.addBlock(node, selectedParentAnticone)
-	if err != nil {
-		return nil, nil, errors.Wrap(err, "failed adding block to the reachability tree")
-	}
-
-	dag.multisetStore.setMultiset(node, newBlockMultiset)
-
-	if err = node.updateParents(dag, newBlockPastUTXO); err != nil {
-		return nil, nil, errors.Wrapf(err, "failed updating parents of %s", node)
-	}
-
-	// Update the virtual block's parents (the DAG tips) to include the new block.
-	chainUpdates = dag.virtual.AddTip(node)
-
-	// Build a UTXO set for the new virtual block
-	newVirtualUTXO, _, _, err := dag.pastUTXO(&dag.virtual.blockNode)
-	if err != nil {
-		return nil, nil, errors.Wrap(err, "could not restore past UTXO for virtual")
-	}
-
-	// Apply new utxoDiffs to all the tips
-	err = updateTipsUTXO(dag, newVirtualUTXO)
-	if err != nil {
-		return nil, nil, errors.Wrap(err, "failed updating the tips' UTXO")
-	}
-
-	// It is now safe to meld the UTXO set to base.
-	diffSet := newVirtualUTXO.(*DiffUTXOSet)
-	virtualUTXODiff = diffSet.UTXODiff
-	err = dag.meldVirtualUTXO(diffSet)
-	if err != nil {
-		return nil, nil, errors.Wrap(err, "failed melding the virtual UTXO")
-	}
-
-	dag.index.SetStatusFlags(node, statusValid)
-
-	// And now we can update the finality point of the DAG (if required)
-	dag.updateFinalityPoint()
-
-	return virtualUTXODiff, chainUpdates, nil
-}
-
-func (dag *BlockDAG) meldVirtualUTXO(newVirtualUTXODiffSet *DiffUTXOSet) error {
-	dag.utxoLock.Lock()
-	defer dag.utxoLock.Unlock()
-	return newVirtualUTXODiffSet.meldToBase()
-}
-
-// checkDoubleSpendsWithBlockPast checks that each block transaction
-// has a corresponding UTXO in the block pastUTXO.
-func checkDoubleSpendsWithBlockPast(pastUTXO UTXOSet, blockTransactions []*util.Tx) error {
-	for _, tx := range blockTransactions {
-		if tx.IsCoinBase() {
-			continue
-		}
-
-		for _, txIn := range tx.MsgTx().TxIn {
-			if _, ok := pastUTXO.Get(txIn.PreviousOutpoint); !ok {
-				return ruleError(ErrMissingTxOut, fmt.Sprintf("missing transaction "+
-					"output %s in the utxo set", txIn.PreviousOutpoint))
-			}
-		}
-	}
-
-	return nil
-}
-
-// verifyAndBuildUTXO verifies all transactions in the given block and builds its UTXO
-// to save extra traversals it returns the transactions acceptance data, the compactFeeData
-// for the new block and its multiset.
-func (node *blockNode) verifyAndBuildUTXO(dag *BlockDAG, transactions []*util.Tx, fastAdd bool) (
-	newBlockUTXO UTXOSet, txsAcceptanceData MultiBlockTxsAcceptanceData, newBlockFeeData compactFeeData, multiset *secp256k1.MultiSet, err error) {
-
-	pastUTXO, selectedParentPastUTXO, txsAcceptanceData, err := dag.pastUTXO(node)
-	if err != nil {
-		return nil, nil, nil, nil, err
-	}
-
-	err = node.validateAcceptedIDMerkleRoot(dag, txsAcceptanceData)
-	if err != nil {
-		return nil, nil, nil, nil, err
-	}
-
-	feeData, err := dag.checkConnectToPastUTXO(node, pastUTXO, transactions, fastAdd)
-	if err != nil {
-		return nil, nil, nil, nil, err
-	}
-
-	multiset, err = node.calcMultiset(dag, txsAcceptanceData, selectedParentPastUTXO)
-	if err != nil {
-		return nil, nil, nil, nil, err
-	}
-
-	calculatedMultisetHash := daghash.Hash(*multiset.Finalize())
-	if !calculatedMultisetHash.IsEqual(node.utxoCommitment) {
-		str := fmt.Sprintf("block %s UTXO commitment is invalid - block "+
-			"header indicates %s, but calculated value is %s", node.hash,
-			node.utxoCommitment, calculatedMultisetHash)
-		return nil, nil, nil, nil, ruleError(ErrBadUTXOCommitment, str)
-	}
-
-	return pastUTXO, txsAcceptanceData, feeData, multiset, nil
-}
-
-// TxAcceptanceData stores a transaction together with an indication
-// if it was accepted or not by some block
-type TxAcceptanceData struct {
-	Tx         *util.Tx
-	IsAccepted bool
-}
-
-// BlockTxsAcceptanceData stores all transactions in a block with an indication
-// if they were accepted or not by some other block
-type BlockTxsAcceptanceData struct {
-	BlockHash        daghash.Hash
-	TxAcceptanceData []TxAcceptanceData
-}
-
-// MultiBlockTxsAcceptanceData stores data about which transactions were accepted by a block
-// It's a slice of the block's blues block IDs and their transaction acceptance data
-type MultiBlockTxsAcceptanceData []BlockTxsAcceptanceData
-
-// FindAcceptanceData finds the BlockTxsAcceptanceData that matches blockHash
-func (data MultiBlockTxsAcceptanceData) FindAcceptanceData(blockHash *daghash.Hash) (*BlockTxsAcceptanceData, bool) {
-	for _, acceptanceData := range data {
-		if acceptanceData.BlockHash.IsEqual(blockHash) {
-			return &acceptanceData, true
-		}
-	}
-	return nil, false
-}
-
-func genesisPastUTXO(virtual *virtualBlock) UTXOSet {
-	// The genesis has no past UTXO, so we create an empty UTXO
-	// set by creating a diff UTXO set with the virtual UTXO
-	// set, and adding all of its entries in toRemove
-	diff := NewUTXODiff()
-	for outpoint, entry := range virtual.utxoSet.utxoCollection {
-		diff.toRemove[outpoint] = entry
-	}
-	genesisPastUTXO := UTXOSet(NewDiffUTXOSet(virtual.utxoSet, diff))
-	return genesisPastUTXO
-}
-
-func (dag *BlockDAG) fetchBlueBlocks(node *blockNode) ([]*util.Block, error) {
-	blueBlocks := make([]*util.Block, len(node.blues))
-	for i, blueBlockNode := range node.blues {
-		blueBlock, err := dag.fetchBlockByHash(blueBlockNode.hash)
-		if err != nil {
-			return nil, err
-		}
-
-		blueBlocks[i] = blueBlock
-	}
-	return blueBlocks, nil
-}
-
-// applyBlueBlocks adds all transactions in the blue blocks to the selectedParent's past UTXO set
-// Purposefully ignoring failures - these are just unaccepted transactions
-// Writing down which transactions were accepted or not in txsAcceptanceData
-func (node *blockNode) applyBlueBlocks(selectedParentPastUTXO UTXOSet, blueBlocks []*util.Block) (
-	pastUTXO UTXOSet, multiBlockTxsAcceptanceData MultiBlockTxsAcceptanceData, err error) {
-
-	pastUTXO = selectedParentPastUTXO.(*DiffUTXOSet).cloneWithoutBase()
-	multiBlockTxsAcceptanceData = make(MultiBlockTxsAcceptanceData, len(blueBlocks))
-
-	// Add blueBlocks to multiBlockTxsAcceptanceData in topological order. This
-	// is so that anyone who iterates over it would process blocks (and transactions)
-	// in their order of appearance in the DAG.
-	for i := 0; i < len(blueBlocks); i++ {
-		blueBlock := blueBlocks[i]
-		transactions := blueBlock.Transactions()
-		blockTxsAcceptanceData := BlockTxsAcceptanceData{
-			BlockHash:        *blueBlock.Hash(),
-			TxAcceptanceData: make([]TxAcceptanceData, len(transactions)),
-		}
-		isSelectedParent := i == 0
-
-		for j, tx := range blueBlock.Transactions() {
-			var isAccepted bool
-
-			// Coinbase transaction outputs are added to the UTXO
-			// only if they are in the selected parent chain.
-			if !isSelectedParent && tx.IsCoinBase() {
-				isAccepted = false
-			} else {
-				isAccepted, err = pastUTXO.AddTx(tx.MsgTx(), node.blueScore)
-				if err != nil {
-					return nil, nil, err
-				}
-			}
-			blockTxsAcceptanceData.TxAcceptanceData[j] = TxAcceptanceData{Tx: tx, IsAccepted: isAccepted}
-		}
-		multiBlockTxsAcceptanceData[i] = blockTxsAcceptanceData
-	}
-
-	return pastUTXO, multiBlockTxsAcceptanceData, nil
-}
-
-// updateParents adds this block to the children sets of its parents
-// and updates the diff of any parent whose DiffChild is this block
-func (node *blockNode) updateParents(dag *BlockDAG, newBlockUTXO UTXOSet) error {
-	node.updateParentsChildren()
-	return node.updateParentsDiffs(dag, newBlockUTXO)
-}
-
-// updateParentsDiffs updates the diff of any parent whose DiffChild is this block
-func (node *blockNode) updateParentsDiffs(dag *BlockDAG, newBlockUTXO UTXOSet) error {
-	virtualDiffFromNewBlock, err := dag.virtual.utxoSet.diffFrom(newBlockUTXO)
-	if err != nil {
-		return err
-	}
-
-	err = dag.utxoDiffStore.setBlockDiff(node, virtualDiffFromNewBlock)
-	if err != nil {
-		return err
-	}
-
-	for parent := range node.parents {
-		diffChild, err := dag.utxoDiffStore.diffChildByNode(parent)
-		if err != nil {
-			return err
-		}
-		if diffChild == nil {
-			parentPastUTXO, err := dag.restorePastUTXO(parent)
-			if err != nil {
-				return err
-			}
-			err = dag.utxoDiffStore.setBlockDiffChild(parent, node)
-			if err != nil {
-				return err
-			}
-			diff, err := newBlockUTXO.diffFrom(parentPastUTXO)
-			if err != nil {
-				return err
-			}
-			err = dag.utxoDiffStore.setBlockDiff(parent, diff)
-			if err != nil {
-				return err
-			}
-		}
-	}
-
-	return nil
-}
-
-// pastUTXO returns the UTXO of a given block's past
-// To save traversals over the blue blocks, it also returns the transaction acceptance data for
-// all blue blocks
-func (dag *BlockDAG) pastUTXO(node *blockNode) (
-	pastUTXO, selectedParentPastUTXO UTXOSet, bluesTxsAcceptanceData MultiBlockTxsAcceptanceData, err error) {
-
-	if node.isGenesis() {
-		return genesisPastUTXO(dag.virtual), nil, MultiBlockTxsAcceptanceData{}, nil
-	}
-
-	selectedParentPastUTXO, err = dag.restorePastUTXO(node.selectedParent)
-	if err != nil {
-		return nil, nil, nil, err
-	}
-
-	blueBlocks, err := dag.fetchBlueBlocks(node)
-	if err != nil {
-		return nil, nil, nil, err
-	}
-
-	pastUTXO, bluesTxsAcceptanceData, err = node.applyBlueBlocks(selectedParentPastUTXO, blueBlocks)
-	if err != nil {
-		return nil, nil, nil, err
-	}
-
-	return pastUTXO, selectedParentPastUTXO, bluesTxsAcceptanceData, nil
-}
-
-// restorePastUTXO restores the UTXO of a given block from its diff
-func (dag *BlockDAG) restorePastUTXO(node *blockNode) (UTXOSet, error) {
-	stack := []*blockNode{}
-
-	// Iterate over the chain of diff-childs from node till virtual and add them
-	// all into a stack
-	for current := node; current != nil; {
-		stack = append(stack, current)
-		var err error
-		current, err = dag.utxoDiffStore.diffChildByNode(current)
-		if err != nil {
-			return nil, err
-		}
-	}
-
-	// Start with the top item in the stack, going over it top-to-bottom,
-	// applying the UTXO-diff one-by-one.
-	topNode, stack := stack[len(stack)-1], stack[:len(stack)-1] // pop the top item in the stack
-	topNodeDiff, err := dag.utxoDiffStore.diffByNode(topNode)
-	if err != nil {
-		return nil, err
-	}
-	accumulatedDiff := topNodeDiff.clone()
-
-	for i := len(stack) - 1; i >= 0; i-- {
-		diff, err := dag.utxoDiffStore.diffByNode(stack[i])
-		if err != nil {
-			return nil, err
-		}
-		// Use withDiffInPlace, otherwise copying the diffs again and again create a polynomial overhead
-		err = accumulatedDiff.withDiffInPlace(diff)
-		if err != nil {
-			return nil, err
-		}
-	}
-
-	return NewDiffUTXOSet(dag.virtual.utxoSet, accumulatedDiff), nil
-}
-
-// updateTipsUTXO builds and applies new diff UTXOs for all the DAG's tips
-func updateTipsUTXO(dag *BlockDAG, virtualUTXO UTXOSet) error {
-	for tip := range dag.virtual.parents {
-		tipPastUTXO, err := dag.restorePastUTXO(tip)
-		if err != nil {
-			return err
-		}
-		diff, err := virtualUTXO.diffFrom(tipPastUTXO)
-		if err != nil {
-			return err
-		}
-		err = dag.utxoDiffStore.setBlockDiff(tip, diff)
-		if err != nil {
-			return err
-		}
-	}
-
-	return nil
-}
-
-// isSynced returns whether or not the DAG believes it is synced. Several
-// factors are used to guess, but the key factors that allow the DAG to
-// believe it is synced are:
-//  - Latest block has a timestamp newer than 24 hours ago
-//
-// This function MUST be called with the DAG state lock held (for reads).
-func (dag *BlockDAG) isSynced() bool {
-	// Not synced if the virtual's selected parent has a timestamp
-	// before 24 hours ago. If the DAG is empty, we take the genesis
-	// block timestamp.
-	//
-	// The DAG appears to be syncned if none of the checks reported
-	// otherwise.
-	var dagTimestamp int64
-	selectedTip := dag.selectedTip()
-	if selectedTip == nil {
-		dagTimestamp = dag.Params.GenesisBlock.Header.Timestamp.UnixMilliseconds()
-	} else {
-		dagTimestamp = selectedTip.timestamp
-	}
-	dagTime := mstime.UnixMilliseconds(dagTimestamp)
-	return dag.Now().Sub(dagTime) <= isDAGCurrentMaxDiff*dag.dagParams.TargetTimePerBlock
-}
-
-// Now returns the adjusted time according to
-// dag.timeSource. See TimeSource.Now for
-// more details.
-func (dag *BlockDAG) Now() mstime.Time {
-	return dag.timeSource.Now()
-}
-
-// IsSynced returns whether or not the DAG believes it is synced. Several
-// factors are used to guess, but the key factors that allow the DAG to
-// believe it is synced are:
-//  - Latest block has a timestamp newer than 24 hours ago
-//
-// This function is safe for concurrent access.
-func (dag *BlockDAG) IsSynced() bool {
-	dag.dagLock.RLock()
-	defer dag.dagLock.RUnlock()
-
-	return dag.isSynced()
-}
-
-// selectedTip returns the current selected tip for the DAG.
-// It will return nil if there is no tip.
-func (dag *BlockDAG) selectedTip() *blockNode {
-	return dag.virtual.selectedParent
-}
-
-// SelectedTipHeader returns the header of the current selected tip for the DAG.
-// It will return nil if there is no tip.
-//
-// This function is safe for concurrent access.
-func (dag *BlockDAG) SelectedTipHeader() *wire.BlockHeader {
-	selectedTip := dag.selectedTip()
-	if selectedTip == nil {
-		return nil
-	}
-
-	return selectedTip.Header()
-}
-
-// SelectedTipHash returns the hash of the current selected tip for the DAG.
-// It will return nil if there is no tip.
-//
-// This function is safe for concurrent access.
-func (dag *BlockDAG) SelectedTipHash() *daghash.Hash {
-	selectedTip := dag.selectedTip()
-	if selectedTip == nil {
-		return nil
-	}
-
-	return selectedTip.hash
-}
-
-// UTXOSet returns the DAG's UTXO set
-func (dag *BlockDAG) UTXOSet() *FullUTXOSet {
-	return dag.virtual.utxoSet
-}
-
-// CalcPastMedianTime returns the past median time of the DAG.
-func (dag *BlockDAG) CalcPastMedianTime() mstime.Time {
-	return dag.virtual.tips().bluest().PastMedianTime(dag)
-}
-
-// GetUTXOEntry returns the requested unspent transaction output. The returned
-// instance must be treated as immutable since it is shared by all callers.
-//
-// This function is safe for concurrent access. However, the returned entry (if
-// any) is NOT.
-func (dag *BlockDAG) GetUTXOEntry(outpoint wire.Outpoint) (*UTXOEntry, bool) {
-	return dag.virtual.utxoSet.get(outpoint)
-}
-
-// BlueScoreByBlockHash returns the blue score of a block with the given hash.
-func (dag *BlockDAG) BlueScoreByBlockHash(hash *daghash.Hash) (uint64, error) {
-	node, ok := dag.index.LookupNode(hash)
-	if !ok {
-		return 0, errors.Errorf("block %s is unknown", hash)
-	}
-
-	return node.blueScore, nil
-}
-
-// BluesByBlockHash returns the blues of the block for the given hash.
-func (dag *BlockDAG) BluesByBlockHash(hash *daghash.Hash) ([]*daghash.Hash, error) {
-	node, ok := dag.index.LookupNode(hash)
-	if !ok {
-		return nil, errors.Errorf("block %s is unknown", hash)
-	}
-
-	hashes := make([]*daghash.Hash, len(node.blues))
-	for i, blue := range node.blues {
-		hashes[i] = blue.hash
-	}
-
-	return hashes, nil
-}
-
-// BlockConfirmationsByHash returns the confirmations number for a block with the
-// given hash. See blockConfirmations for further details.
-//
-// This function is safe for concurrent access
-func (dag *BlockDAG) BlockConfirmationsByHash(hash *daghash.Hash) (uint64, error) {
-	dag.dagLock.RLock()
-	defer dag.dagLock.RUnlock()
-
-	return dag.BlockConfirmationsByHashNoLock(hash)
-}
-
-// BlockConfirmationsByHashNoLock is lock free version of BlockConfirmationsByHash
-//
-// This function is unsafe for concurrent access.
-func (dag *BlockDAG) BlockConfirmationsByHashNoLock(hash *daghash.Hash) (uint64, error) {
-	if hash.IsEqual(&daghash.ZeroHash) {
-		return 0, nil
-	}
-
-	node, ok := dag.index.LookupNode(hash)
-	if !ok {
-		return 0, errors.Errorf("block %s is unknown", hash)
-	}
-
-	return dag.blockConfirmations(node)
-}
-
-// UTXOConfirmations returns the confirmations for the given outpoint, if it exists
-// in the DAG's UTXO set.
-//
-// This function is safe for concurrent access.
-func (dag *BlockDAG) UTXOConfirmations(outpoint *wire.Outpoint) (uint64, bool) {
-	dag.dagLock.RLock()
-	defer dag.dagLock.RUnlock()
-
-	utxoEntry, ok := dag.GetUTXOEntry(*outpoint)
-	if !ok {
-		return 0, false
-	}
-	confirmations := dag.SelectedTipBlueScore() - utxoEntry.BlockBlueScore() + 1
-
-	return confirmations, true
-}
-
-// blockConfirmations returns the current confirmations number of the given node
-// The confirmations number is defined as follows:
-// * If the node is in the selected tip red set	-> 0
-// * If the node is the selected tip			-> 1
-// * Otherwise									-> selectedTip.blueScore - acceptingBlock.blueScore + 2
-func (dag *BlockDAG) blockConfirmations(node *blockNode) (uint64, error) {
-	acceptingBlock, err := dag.acceptingBlock(node)
-	if err != nil {
-		return 0, err
-	}
-
-	// if acceptingBlock is nil, the node is red
-	if acceptingBlock == nil {
-		return 0, nil
-	}
-
-	return dag.selectedTip().blueScore - acceptingBlock.blueScore + 1, nil
-}
-
-// acceptingBlock finds the node in the selected-parent chain that had accepted
-// the given node
-func (dag *BlockDAG) acceptingBlock(node *blockNode) (*blockNode, error) {
-	// Return an error if the node is the virtual block
-	if node == &dag.virtual.blockNode {
-		return nil, errors.New("cannot get acceptingBlock for virtual")
-	}
-
-	// If the node is a chain-block itself, the accepting block is its chain-child
-	isNodeInSelectedParentChain, err := dag.IsInSelectedParentChain(node.hash)
-	if err != nil {
-		return nil, err
-	}
-	if isNodeInSelectedParentChain {
-		if len(node.children) == 0 {
-			// If the node is the selected tip, it doesn't have an accepting block
-			return nil, nil
-		}
-		for child := range node.children {
-			isChildInSelectedParentChain, err := dag.IsInSelectedParentChain(child.hash)
-			if err != nil {
-				return nil, err
-			}
-			if isChildInSelectedParentChain {
-				return child, nil
-			}
-		}
-		return nil, errors.Errorf("chain block %s does not have a chain child", node.hash)
-	}
-
-	// Find the only chain block that may contain the node in its blues
-	candidateAcceptingBlock := dag.oldestChainBlockWithBlueScoreGreaterThan(node.blueScore)
-
-	// if no candidate is found, it means that the node has same or more
-	// blue score than the selected tip and is found in its anticone, so
-	// it doesn't have an accepting block
-	if candidateAcceptingBlock == nil {
-		return nil, nil
-	}
-
-	// candidateAcceptingBlock is the accepting block only if it actually contains
-	// the node in its blues
-	for _, blue := range candidateAcceptingBlock.blues {
-		if blue == node {
-			return candidateAcceptingBlock, nil
-		}
-	}
-
-	// Otherwise, the node is red or in the selected tip anticone, and
-	// doesn't have an accepting block
-	return nil, nil
-}
-
-// oldestChainBlockWithBlueScoreGreaterThan finds the oldest chain block with a blue score
-// greater than blueScore. If no such block exists, this method returns nil
-func (dag *BlockDAG) oldestChainBlockWithBlueScoreGreaterThan(blueScore uint64) *blockNode {
-	chainBlockIndex, ok := util.SearchSlice(len(dag.virtual.selectedParentChainSlice), func(i int) bool {
-		selectedPathNode := dag.virtual.selectedParentChainSlice[i]
-		return selectedPathNode.blueScore > blueScore
-	})
-	if !ok {
-		return nil
-	}
-	return dag.virtual.selectedParentChainSlice[chainBlockIndex]
-}
-
-// IsInSelectedParentChain returns whether or not a block hash is found in the selected
-// parent chain. Note that this method returns an error if the given blockHash does not
-// exist within the block index.
-//
-// This method MUST be called with the DAG lock held
-func (dag *BlockDAG) IsInSelectedParentChain(blockHash *daghash.Hash) (bool, error) {
-	blockNode, ok := dag.index.LookupNode(blockHash)
-	if !ok {
-		str := fmt.Sprintf("block %s is not in the DAG", blockHash)
-		return false, ErrNotInDAG(str)
-	}
-	return dag.virtual.selectedParentChainSet.contains(blockNode), nil
-}
-
-// SelectedParentChain returns the selected parent chain starting from blockHash (exclusive)
-// up to the virtual (exclusive). If blockHash is nil then the genesis block is used. If
-// blockHash is not within the select parent chain, go down its own selected parent chain,
-// while collecting each block hash in removedChainHashes, until reaching a block within
-// the main selected parent chain.
-//
-// This method MUST be called with the DAG lock held
-func (dag *BlockDAG) SelectedParentChain(blockHash *daghash.Hash) ([]*daghash.Hash, []*daghash.Hash, error) {
-	if blockHash == nil {
-		blockHash = dag.genesis.hash
-	}
-	if !dag.IsInDAG(blockHash) {
-		return nil, nil, errors.Errorf("blockHash %s does not exist in the DAG", blockHash)
-	}
-
-	// If blockHash is not in the selected parent chain, go down its selected parent chain
-	// until we find a block that is in the main selected parent chain.
-	var removedChainHashes []*daghash.Hash
-	isBlockInSelectedParentChain, err := dag.IsInSelectedParentChain(blockHash)
-	if err != nil {
-		return nil, nil, err
-	}
-	for !isBlockInSelectedParentChain {
-		removedChainHashes = append(removedChainHashes, blockHash)
-
-		node, ok := dag.index.LookupNode(blockHash)
-		if !ok {
-			return nil, nil, errors.Errorf("block %s does not exist in the DAG", blockHash)
-		}
-		blockHash = node.selectedParent.hash
-
-		isBlockInSelectedParentChain, err = dag.IsInSelectedParentChain(blockHash)
-		if err != nil {
-			return nil, nil, err
-		}
-	}
-
-	// Find the index of the blockHash in the selectedParentChainSlice
-	blockHashIndex := len(dag.virtual.selectedParentChainSlice) - 1
-	for blockHashIndex >= 0 {
-		node := dag.virtual.selectedParentChainSlice[blockHashIndex]
-		if node.hash.IsEqual(blockHash) {
-			break
-		}
-		blockHashIndex--
-	}
-
-	// Copy all the addedChainHashes starting from blockHashIndex (exclusive)
-	addedChainHashes := make([]*daghash.Hash, len(dag.virtual.selectedParentChainSlice)-blockHashIndex-1)
-	for i, node := range dag.virtual.selectedParentChainSlice[blockHashIndex+1:] {
-		addedChainHashes[i] = node.hash
-	}
-
-	return removedChainHashes, addedChainHashes, nil
-}
-
-// SelectedTipBlueScore returns the blue score of the selected tip.
-func (dag *BlockDAG) SelectedTipBlueScore() uint64 {
-	return dag.selectedTip().blueScore
-}
-
-// VirtualBlueScore returns the blue score of the current virtual block
-func (dag *BlockDAG) VirtualBlueScore() uint64 {
-	return dag.virtual.blueScore
-}
-
-// BlockCount returns the number of blocks in the DAG
-func (dag *BlockDAG) BlockCount() uint64 {
-	return dag.blockCount
-}
-
-// TipHashes returns the hashes of the DAG's tips
-func (dag *BlockDAG) TipHashes() []*daghash.Hash {
-	return dag.virtual.tips().hashes()
-}
-
-// CurrentBits returns the bits of the tip with the lowest bits, which also means it has highest difficulty.
-func (dag *BlockDAG) CurrentBits() uint32 {
-	tips := dag.virtual.tips()
-	minBits := uint32(math.MaxUint32)
-	for tip := range tips {
-		if minBits > tip.Header().Bits {
-			minBits = tip.Header().Bits
-		}
-	}
-	return minBits
-}
-
-// HeaderByHash returns the block header identified by the given hash or an
-// error if it doesn't exist.
-func (dag *BlockDAG) HeaderByHash(hash *daghash.Hash) (*wire.BlockHeader, error) {
-	node, ok := dag.index.LookupNode(hash)
-	if !ok {
-		err := errors.Errorf("block %s is not known", hash)
-		return &wire.BlockHeader{}, err
-	}
-
-	return node.Header(), nil
-}
-
-// ChildHashesByHash returns the child hashes of the block with the given hash in the
-// DAG.
-//
-// This function is safe for concurrent access.
-func (dag *BlockDAG) ChildHashesByHash(hash *daghash.Hash) ([]*daghash.Hash, error) {
-	node, ok := dag.index.LookupNode(hash)
-	if !ok {
-		str := fmt.Sprintf("block %s is not in the DAG", hash)
-		return nil, ErrNotInDAG(str)
-
-	}
-
-	return node.children.hashes(), nil
-}
-
-// SelectedParentHash returns the selected parent hash of the block with the given hash in the
-// DAG.
-//
-// This function is safe for concurrent access.
-func (dag *BlockDAG) SelectedParentHash(blockHash *daghash.Hash) (*daghash.Hash, error) {
-	node, ok := dag.index.LookupNode(blockHash)
-	if !ok {
-		str := fmt.Sprintf("block %s is not in the DAG", blockHash)
-		return nil, ErrNotInDAG(str)
-
-	}
-
-	if node.selectedParent == nil {
-		return nil, nil
-	}
-	return node.selectedParent.hash, nil
-}
-
-// antiPastHashesBetween returns the hashes of the blocks between the
-// lowHash's antiPast and highHash's antiPast, or up to the provided
-// max number of block hashes.
-//
-// This function MUST be called with the DAG state lock held (for reads).
-func (dag *BlockDAG) antiPastHashesBetween(lowHash, highHash *daghash.Hash, maxHashes uint64) ([]*daghash.Hash, error) {
-	nodes, err := dag.antiPastBetween(lowHash, highHash, maxHashes)
-	if err != nil {
-		return nil, err
-	}
-	hashes := make([]*daghash.Hash, len(nodes))
-	for i, node := range nodes {
-		hashes[i] = node.hash
-	}
-	return hashes, nil
-}
-
-// antiPastBetween returns the blockNodes between the lowHash's antiPast
-// and highHash's antiPast, or up to the provided max number of blocks.
-//
-// This function MUST be called with the DAG state lock held (for reads).
-func (dag *BlockDAG) antiPastBetween(lowHash, highHash *daghash.Hash, maxEntries uint64) ([]*blockNode, error) {
-	lowNode, ok := dag.index.LookupNode(lowHash)
-	if !ok {
-		return nil, errors.Errorf("Couldn't find low hash %s", lowHash)
-	}
-	highNode, ok := dag.index.LookupNode(highHash)
-	if !ok {
-		return nil, errors.Errorf("Couldn't find high hash %s", highHash)
-	}
-	if lowNode.blueScore >= highNode.blueScore {
-		return nil, errors.Errorf("Low hash blueScore >= high hash blueScore (%d >= %d)",
-			lowNode.blueScore, highNode.blueScore)
-	}
-
-	// In order to get no more then maxEntries blocks from the
-	// future of the lowNode (including itself), we iterate the
-	// selected parent chain of the highNode and stop once we reach
-	// highNode.blueScore-lowNode.blueScore+1 <= maxEntries. That
-	// stop point becomes the new highNode.
-	// Using blueScore as an approximation is considered to be
-	// fairly accurate because we presume that most DAG blocks are
-	// blue.
-	for highNode.blueScore-lowNode.blueScore+1 > maxEntries {
-		highNode = highNode.selectedParent
-	}
-
-	// Collect every node in highNode's past (including itself) but
-	// NOT in the lowNode's past (excluding itself) into an up-heap
-	// (a heap sorted by blueScore from lowest to greatest).
-	visited := newBlockSet()
-	candidateNodes := newUpHeap()
-	queue := newDownHeap()
-	queue.Push(highNode)
-	for queue.Len() > 0 {
-		current := queue.pop()
-		if visited.contains(current) {
-			continue
-		}
-		visited.add(current)
-		isCurrentAncestorOfLowNode, err := dag.isInPast(current, lowNode)
-		if err != nil {
-			return nil, err
-		}
-		if isCurrentAncestorOfLowNode {
-			continue
-		}
-		candidateNodes.Push(current)
-		for parent := range current.parents {
-			queue.Push(parent)
-		}
-	}
-
-	// Pop candidateNodes into a slice. Since candidateNodes is
-	// an up-heap, it's guaranteed to be ordered from low to high
-	nodesLen := int(maxEntries)
-	if candidateNodes.Len() < nodesLen {
-		nodesLen = candidateNodes.Len()
-	}
-	nodes := make([]*blockNode, nodesLen)
-	for i := 0; i < nodesLen; i++ {
-		nodes[i] = candidateNodes.pop()
-	}
-	return nodes, nil
-}
-
-func (dag *BlockDAG) isInPast(this *blockNode, other *blockNode) (bool, error) {
-	return dag.reachabilityTree.isInPast(this, other)
-}
-
-// AntiPastHashesBetween returns the hashes of the blocks between the
-// lowHash's antiPast and highHash's antiPast, or up to the provided
-// max number of block hashes.
-//
-// This function is safe for concurrent access.
-func (dag *BlockDAG) AntiPastHashesBetween(lowHash, highHash *daghash.Hash, maxHashes uint64) ([]*daghash.Hash, error) {
-	dag.dagLock.RLock()
-	defer dag.dagLock.RUnlock()
-	hashes, err := dag.antiPastHashesBetween(lowHash, highHash, maxHashes)
-	if err != nil {
-		return nil, err
-	}
-	return hashes, nil
-}
-
-// antiPastHeadersBetween returns the headers of the blocks between the
-// lowHash's antiPast and highHash's antiPast, or up to the provided
-// max number of block headers.
-//
-// This function MUST be called with the DAG state lock held (for reads).
-func (dag *BlockDAG) antiPastHeadersBetween(lowHash, highHash *daghash.Hash, maxHeaders uint64) ([]*wire.BlockHeader, error) {
-	nodes, err := dag.antiPastBetween(lowHash, highHash, maxHeaders)
-	if err != nil {
-		return nil, err
-	}
-	headers := make([]*wire.BlockHeader, len(nodes))
-	for i, node := range nodes {
-		headers[i] = node.Header()
-	}
-	return headers, nil
-}
-
-// GetTopHeaders returns the top wire.MaxBlockHeadersPerMsg block headers ordered by blue score.
-func (dag *BlockDAG) GetTopHeaders(highHash *daghash.Hash, maxHeaders uint64) ([]*wire.BlockHeader, error) {
-	highNode := &dag.virtual.blockNode
-	if highHash != nil {
-		var ok bool
-		highNode, ok = dag.index.LookupNode(highHash)
-		if !ok {
-			return nil, errors.Errorf("Couldn't find the high hash %s in the dag", highHash)
-		}
-	}
-	headers := make([]*wire.BlockHeader, 0, highNode.blueScore)
-	queue := newDownHeap()
-	queue.pushSet(highNode.parents)
-
-	visited := newBlockSet()
-	for i := uint32(0); queue.Len() > 0 && uint64(len(headers)) < maxHeaders; i++ {
-		current := queue.pop()
-		if !visited.contains(current) {
-			visited.add(current)
-			headers = append(headers, current.Header())
-			queue.pushSet(current.parents)
-		}
-	}
-	return headers, nil
-}
-
-// Lock locks the DAG's UTXO set for writing.
-func (dag *BlockDAG) Lock() {
-	dag.dagLock.Lock()
-}
-
-// Unlock unlocks the DAG's UTXO set for writing.
-func (dag *BlockDAG) Unlock() {
-	dag.dagLock.Unlock()
-}
-
-// RLock locks the DAG's UTXO set for reading.
-func (dag *BlockDAG) RLock() {
-	dag.dagLock.RLock()
-}
-
-// RUnlock unlocks the DAG's UTXO set for reading.
-func (dag *BlockDAG) RUnlock() {
-	dag.dagLock.RUnlock()
-}
-
-// AntiPastHeadersBetween returns the headers of the blocks between the
-// lowHash's antiPast and highHash's antiPast, or up to
-// wire.MaxBlockHeadersPerMsg block headers.
-//
-// This function is safe for concurrent access.
-func (dag *BlockDAG) AntiPastHeadersBetween(lowHash, highHash *daghash.Hash, maxHeaders uint64) ([]*wire.BlockHeader, error) {
-	dag.dagLock.RLock()
-	defer dag.dagLock.RUnlock()
-	headers, err := dag.antiPastHeadersBetween(lowHash, highHash, maxHeaders)
-	if err != nil {
-		return nil, err
-	}
-	return headers, nil
-}
-
-// SubnetworkID returns the node's subnetwork ID
-func (dag *BlockDAG) SubnetworkID() *subnetworkid.SubnetworkID {
-	return dag.subnetworkID
-}
-
-// ForEachHash runs the given fn on every hash that's currently known to
-// the DAG.
-//
-// This function is NOT safe for concurrent access. It is meant to be
-// used either on initialization or when the dag lock is held for reads.
-func (dag *BlockDAG) ForEachHash(fn func(hash daghash.Hash) error) error {
-	for hash := range dag.index.index {
-		err := fn(hash)
-		if err != nil {
-			return err
-		}
-	}
-	return nil
-}
-
-func (dag *BlockDAG) addDelayedBlock(block *util.Block, delay time.Duration) error {
-	processTime := dag.Now().Add(delay)
-	log.Debugf("Adding block to delayed blocks queue (block hash: %s, process time: %s)", block.Hash().String(), processTime)
-	delayedBlock := &delayedBlock{
-		block:       block,
-		processTime: processTime,
-	}
-
-	dag.delayedBlocks[*block.Hash()] = delayedBlock
-	dag.delayedBlocksQueue.Push(delayedBlock)
-	return dag.processDelayedBlocks()
-}
-
-// processDelayedBlocks loops over all delayed blocks and processes blocks which are due.
-// This method is invoked after processing a block (ProcessBlock method).
-func (dag *BlockDAG) processDelayedBlocks() error {
-	// Check if the delayed block with the earliest process time should be processed
-	for dag.delayedBlocksQueue.Len() > 0 {
-		earliestDelayedBlockProcessTime := dag.peekDelayedBlock().processTime
-		if earliestDelayedBlockProcessTime.After(dag.Now()) {
-			break
-		}
-		delayedBlock := dag.popDelayedBlock()
-		_, _, err := dag.processBlockNoLock(delayedBlock.block, BFAfterDelay)
-		if err != nil {
-			log.Errorf("Error while processing delayed block (block %s)", delayedBlock.block.Hash().String())
-			// Rule errors should not be propagated as they refer only to the delayed block,
-			// while this function runs in the context of another block
-			if !errors.As(err, &RuleError{}) {
-				return err
-			}
-		}
-		log.Debugf("Processed delayed block (block %s)", delayedBlock.block.Hash().String())
-	}
-
-	return nil
-}
-
-// popDelayedBlock removes the topmost (delayed block with earliest process time) of the queue and returns it.
-func (dag *BlockDAG) popDelayedBlock() *delayedBlock {
-	delayedBlock := dag.delayedBlocksQueue.pop()
-	delete(dag.delayedBlocks, *delayedBlock.block.Hash())
-	return delayedBlock
-}
-
-func (dag *BlockDAG) peekDelayedBlock() *delayedBlock {
-	return dag.delayedBlocksQueue.peek()
-}
-
-// IndexManager provides a generic interface that is called when blocks are
-// connected to the DAG for the purpose of supporting optional indexes.
-type IndexManager interface {
-	// Init is invoked during DAG initialize in order to allow the index
-	// manager to initialize itself and any indexes it is managing.
-	Init(*BlockDAG, *dbaccess.DatabaseContext) error
-
-	// ConnectBlock is invoked when a new block has been connected to the
-	// DAG.
-	ConnectBlock(dbContext *dbaccess.TxContext, blockHash *daghash.Hash, acceptedTxsData MultiBlockTxsAcceptanceData) error
-}
-
-// Config is a descriptor which specifies the blockDAG instance configuration.
-type Config struct {
-	// Interrupt specifies a channel the caller can close to signal that
-	// long running operations, such as catching up indexes or performing
-	// database migrations, should be interrupted.
-	//
-	// This field can be nil if the caller does not desire the behavior.
-	Interrupt <-chan struct{}
-
-	// DAGParams identifies which DAG parameters the DAG is associated
-	// with.
-	//
-	// This field is required.
-	DAGParams *dagconfig.Params
-
-	// TimeSource defines the time source to use for things such as
-	// block processing and determining whether or not the DAG is current.
-	TimeSource TimeSource
-
-	// SigCache defines a signature cache to use when when validating
-	// signatures. This is typically most useful when individual
-	// transactions are already being validated prior to their inclusion in
-	// a block such as what is usually done via a transaction memory pool.
-	//
-	// This field can be nil if the caller is not interested in using a
-	// signature cache.
-	SigCache *txscript.SigCache
-
-	// IndexManager defines an index manager to use when initializing the
-	// DAG and connecting blocks.
-	//
-	// This field can be nil if the caller does not wish to make use of an
-	// index manager.
-	IndexManager IndexManager
-
-	// SubnetworkID identifies which subnetwork the DAG is associated
-	// with.
-	//
-	// This field is required.
-	SubnetworkID *subnetworkid.SubnetworkID
-<<<<<<< HEAD
-=======
-}
-
-// New returns a BlockDAG instance using the provided configuration details.
-func New(config *Config) (*BlockDAG, error) {
-	// Enforce required config fields.
-	if config.DAGParams == nil {
-		return nil, errors.New("BlockDAG.New DAG parameters nil")
-	}
-	if config.TimeSource == nil {
-		return nil, errors.New("BlockDAG.New timesource is nil")
-	}
-
-	params := config.DAGParams
-
-	index := newBlockIndex(params)
-	dag := &BlockDAG{
-		dagParams:                      params,
 		timeSource:                     config.TimeSource,
 		sigCache:                       config.SigCache,
 		indexManager:                   config.IndexManager,
@@ -2190,14 +217,1920 @@
 	// Initialize and catch up all of the currently active optional indexes
 	// as needed.
 	if config.IndexManager != nil {
-		err = config.IndexManager.Init(dag)
+		err = config.IndexManager.Init(dag, dag.databaseContext)
 		if err != nil {
 			return nil, err
 		}
 	}
 
 	genesis, ok := index.LookupNode(params.GenesisHash)
->>>>>>> df9a85d6
+
+	if !ok {
+		genesisBlock := util.NewBlock(dag.Params.GenesisBlock)
+		// To prevent the creation of a new err variable unintentionally so the
+		// defered function above could read err - declare isOrphan and isDelayed explicitly.
+		var isOrphan, isDelayed bool
+		isOrphan, isDelayed, err = dag.ProcessBlock(genesisBlock, BFNone)
+		if err != nil {
+			return nil, err
+		}
+		if isDelayed {
+			return nil, errors.New("genesis block shouldn't be in the future")
+		}
+		if isOrphan {
+			return nil, errors.New("genesis block is unexpectedly orphan")
+		}
+		genesis, ok = index.LookupNode(params.GenesisHash)
+		if !ok {
+			return nil, errors.New("genesis is not found in the DAG after it was proccessed")
+		}
+	}
+
+	// Save a reference to the genesis block.
+	dag.genesis = genesis
+
+	// Initialize rule change threshold state caches.
+	err = dag.initThresholdCaches()
+	if err != nil {
+		return nil, err
+	}
+
+	selectedTip := dag.selectedTip()
+	log.Infof("DAG state (blue score %d, hash %s)",
+		selectedTip.blueScore, selectedTip.hash)
+
+	return dag, nil
+}
+
+// IsKnownBlock returns whether or not the DAG instance has the block represented
+// by the passed hash. This includes checking the various places a block can
+// be in, like part of the DAG or the orphan pool.
+//
+// This function is safe for concurrent access.
+func (dag *BlockDAG) IsKnownBlock(hash *daghash.Hash) bool {
+	return dag.IsInDAG(hash) || dag.IsKnownOrphan(hash) || dag.isKnownDelayedBlock(hash) || dag.IsKnownInvalid(hash)
+}
+
+// AreKnownBlocks returns whether or not the DAG instances has all blocks represented
+// by the passed hashes. This includes checking the various places a block can
+// be in, like part of the DAG or the orphan pool.
+//
+// This function is safe for concurrent access.
+func (dag *BlockDAG) AreKnownBlocks(hashes []*daghash.Hash) bool {
+	for _, hash := range hashes {
+		haveBlock := dag.IsKnownBlock(hash)
+		if !haveBlock {
+			return false
+		}
+	}
+
+	return true
+}
+
+// IsKnownOrphan returns whether the passed hash is currently a known orphan.
+// Keep in mind that only a limited number of orphans are held onto for a
+// limited amount of time, so this function must not be used as an absolute
+// way to test if a block is an orphan block. A full block (as opposed to just
+// its hash) must be passed to ProcessBlock for that purpose. However, calling
+// ProcessBlock with an orphan that already exists results in an error, so this
+// function provides a mechanism for a caller to intelligently detect *recent*
+// duplicate orphans and react accordingly.
+//
+// This function is safe for concurrent access.
+func (dag *BlockDAG) IsKnownOrphan(hash *daghash.Hash) bool {
+	// Protect concurrent access. Using a read lock only so multiple
+	// readers can query without blocking each other.
+	dag.orphanLock.RLock()
+	defer dag.orphanLock.RUnlock()
+	_, exists := dag.orphans[*hash]
+
+	return exists
+}
+
+// IsKnownInvalid returns whether the passed hash is known to be an invalid block.
+// Note that if the block is not found this method will return false.
+//
+// This function is safe for concurrent access.
+func (dag *BlockDAG) IsKnownInvalid(hash *daghash.Hash) bool {
+	node, ok := dag.index.LookupNode(hash)
+	if !ok {
+		return false
+	}
+	return dag.index.NodeStatus(node).KnownInvalid()
+}
+
+// GetOrphanMissingAncestorHashes returns all of the missing parents in the orphan's sub-DAG
+//
+// This function is safe for concurrent access.
+func (dag *BlockDAG) GetOrphanMissingAncestorHashes(orphanHash *daghash.Hash) []*daghash.Hash {
+	// Protect concurrent access. Using a read lock only so multiple
+	// readers can query without blocking each other.
+	dag.orphanLock.RLock()
+	defer dag.orphanLock.RUnlock()
+
+	missingAncestorsHashes := make([]*daghash.Hash, 0)
+
+	visited := make(map[daghash.Hash]bool)
+	queue := []*daghash.Hash{orphanHash}
+	for len(queue) > 0 {
+		var current *daghash.Hash
+		current, queue = queue[0], queue[1:]
+		if !visited[*current] {
+			visited[*current] = true
+			orphan, orphanExists := dag.orphans[*current]
+			if orphanExists {
+				queue = append(queue, orphan.block.MsgBlock().Header.ParentHashes...)
+			} else {
+				if !dag.IsInDAG(current) && current != orphanHash {
+					missingAncestorsHashes = append(missingAncestorsHashes, current)
+				}
+			}
+		}
+	}
+	return missingAncestorsHashes
+}
+
+// removeOrphanBlock removes the passed orphan block from the orphan pool and
+// previous orphan index.
+func (dag *BlockDAG) removeOrphanBlock(orphan *orphanBlock) {
+	// Protect concurrent access.
+	dag.orphanLock.Lock()
+	defer dag.orphanLock.Unlock()
+
+	// Remove the orphan block from the orphan pool.
+	orphanHash := orphan.block.Hash()
+	delete(dag.orphans, *orphanHash)
+
+	// Remove the reference from the previous orphan index too.
+	for _, parentHash := range orphan.block.MsgBlock().Header.ParentHashes {
+		// An indexing for loop is intentionally used over a range here as range
+		// does not reevaluate the slice on each iteration nor does it adjust the
+		// index for the modified slice.
+		orphans := dag.prevOrphans[*parentHash]
+		for i := 0; i < len(orphans); i++ {
+			hash := orphans[i].block.Hash()
+			if hash.IsEqual(orphanHash) {
+				orphans = append(orphans[:i], orphans[i+1:]...)
+				i--
+			}
+		}
+
+		// Remove the map entry altogether if there are no longer any orphans
+		// which depend on the parent hash.
+		if len(orphans) == 0 {
+			delete(dag.prevOrphans, *parentHash)
+			continue
+		}
+
+		dag.prevOrphans[*parentHash] = orphans
+	}
+}
+
+// addOrphanBlock adds the passed block (which is already determined to be
+// an orphan prior calling this function) to the orphan pool. It lazily cleans
+// up any expired blocks so a separate cleanup poller doesn't need to be run.
+// It also imposes a maximum limit on the number of outstanding orphan
+// blocks and will remove the oldest received orphan block if the limit is
+// exceeded.
+func (dag *BlockDAG) addOrphanBlock(block *util.Block) {
+	// Remove expired orphan blocks.
+	for _, oBlock := range dag.orphans {
+		if mstime.Now().After(oBlock.expiration) {
+			dag.removeOrphanBlock(oBlock)
+			continue
+		}
+
+		// Update the newest orphan block pointer so it can be discarded
+		// in case the orphan pool fills up.
+		if dag.newestOrphan == nil || oBlock.block.Timestamp().After(dag.newestOrphan.block.Timestamp()) {
+			dag.newestOrphan = oBlock
+		}
+	}
+
+	// Limit orphan blocks to prevent memory exhaustion.
+	if len(dag.orphans)+1 > maxOrphanBlocks {
+		// If the new orphan is newer than the newest orphan on the orphan
+		// pool, don't add it.
+		if block.Timestamp().After(dag.newestOrphan.block.Timestamp()) {
+			return
+		}
+		// Remove the newest orphan to make room for the added one.
+		dag.removeOrphanBlock(dag.newestOrphan)
+		dag.newestOrphan = nil
+	}
+
+	// Protect concurrent access. This is intentionally done here instead
+	// of near the top since removeOrphanBlock does its own locking and
+	// the range iterator is not invalidated by removing map entries.
+	dag.orphanLock.Lock()
+	defer dag.orphanLock.Unlock()
+
+	// Insert the block into the orphan map with an expiration time
+	// 1 hour from now.
+	expiration := mstime.Now().Add(time.Hour)
+	oBlock := &orphanBlock{
+		block:      block,
+		expiration: expiration,
+	}
+	dag.orphans[*block.Hash()] = oBlock
+
+	// Add to parent hash lookup index for faster dependency lookups.
+	for _, parentHash := range block.MsgBlock().Header.ParentHashes {
+		dag.prevOrphans[*parentHash] = append(dag.prevOrphans[*parentHash], oBlock)
+	}
+}
+
+// SequenceLock represents the converted relative lock-time in seconds, and
+// absolute block-blue-score for a transaction input's relative lock-times.
+// According to SequenceLock, after the referenced input has been confirmed
+// within a block, a transaction spending that input can be included into a
+// block either after 'seconds' (according to past median time), or once the
+// 'BlockBlueScore' has been reached.
+type SequenceLock struct {
+	Milliseconds   int64
+	BlockBlueScore int64
+}
+
+// CalcSequenceLock computes a relative lock-time SequenceLock for the passed
+// transaction using the passed UTXOSet to obtain the past median time
+// for blocks in which the referenced inputs of the transactions were included
+// within. The generated SequenceLock lock can be used in conjunction with a
+// block height, and adjusted median block time to determine if all the inputs
+// referenced within a transaction have reached sufficient maturity allowing
+// the candidate transaction to be included in a block.
+//
+// This function is safe for concurrent access.
+func (dag *BlockDAG) CalcSequenceLock(tx *util.Tx, utxoSet UTXOSet, mempool bool) (*SequenceLock, error) {
+	dag.dagLock.RLock()
+	defer dag.dagLock.RUnlock()
+
+	return dag.calcSequenceLock(dag.selectedTip(), utxoSet, tx, mempool)
+}
+
+// CalcSequenceLockNoLock is lock free version of CalcSequenceLockWithLock
+// This function is unsafe for concurrent access.
+func (dag *BlockDAG) CalcSequenceLockNoLock(tx *util.Tx, utxoSet UTXOSet, mempool bool) (*SequenceLock, error) {
+	return dag.calcSequenceLock(dag.selectedTip(), utxoSet, tx, mempool)
+}
+
+// calcSequenceLock computes the relative lock-times for the passed
+// transaction. See the exported version, CalcSequenceLock for further details.
+//
+// This function MUST be called with the DAG state lock held (for writes).
+func (dag *BlockDAG) calcSequenceLock(node *blockNode, utxoSet UTXOSet, tx *util.Tx, mempool bool) (*SequenceLock, error) {
+	// A value of -1 for each relative lock type represents a relative time
+	// lock value that will allow a transaction to be included in a block
+	// at any given height or time.
+	sequenceLock := &SequenceLock{Milliseconds: -1, BlockBlueScore: -1}
+
+	// Sequence locks don't apply to coinbase transactions Therefore, we
+	// return sequence lock values of -1 indicating that this transaction
+	// can be included within a block at any given height or time.
+	if tx.IsCoinBase() {
+		return sequenceLock, nil
+	}
+
+	mTx := tx.MsgTx()
+	for txInIndex, txIn := range mTx.TxIn {
+		entry, ok := utxoSet.Get(txIn.PreviousOutpoint)
+		if !ok {
+			str := fmt.Sprintf("output %s referenced from "+
+				"transaction %s input %d either does not exist or "+
+				"has already been spent", txIn.PreviousOutpoint,
+				tx.ID(), txInIndex)
+			return sequenceLock, ruleError(ErrMissingTxOut, str)
+		}
+
+		// If the input blue score is set to the mempool blue score, then we
+		// assume the transaction makes it into the next block when
+		// evaluating its sequence blocks.
+		inputBlueScore := entry.BlockBlueScore()
+		if entry.IsUnaccepted() {
+			inputBlueScore = dag.virtual.blueScore
+		}
+
+		// Given a sequence number, we apply the relative time lock
+		// mask in order to obtain the time lock delta required before
+		// this input can be spent.
+		sequenceNum := txIn.Sequence
+		relativeLock := int64(sequenceNum & wire.SequenceLockTimeMask)
+
+		switch {
+		// Relative time locks are disabled for this input, so we can
+		// skip any further calculation.
+		case sequenceNum&wire.SequenceLockTimeDisabled == wire.SequenceLockTimeDisabled:
+			continue
+		case sequenceNum&wire.SequenceLockTimeIsSeconds == wire.SequenceLockTimeIsSeconds:
+			// This input requires a relative time lock expressed
+			// in seconds before it can be spent. Therefore, we
+			// need to query for the block prior to the one in
+			// which this input was accepted within so we can
+			// compute the past median time for the block prior to
+			// the one which accepted this referenced output.
+			blockNode := node
+			for blockNode.selectedParent.blueScore > inputBlueScore {
+				blockNode = blockNode.selectedParent
+			}
+			medianTime := blockNode.PastMedianTime(dag)
+
+			// Time based relative time-locks have a time granularity of
+			// wire.SequenceLockTimeGranularity, so we shift left by this
+			// amount to convert to the proper relative time-lock. We also
+			// subtract one from the relative lock to maintain the original
+			// lockTime semantics.
+			timeLockMilliseconds := (relativeLock << wire.SequenceLockTimeGranularity) - 1
+			timeLock := medianTime.UnixMilliseconds() + timeLockMilliseconds
+			if timeLock > sequenceLock.Milliseconds {
+				sequenceLock.Milliseconds = timeLock
+			}
+		default:
+			// The relative lock-time for this input is expressed
+			// in blocks so we calculate the relative offset from
+			// the input's blue score as its converted absolute
+			// lock-time. We subtract one from the relative lock in
+			// order to maintain the original lockTime semantics.
+			blockBlueScore := int64(inputBlueScore) + relativeLock - 1
+			if blockBlueScore > sequenceLock.BlockBlueScore {
+				sequenceLock.BlockBlueScore = blockBlueScore
+			}
+		}
+	}
+
+	return sequenceLock, nil
+}
+
+// LockTimeToSequence converts the passed relative locktime to a sequence
+// number.
+func LockTimeToSequence(isMilliseconds bool, locktime uint64) uint64 {
+	// If we're expressing the relative lock time in blocks, then the
+	// corresponding sequence number is simply the desired input age.
+	if !isMilliseconds {
+		return locktime
+	}
+
+	// Set the 22nd bit which indicates the lock time is in milliseconds, then
+	// shift the locktime over by 19 since the time granularity is in
+	// 524288-millisecond intervals (2^19). This results in a max lock-time of
+	// 34,359,214,080 seconds, or 1.1 years.
+	return wire.SequenceLockTimeIsSeconds |
+		locktime>>wire.SequenceLockTimeGranularity
+}
+
+// addBlock handles adding the passed block to the DAG.
+//
+// The flags modify the behavior of this function as follows:
+//  - BFFastAdd: Avoids several expensive transaction validation operations.
+//
+// This function MUST be called with the DAG state lock held (for writes).
+func (dag *BlockDAG) addBlock(node *blockNode,
+	block *util.Block, selectedParentAnticone []*blockNode, flags BehaviorFlags) (*chainUpdates, error) {
+	// Skip checks if node has already been fully validated.
+	fastAdd := flags&BFFastAdd == BFFastAdd || dag.index.NodeStatus(node).KnownValid()
+
+	// Connect the block to the DAG.
+	chainUpdates, err := dag.connectBlock(node, block, selectedParentAnticone, fastAdd)
+	if err != nil {
+		if errors.As(err, &RuleError{}) {
+			dag.index.SetStatusFlags(node, statusValidateFailed)
+
+			dbTx, err := dag.databaseContext.NewTx()
+			if err != nil {
+				return nil, err
+			}
+			defer dbTx.RollbackUnlessClosed()
+			err = dag.index.flushToDB(dbTx)
+			if err != nil {
+				return nil, err
+			}
+			err = dbTx.Commit()
+			if err != nil {
+				return nil, err
+			}
+		}
+		return nil, err
+	}
+	dag.blockCount++
+	return chainUpdates, nil
+}
+
+func calculateAcceptedIDMerkleRoot(multiBlockTxsAcceptanceData MultiBlockTxsAcceptanceData) *daghash.Hash {
+	var acceptedTxs []*util.Tx
+	for _, blockTxsAcceptanceData := range multiBlockTxsAcceptanceData {
+		for _, txAcceptance := range blockTxsAcceptanceData.TxAcceptanceData {
+			if !txAcceptance.IsAccepted {
+				continue
+			}
+			acceptedTxs = append(acceptedTxs, txAcceptance.Tx)
+		}
+	}
+	sort.Slice(acceptedTxs, func(i, j int) bool {
+		return daghash.LessTxID(acceptedTxs[i].ID(), acceptedTxs[j].ID())
+	})
+
+	acceptedIDMerkleTree := BuildIDMerkleTreeStore(acceptedTxs)
+	return acceptedIDMerkleTree.Root()
+}
+
+func (node *blockNode) validateAcceptedIDMerkleRoot(dag *BlockDAG, txsAcceptanceData MultiBlockTxsAcceptanceData) error {
+	if node.isGenesis() {
+		return nil
+	}
+
+	calculatedAccepetedIDMerkleRoot := calculateAcceptedIDMerkleRoot(txsAcceptanceData)
+	header := node.Header()
+	if !header.AcceptedIDMerkleRoot.IsEqual(calculatedAccepetedIDMerkleRoot) {
+		str := fmt.Sprintf("block accepted ID merkle root is invalid - block "+
+			"header indicates %s, but calculated value is %s",
+			header.AcceptedIDMerkleRoot, calculatedAccepetedIDMerkleRoot)
+		return ruleError(ErrBadMerkleRoot, str)
+	}
+	return nil
+}
+
+// connectBlock handles connecting the passed node/block to the DAG.
+//
+// This function MUST be called with the DAG state lock held (for writes).
+func (dag *BlockDAG) connectBlock(node *blockNode,
+	block *util.Block, selectedParentAnticone []*blockNode, fastAdd bool) (*chainUpdates, error) {
+	// No warnings about unknown rules or versions until the DAG is
+	// synced.
+	if dag.isSynced() {
+		// Warn if any unknown new rules are either about to activate or
+		// have already been activated.
+		if err := dag.warnUnknownRuleActivations(node); err != nil {
+			return nil, err
+		}
+
+		// Warn if a high enough percentage of the last blocks have
+		// unexpected versions.
+		if err := dag.warnUnknownVersions(node); err != nil {
+			return nil, err
+		}
+	}
+
+	if err := dag.checkFinalityViolation(node); err != nil {
+		return nil, err
+	}
+
+	if err := dag.validateGasLimit(block); err != nil {
+		return nil, err
+	}
+
+	newBlockPastUTXO, txsAcceptanceData, newBlockFeeData, newBlockMultiSet, err :=
+		node.verifyAndBuildUTXO(dag, block.Transactions(), fastAdd)
+	if err != nil {
+		return nil, errors.Wrapf(err, "error verifying UTXO for %s", node)
+	}
+
+	err = node.validateCoinbaseTransaction(dag, block, txsAcceptanceData)
+	if err != nil {
+		return nil, err
+	}
+
+	// Apply all changes to the DAG.
+	virtualUTXODiff, chainUpdates, err :=
+		dag.applyDAGChanges(node, newBlockPastUTXO, newBlockMultiSet, selectedParentAnticone)
+	if err != nil {
+		// Since all validation logic has already ran, if applyDAGChanges errors out,
+		// this means we have a problem in the internal structure of the DAG - a problem which is
+		// irrecoverable, and it would be a bad idea to attempt adding any more blocks to the DAG.
+		// Therefore - in such cases we panic.
+		panic(err)
+	}
+
+	err = dag.saveChangesFromBlock(block, virtualUTXODiff, txsAcceptanceData, newBlockFeeData)
+	if err != nil {
+		return nil, err
+	}
+
+	return chainUpdates, nil
+}
+
+// calcMultiset returns the multiset of the past UTXO of the given block.
+func (node *blockNode) calcMultiset(dag *BlockDAG, acceptanceData MultiBlockTxsAcceptanceData,
+	selectedParentPastUTXO UTXOSet) (*secp256k1.MultiSet, error) {
+
+	return node.pastUTXOMultiSet(dag, acceptanceData, selectedParentPastUTXO)
+}
+
+func (node *blockNode) pastUTXOMultiSet(dag *BlockDAG, acceptanceData MultiBlockTxsAcceptanceData,
+	selectedParentPastUTXO UTXOSet) (*secp256k1.MultiSet, error) {
+
+	ms, err := node.selectedParentMultiset(dag)
+	if err != nil {
+		return nil, err
+	}
+
+	for _, blockAcceptanceData := range acceptanceData {
+		for _, txAcceptanceData := range blockAcceptanceData.TxAcceptanceData {
+			if !txAcceptanceData.IsAccepted {
+				continue
+			}
+
+			tx := txAcceptanceData.Tx.MsgTx()
+
+			var err error
+			ms, err = addTxToMultiset(ms, tx, selectedParentPastUTXO, node.blueScore)
+			if err != nil {
+				return nil, err
+			}
+		}
+	}
+	return ms, nil
+}
+
+// selectedParentMultiset returns the multiset of the node's selected
+// parent. If the node is the genesis blockNode then it does not have
+// a selected parent, in which case return a new, empty multiset.
+func (node *blockNode) selectedParentMultiset(dag *BlockDAG) (*secp256k1.MultiSet, error) {
+	if node.isGenesis() {
+		return secp256k1.NewMultiset(), nil
+	}
+
+	ms, err := dag.multisetStore.multisetByBlockNode(node.selectedParent)
+	if err != nil {
+		return nil, err
+	}
+
+	return ms, nil
+}
+
+func addTxToMultiset(ms *secp256k1.MultiSet, tx *wire.MsgTx, pastUTXO UTXOSet, blockBlueScore uint64) (*secp256k1.MultiSet, error) {
+	for _, txIn := range tx.TxIn {
+		entry, ok := pastUTXO.Get(txIn.PreviousOutpoint)
+		if !ok {
+			return nil, errors.Errorf("Couldn't find entry for outpoint %s", txIn.PreviousOutpoint)
+		}
+
+		var err error
+		ms, err = removeUTXOFromMultiset(ms, entry, &txIn.PreviousOutpoint)
+		if err != nil {
+			return nil, err
+		}
+	}
+
+	isCoinbase := tx.IsCoinBase()
+	for i, txOut := range tx.TxOut {
+		outpoint := *wire.NewOutpoint(tx.TxID(), uint32(i))
+		entry := NewUTXOEntry(txOut, isCoinbase, blockBlueScore)
+
+		var err error
+		ms, err = addUTXOToMultiset(ms, entry, &outpoint)
+		if err != nil {
+			return nil, err
+		}
+	}
+	return ms, nil
+}
+
+func (dag *BlockDAG) saveChangesFromBlock(block *util.Block, virtualUTXODiff *UTXODiff,
+	txsAcceptanceData MultiBlockTxsAcceptanceData, feeData compactFeeData) error {
+
+	dbTx, err := dag.databaseContext.NewTx()
+	if err != nil {
+		return err
+	}
+	defer dbTx.RollbackUnlessClosed()
+
+	err = dag.index.flushToDB(dbTx)
+	if err != nil {
+		return err
+	}
+
+	err = dag.utxoDiffStore.flushToDB(dbTx)
+	if err != nil {
+		return err
+	}
+
+	err = dag.reachabilityTree.storeState(dbTx)
+	if err != nil {
+		return err
+	}
+
+	err = dag.multisetStore.flushToDB(dbTx)
+	if err != nil {
+		return err
+	}
+
+	// Update DAG state.
+	state := &dagState{
+		TipHashes:         dag.TipHashes(),
+		LastFinalityPoint: dag.lastFinalityPoint.hash,
+		LocalSubnetworkID: dag.subnetworkID,
+	}
+	err = saveDAGState(dbTx, state)
+	if err != nil {
+		return err
+	}
+
+	// Update the UTXO set using the diffSet that was melded into the
+	// full UTXO set.
+	err = updateUTXOSet(dbTx, virtualUTXODiff)
+	if err != nil {
+		return err
+	}
+
+	// Scan all accepted transactions and register any subnetwork registry
+	// transaction. If any subnetwork registry transaction is not well-formed,
+	// fail the entire block.
+	err = registerSubnetworks(dbTx, block.Transactions())
+	if err != nil {
+		return err
+	}
+
+	// Allow the index manager to call each of the currently active
+	// optional indexes with the block being connected so they can
+	// update themselves accordingly.
+	if dag.indexManager != nil {
+		err := dag.indexManager.ConnectBlock(dbTx, block.Hash(), txsAcceptanceData)
+		if err != nil {
+			return err
+		}
+	}
+
+	// Apply the fee data into the database
+	err = dbaccess.StoreFeeData(dbTx, block.Hash(), feeData)
+	if err != nil {
+		return err
+	}
+
+	err = dbTx.Commit()
+	if err != nil {
+		return err
+	}
+
+	dag.index.clearDirtyEntries()
+	dag.utxoDiffStore.clearDirtyEntries()
+	dag.utxoDiffStore.clearOldEntries()
+	dag.reachabilityTree.store.clearDirtyEntries()
+	dag.multisetStore.clearNewEntries()
+
+	return nil
+}
+
+func (dag *BlockDAG) validateGasLimit(block *util.Block) error {
+	var currentSubnetworkID *subnetworkid.SubnetworkID
+	var currentSubnetworkGasLimit uint64
+	var currentGasUsage uint64
+	var err error
+
+	// We assume here that transactions are ordered by subnetworkID,
+	// since it was already validated in checkTransactionSanity
+	for _, tx := range block.Transactions() {
+		msgTx := tx.MsgTx()
+
+		// In native and Built-In subnetworks all txs must have Gas = 0, and that was already validated in checkTransactionSanity
+		// Therefore - no need to check them here.
+		if msgTx.SubnetworkID.IsEqual(subnetworkid.SubnetworkIDNative) || msgTx.SubnetworkID.IsBuiltIn() {
+			continue
+		}
+
+		if !msgTx.SubnetworkID.IsEqual(currentSubnetworkID) {
+			currentSubnetworkID = &msgTx.SubnetworkID
+			currentGasUsage = 0
+			currentSubnetworkGasLimit, err = dag.GasLimit(currentSubnetworkID)
+			if err != nil {
+				return errors.Errorf("Error getting gas limit for subnetworkID '%s': %s", currentSubnetworkID, err)
+			}
+		}
+
+		newGasUsage := currentGasUsage + msgTx.Gas
+		if newGasUsage < currentGasUsage { // check for overflow
+			str := fmt.Sprintf("Block gas usage in subnetwork with ID %s has overflown", currentSubnetworkID)
+			return ruleError(ErrInvalidGas, str)
+		}
+		if newGasUsage > currentSubnetworkGasLimit {
+			str := fmt.Sprintf("Block wastes too much gas in subnetwork with ID %s", currentSubnetworkID)
+			return ruleError(ErrInvalidGas, str)
+		}
+
+		currentGasUsage = newGasUsage
+	}
+
+	return nil
+}
+
+// LastFinalityPointHash returns the hash of the last finality point
+func (dag *BlockDAG) LastFinalityPointHash() *daghash.Hash {
+	if dag.lastFinalityPoint == nil {
+		return nil
+	}
+	return dag.lastFinalityPoint.hash
+}
+
+// isInSelectedParentChainOf returns whether `node` is in the selected parent chain of `other`.
+func (dag *BlockDAG) isInSelectedParentChainOf(node *blockNode, other *blockNode) (bool, error) {
+	// By definition, a node is not in the selected parent chain of itself.
+	if node == other {
+		return false, nil
+	}
+
+	return dag.reachabilityTree.isReachabilityTreeAncestorOf(node, other)
+}
+
+// FinalityInterval is the interval that determines the finality window of the DAG.
+func (dag *BlockDAG) FinalityInterval() uint64 {
+	return uint64(dag.dagParams.FinalityDuration / dag.dagParams.TargetTimePerBlock)
+}
+
+// checkFinalityViolation checks the new block does not violate the finality rules
+// specifically - the new block selectedParent chain should contain the old finality point.
+func (dag *BlockDAG) checkFinalityViolation(newNode *blockNode) error {
+	// the genesis block can not violate finality rules
+	if newNode.isGenesis() {
+		return nil
+	}
+
+	// Because newNode doesn't have reachability data we
+	// need to check if the last finality point is in the
+	// selected parent chain of newNode.selectedParent, so
+	// we explicitly check if newNode.selectedParent is
+	// the finality point.
+	if dag.lastFinalityPoint == newNode.selectedParent {
+		return nil
+	}
+
+	isInSelectedChain, err := dag.isInSelectedParentChainOf(dag.lastFinalityPoint, newNode.selectedParent)
+	if err != nil {
+		return err
+	}
+
+	if !isInSelectedChain {
+		return ruleError(ErrFinality, "the last finality point is not in the selected parent chain of this block")
+	}
+	return nil
+}
+
+// updateFinalityPoint updates the dag's last finality point if necessary.
+func (dag *BlockDAG) updateFinalityPoint() {
+	selectedTip := dag.selectedTip()
+	// if the selected tip is the genesis block - it should be the new finality point
+	if selectedTip.isGenesis() {
+		dag.lastFinalityPoint = selectedTip
+		return
+	}
+	// We are looking for a new finality point only if the new block's finality score is higher
+	// by 2 than the existing finality point's
+	if selectedTip.finalityScore(dag) < dag.lastFinalityPoint.finalityScore(dag)+2 {
+		return
+	}
+
+	var currentNode *blockNode
+	for currentNode = selectedTip.selectedParent; ; currentNode = currentNode.selectedParent {
+		// We look for the first node in the selected parent chain that has a higher finality score than the last finality point.
+		if currentNode.selectedParent.finalityScore(dag) == dag.lastFinalityPoint.finalityScore(dag) {
+			break
+		}
+	}
+	dag.lastFinalityPoint = currentNode
+	spawn("dag.finalizeNodesBelowFinalityPoint", func() {
+		dag.finalizeNodesBelowFinalityPoint(true)
+	})
+}
+
+func (dag *BlockDAG) finalizeNodesBelowFinalityPoint(deleteDiffData bool) {
+	queue := make([]*blockNode, 0, len(dag.lastFinalityPoint.parents))
+	for parent := range dag.lastFinalityPoint.parents {
+		queue = append(queue, parent)
+	}
+	var nodesToDelete []*blockNode
+	if deleteDiffData {
+		nodesToDelete = make([]*blockNode, 0, dag.FinalityInterval())
+	}
+	for len(queue) > 0 {
+		var current *blockNode
+		current, queue = queue[0], queue[1:]
+		if !current.isFinalized {
+			current.isFinalized = true
+			if deleteDiffData {
+				nodesToDelete = append(nodesToDelete, current)
+			}
+			for parent := range current.parents {
+				queue = append(queue, parent)
+			}
+		}
+	}
+	if deleteDiffData {
+		err := dag.utxoDiffStore.removeBlocksDiffData(dag.databaseContext, nodesToDelete)
+		if err != nil {
+			panic(fmt.Sprintf("Error removing diff data from utxoDiffStore: %s", err))
+		}
+	}
+}
+
+// IsKnownFinalizedBlock returns whether the block is below the finality point.
+// IsKnownFinalizedBlock might be false-negative because node finality status is
+// updated in a separate goroutine. To get a definite answer if a block
+// is finalized or not, use dag.checkFinalityViolation.
+func (dag *BlockDAG) IsKnownFinalizedBlock(blockHash *daghash.Hash) bool {
+	node, ok := dag.index.LookupNode(blockHash)
+	return ok && node.isFinalized
+}
+
+// NextBlockCoinbaseTransaction prepares the coinbase transaction for the next mined block
+//
+// This function CAN'T be called with the DAG lock held.
+func (dag *BlockDAG) NextBlockCoinbaseTransaction(scriptPubKey []byte, extraData []byte) (*util.Tx, error) {
+	dag.dagLock.RLock()
+	defer dag.dagLock.RUnlock()
+
+	return dag.NextBlockCoinbaseTransactionNoLock(scriptPubKey, extraData)
+}
+
+// NextBlockCoinbaseTransactionNoLock prepares the coinbase transaction for the next mined block
+//
+// This function MUST be called with the DAG read-lock held
+func (dag *BlockDAG) NextBlockCoinbaseTransactionNoLock(scriptPubKey []byte, extraData []byte) (*util.Tx, error) {
+	txsAcceptanceData, err := dag.TxsAcceptedByVirtual()
+	if err != nil {
+		return nil, err
+	}
+	return dag.virtual.blockNode.expectedCoinbaseTransaction(dag, txsAcceptanceData, scriptPubKey, extraData)
+}
+
+// NextAcceptedIDMerkleRootNoLock prepares the acceptedIDMerkleRoot for the next mined block
+//
+// This function MUST be called with the DAG read-lock held
+func (dag *BlockDAG) NextAcceptedIDMerkleRootNoLock() (*daghash.Hash, error) {
+	txsAcceptanceData, err := dag.TxsAcceptedByVirtual()
+	if err != nil {
+		return nil, err
+	}
+
+	return calculateAcceptedIDMerkleRoot(txsAcceptanceData), nil
+}
+
+// TxsAcceptedByVirtual retrieves transactions accepted by the current virtual block
+//
+// This function MUST be called with the DAG read-lock held
+func (dag *BlockDAG) TxsAcceptedByVirtual() (MultiBlockTxsAcceptanceData, error) {
+	_, _, txsAcceptanceData, err := dag.pastUTXO(&dag.virtual.blockNode)
+	return txsAcceptanceData, err
+}
+
+// TxsAcceptedByBlockHash retrieves transactions accepted by the given block
+//
+// This function MUST be called with the DAG read-lock held
+func (dag *BlockDAG) TxsAcceptedByBlockHash(blockHash *daghash.Hash) (MultiBlockTxsAcceptanceData, error) {
+	node, ok := dag.index.LookupNode(blockHash)
+	if !ok {
+		return nil, errors.Errorf("Couldn't find block %s", blockHash)
+	}
+	_, _, txsAcceptanceData, err := dag.pastUTXO(node)
+	return txsAcceptanceData, err
+}
+
+// applyDAGChanges does the following:
+// 1. Connects each of the new block's parents to the block.
+// 2. Adds the new block to the DAG's tips.
+// 3. Updates the DAG's full UTXO set.
+// 4. Updates each of the tips' utxoDiff.
+// 5. Applies the new virtual's blue score to all the unaccepted UTXOs
+// 6. Adds the block to the reachability structures
+// 7. Adds the multiset of the block to the multiset store.
+// 8. Updates the finality point of the DAG (if required).
+//
+// It returns the diff in the virtual block's UTXO set.
+//
+// This function MUST be called with the DAG state lock held (for writes).
+func (dag *BlockDAG) applyDAGChanges(node *blockNode, newBlockPastUTXO UTXOSet,
+	newBlockMultiset *secp256k1.MultiSet, selectedParentAnticone []*blockNode) (
+	virtualUTXODiff *UTXODiff, chainUpdates *chainUpdates, err error) {
+
+	// Add the block to the reachability tree
+	err = dag.reachabilityTree.addBlock(node, selectedParentAnticone)
+	if err != nil {
+		return nil, nil, errors.Wrap(err, "failed adding block to the reachability tree")
+	}
+
+	dag.multisetStore.setMultiset(node, newBlockMultiset)
+
+	if err = node.updateParents(dag, newBlockPastUTXO); err != nil {
+		return nil, nil, errors.Wrapf(err, "failed updating parents of %s", node)
+	}
+
+	// Update the virtual block's parents (the DAG tips) to include the new block.
+	chainUpdates = dag.virtual.AddTip(node)
+
+	// Build a UTXO set for the new virtual block
+	newVirtualUTXO, _, _, err := dag.pastUTXO(&dag.virtual.blockNode)
+	if err != nil {
+		return nil, nil, errors.Wrap(err, "could not restore past UTXO for virtual")
+	}
+
+	// Apply new utxoDiffs to all the tips
+	err = updateTipsUTXO(dag, newVirtualUTXO)
+	if err != nil {
+		return nil, nil, errors.Wrap(err, "failed updating the tips' UTXO")
+	}
+
+	// It is now safe to meld the UTXO set to base.
+	diffSet := newVirtualUTXO.(*DiffUTXOSet)
+	virtualUTXODiff = diffSet.UTXODiff
+	err = dag.meldVirtualUTXO(diffSet)
+	if err != nil {
+		return nil, nil, errors.Wrap(err, "failed melding the virtual UTXO")
+	}
+
+	dag.index.SetStatusFlags(node, statusValid)
+
+	// And now we can update the finality point of the DAG (if required)
+	dag.updateFinalityPoint()
+
+	return virtualUTXODiff, chainUpdates, nil
+}
+
+func (dag *BlockDAG) meldVirtualUTXO(newVirtualUTXODiffSet *DiffUTXOSet) error {
+	dag.utxoLock.Lock()
+	defer dag.utxoLock.Unlock()
+	return newVirtualUTXODiffSet.meldToBase()
+}
+
+// checkDoubleSpendsWithBlockPast checks that each block transaction
+// has a corresponding UTXO in the block pastUTXO.
+func checkDoubleSpendsWithBlockPast(pastUTXO UTXOSet, blockTransactions []*util.Tx) error {
+	for _, tx := range blockTransactions {
+		if tx.IsCoinBase() {
+			continue
+		}
+
+		for _, txIn := range tx.MsgTx().TxIn {
+			if _, ok := pastUTXO.Get(txIn.PreviousOutpoint); !ok {
+				return ruleError(ErrMissingTxOut, fmt.Sprintf("missing transaction "+
+					"output %s in the utxo set", txIn.PreviousOutpoint))
+			}
+		}
+	}
+
+	return nil
+}
+
+// verifyAndBuildUTXO verifies all transactions in the given block and builds its UTXO
+// to save extra traversals it returns the transactions acceptance data, the compactFeeData
+// for the new block and its multiset.
+func (node *blockNode) verifyAndBuildUTXO(dag *BlockDAG, transactions []*util.Tx, fastAdd bool) (
+	newBlockUTXO UTXOSet, txsAcceptanceData MultiBlockTxsAcceptanceData, newBlockFeeData compactFeeData, multiset *secp256k1.MultiSet, err error) {
+
+	pastUTXO, selectedParentPastUTXO, txsAcceptanceData, err := dag.pastUTXO(node)
+	if err != nil {
+		return nil, nil, nil, nil, err
+	}
+
+	err = node.validateAcceptedIDMerkleRoot(dag, txsAcceptanceData)
+	if err != nil {
+		return nil, nil, nil, nil, err
+	}
+
+	feeData, err := dag.checkConnectToPastUTXO(node, pastUTXO, transactions, fastAdd)
+	if err != nil {
+		return nil, nil, nil, nil, err
+	}
+
+	multiset, err = node.calcMultiset(dag, txsAcceptanceData, selectedParentPastUTXO)
+	if err != nil {
+		return nil, nil, nil, nil, err
+	}
+
+	calculatedMultisetHash := daghash.Hash(*multiset.Finalize())
+	if !calculatedMultisetHash.IsEqual(node.utxoCommitment) {
+		str := fmt.Sprintf("block %s UTXO commitment is invalid - block "+
+			"header indicates %s, but calculated value is %s", node.hash,
+			node.utxoCommitment, calculatedMultisetHash)
+		return nil, nil, nil, nil, ruleError(ErrBadUTXOCommitment, str)
+	}
+
+	return pastUTXO, txsAcceptanceData, feeData, multiset, nil
+}
+
+// TxAcceptanceData stores a transaction together with an indication
+// if it was accepted or not by some block
+type TxAcceptanceData struct {
+	Tx         *util.Tx
+	IsAccepted bool
+}
+
+// BlockTxsAcceptanceData stores all transactions in a block with an indication
+// if they were accepted or not by some other block
+type BlockTxsAcceptanceData struct {
+	BlockHash        daghash.Hash
+	TxAcceptanceData []TxAcceptanceData
+}
+
+// MultiBlockTxsAcceptanceData stores data about which transactions were accepted by a block
+// It's a slice of the block's blues block IDs and their transaction acceptance data
+type MultiBlockTxsAcceptanceData []BlockTxsAcceptanceData
+
+// FindAcceptanceData finds the BlockTxsAcceptanceData that matches blockHash
+func (data MultiBlockTxsAcceptanceData) FindAcceptanceData(blockHash *daghash.Hash) (*BlockTxsAcceptanceData, bool) {
+	for _, acceptanceData := range data {
+		if acceptanceData.BlockHash.IsEqual(blockHash) {
+			return &acceptanceData, true
+		}
+	}
+	return nil, false
+}
+
+func genesisPastUTXO(virtual *virtualBlock) UTXOSet {
+	// The genesis has no past UTXO, so we create an empty UTXO
+	// set by creating a diff UTXO set with the virtual UTXO
+	// set, and adding all of its entries in toRemove
+	diff := NewUTXODiff()
+	for outpoint, entry := range virtual.utxoSet.utxoCollection {
+		diff.toRemove[outpoint] = entry
+	}
+	genesisPastUTXO := UTXOSet(NewDiffUTXOSet(virtual.utxoSet, diff))
+	return genesisPastUTXO
+}
+
+func (dag *BlockDAG) fetchBlueBlocks(node *blockNode) ([]*util.Block, error) {
+	blueBlocks := make([]*util.Block, len(node.blues))
+	for i, blueBlockNode := range node.blues {
+		blueBlock, err := dag.fetchBlockByHash(blueBlockNode.hash)
+		if err != nil {
+			return nil, err
+		}
+
+		blueBlocks[i] = blueBlock
+	}
+	return blueBlocks, nil
+}
+
+// applyBlueBlocks adds all transactions in the blue blocks to the selectedParent's past UTXO set
+// Purposefully ignoring failures - these are just unaccepted transactions
+// Writing down which transactions were accepted or not in txsAcceptanceData
+func (node *blockNode) applyBlueBlocks(selectedParentPastUTXO UTXOSet, blueBlocks []*util.Block) (
+	pastUTXO UTXOSet, multiBlockTxsAcceptanceData MultiBlockTxsAcceptanceData, err error) {
+
+	pastUTXO = selectedParentPastUTXO.(*DiffUTXOSet).cloneWithoutBase()
+	multiBlockTxsAcceptanceData = make(MultiBlockTxsAcceptanceData, len(blueBlocks))
+
+	// Add blueBlocks to multiBlockTxsAcceptanceData in topological order. This
+	// is so that anyone who iterates over it would process blocks (and transactions)
+	// in their order of appearance in the DAG.
+	for i := 0; i < len(blueBlocks); i++ {
+		blueBlock := blueBlocks[i]
+		transactions := blueBlock.Transactions()
+		blockTxsAcceptanceData := BlockTxsAcceptanceData{
+			BlockHash:        *blueBlock.Hash(),
+			TxAcceptanceData: make([]TxAcceptanceData, len(transactions)),
+		}
+		isSelectedParent := i == 0
+
+		for j, tx := range blueBlock.Transactions() {
+			var isAccepted bool
+
+			// Coinbase transaction outputs are added to the UTXO
+			// only if they are in the selected parent chain.
+			if !isSelectedParent && tx.IsCoinBase() {
+				isAccepted = false
+			} else {
+				isAccepted, err = pastUTXO.AddTx(tx.MsgTx(), node.blueScore)
+				if err != nil {
+					return nil, nil, err
+				}
+			}
+			blockTxsAcceptanceData.TxAcceptanceData[j] = TxAcceptanceData{Tx: tx, IsAccepted: isAccepted}
+		}
+		multiBlockTxsAcceptanceData[i] = blockTxsAcceptanceData
+	}
+
+	return pastUTXO, multiBlockTxsAcceptanceData, nil
+}
+
+// updateParents adds this block to the children sets of its parents
+// and updates the diff of any parent whose DiffChild is this block
+func (node *blockNode) updateParents(dag *BlockDAG, newBlockUTXO UTXOSet) error {
+	node.updateParentsChildren()
+	return node.updateParentsDiffs(dag, newBlockUTXO)
+}
+
+// updateParentsDiffs updates the diff of any parent whose DiffChild is this block
+func (node *blockNode) updateParentsDiffs(dag *BlockDAG, newBlockUTXO UTXOSet) error {
+	virtualDiffFromNewBlock, err := dag.virtual.utxoSet.diffFrom(newBlockUTXO)
+	if err != nil {
+		return err
+	}
+
+	err = dag.utxoDiffStore.setBlockDiff(node, virtualDiffFromNewBlock)
+	if err != nil {
+		return err
+	}
+
+	for parent := range node.parents {
+		diffChild, err := dag.utxoDiffStore.diffChildByNode(parent)
+		if err != nil {
+			return err
+		}
+		if diffChild == nil {
+			parentPastUTXO, err := dag.restorePastUTXO(parent)
+			if err != nil {
+				return err
+			}
+			err = dag.utxoDiffStore.setBlockDiffChild(parent, node)
+			if err != nil {
+				return err
+			}
+			diff, err := newBlockUTXO.diffFrom(parentPastUTXO)
+			if err != nil {
+				return err
+			}
+			err = dag.utxoDiffStore.setBlockDiff(parent, diff)
+			if err != nil {
+				return err
+			}
+		}
+	}
+
+	return nil
+}
+
+// pastUTXO returns the UTXO of a given block's past
+// To save traversals over the blue blocks, it also returns the transaction acceptance data for
+// all blue blocks
+func (dag *BlockDAG) pastUTXO(node *blockNode) (
+	pastUTXO, selectedParentPastUTXO UTXOSet, bluesTxsAcceptanceData MultiBlockTxsAcceptanceData, err error) {
+
+	if node.isGenesis() {
+		return genesisPastUTXO(dag.virtual), nil, MultiBlockTxsAcceptanceData{}, nil
+	}
+
+	selectedParentPastUTXO, err = dag.restorePastUTXO(node.selectedParent)
+	if err != nil {
+		return nil, nil, nil, err
+	}
+
+	blueBlocks, err := dag.fetchBlueBlocks(node)
+	if err != nil {
+		return nil, nil, nil, err
+	}
+
+	pastUTXO, bluesTxsAcceptanceData, err = node.applyBlueBlocks(selectedParentPastUTXO, blueBlocks)
+	if err != nil {
+		return nil, nil, nil, err
+	}
+
+	return pastUTXO, selectedParentPastUTXO, bluesTxsAcceptanceData, nil
+}
+
+// restorePastUTXO restores the UTXO of a given block from its diff
+func (dag *BlockDAG) restorePastUTXO(node *blockNode) (UTXOSet, error) {
+	stack := []*blockNode{}
+
+	// Iterate over the chain of diff-childs from node till virtual and add them
+	// all into a stack
+	for current := node; current != nil; {
+		stack = append(stack, current)
+		var err error
+		current, err = dag.utxoDiffStore.diffChildByNode(current)
+		if err != nil {
+			return nil, err
+		}
+	}
+
+	// Start with the top item in the stack, going over it top-to-bottom,
+	// applying the UTXO-diff one-by-one.
+	topNode, stack := stack[len(stack)-1], stack[:len(stack)-1] // pop the top item in the stack
+	topNodeDiff, err := dag.utxoDiffStore.diffByNode(topNode)
+	if err != nil {
+		return nil, err
+	}
+	accumulatedDiff := topNodeDiff.clone()
+
+	for i := len(stack) - 1; i >= 0; i-- {
+		diff, err := dag.utxoDiffStore.diffByNode(stack[i])
+		if err != nil {
+			return nil, err
+		}
+		// Use withDiffInPlace, otherwise copying the diffs again and again create a polynomial overhead
+		err = accumulatedDiff.withDiffInPlace(diff)
+		if err != nil {
+			return nil, err
+		}
+	}
+
+	return NewDiffUTXOSet(dag.virtual.utxoSet, accumulatedDiff), nil
+}
+
+// updateTipsUTXO builds and applies new diff UTXOs for all the DAG's tips
+func updateTipsUTXO(dag *BlockDAG, virtualUTXO UTXOSet) error {
+	for tip := range dag.virtual.parents {
+		tipPastUTXO, err := dag.restorePastUTXO(tip)
+		if err != nil {
+			return err
+		}
+		diff, err := virtualUTXO.diffFrom(tipPastUTXO)
+		if err != nil {
+			return err
+		}
+		err = dag.utxoDiffStore.setBlockDiff(tip, diff)
+		if err != nil {
+			return err
+		}
+	}
+
+	return nil
+}
+
+// isSynced returns whether or not the DAG believes it is synced. Several
+// factors are used to guess, but the key factors that allow the DAG to
+// believe it is synced are:
+//  - Latest block has a timestamp newer than 24 hours ago
+//
+// This function MUST be called with the DAG state lock held (for reads).
+func (dag *BlockDAG) isSynced() bool {
+	// Not synced if the virtual's selected parent has a timestamp
+	// before 24 hours ago. If the DAG is empty, we take the genesis
+	// block timestamp.
+	//
+	// The DAG appears to be syncned if none of the checks reported
+	// otherwise.
+	var dagTimestamp int64
+	selectedTip := dag.selectedTip()
+	if selectedTip == nil {
+		dagTimestamp = dag.Params.GenesisBlock.Header.Timestamp.UnixMilliseconds()
+	} else {
+		dagTimestamp = selectedTip.timestamp
+	}
+	dagTime := mstime.UnixMilliseconds(dagTimestamp)
+	return dag.Now().Sub(dagTime) <= isDAGCurrentMaxDiff*dag.dagParams.TargetTimePerBlock
+}
+
+// Now returns the adjusted time according to
+// dag.timeSource. See TimeSource.Now for
+// more details.
+func (dag *BlockDAG) Now() mstime.Time {
+	return dag.timeSource.Now()
+}
+
+// IsSynced returns whether or not the DAG believes it is synced. Several
+// factors are used to guess, but the key factors that allow the DAG to
+// believe it is synced are:
+//  - Latest block has a timestamp newer than 24 hours ago
+//
+// This function is safe for concurrent access.
+func (dag *BlockDAG) IsSynced() bool {
+	dag.dagLock.RLock()
+	defer dag.dagLock.RUnlock()
+
+	return dag.isSynced()
+}
+
+// selectedTip returns the current selected tip for the DAG.
+// It will return nil if there is no tip.
+func (dag *BlockDAG) selectedTip() *blockNode {
+	return dag.virtual.selectedParent
+}
+
+// SelectedTipHeader returns the header of the current selected tip for the DAG.
+// It will return nil if there is no tip.
+//
+// This function is safe for concurrent access.
+func (dag *BlockDAG) SelectedTipHeader() *wire.BlockHeader {
+	selectedTip := dag.selectedTip()
+	if selectedTip == nil {
+		return nil
+	}
+
+	return selectedTip.Header()
+}
+
+// SelectedTipHash returns the hash of the current selected tip for the DAG.
+// It will return nil if there is no tip.
+//
+// This function is safe for concurrent access.
+func (dag *BlockDAG) SelectedTipHash() *daghash.Hash {
+	selectedTip := dag.selectedTip()
+	if selectedTip == nil {
+		return nil
+	}
+
+	return selectedTip.hash
+}
+
+// UTXOSet returns the DAG's UTXO set
+func (dag *BlockDAG) UTXOSet() *FullUTXOSet {
+	return dag.virtual.utxoSet
+}
+
+// CalcPastMedianTime returns the past median time of the DAG.
+func (dag *BlockDAG) CalcPastMedianTime() mstime.Time {
+	return dag.virtual.tips().bluest().PastMedianTime(dag)
+}
+
+// GetUTXOEntry returns the requested unspent transaction output. The returned
+// instance must be treated as immutable since it is shared by all callers.
+//
+// This function is safe for concurrent access. However, the returned entry (if
+// any) is NOT.
+func (dag *BlockDAG) GetUTXOEntry(outpoint wire.Outpoint) (*UTXOEntry, bool) {
+	return dag.virtual.utxoSet.get(outpoint)
+}
+
+// BlueScoreByBlockHash returns the blue score of a block with the given hash.
+func (dag *BlockDAG) BlueScoreByBlockHash(hash *daghash.Hash) (uint64, error) {
+	node, ok := dag.index.LookupNode(hash)
+	if !ok {
+		return 0, errors.Errorf("block %s is unknown", hash)
+	}
+
+	return node.blueScore, nil
+}
+
+// BluesByBlockHash returns the blues of the block for the given hash.
+func (dag *BlockDAG) BluesByBlockHash(hash *daghash.Hash) ([]*daghash.Hash, error) {
+	node, ok := dag.index.LookupNode(hash)
+	if !ok {
+		return nil, errors.Errorf("block %s is unknown", hash)
+	}
+
+	hashes := make([]*daghash.Hash, len(node.blues))
+	for i, blue := range node.blues {
+		hashes[i] = blue.hash
+	}
+
+	return hashes, nil
+}
+
+// BlockConfirmationsByHash returns the confirmations number for a block with the
+// given hash. See blockConfirmations for further details.
+//
+// This function is safe for concurrent access
+func (dag *BlockDAG) BlockConfirmationsByHash(hash *daghash.Hash) (uint64, error) {
+	dag.dagLock.RLock()
+	defer dag.dagLock.RUnlock()
+
+	return dag.BlockConfirmationsByHashNoLock(hash)
+}
+
+// BlockConfirmationsByHashNoLock is lock free version of BlockConfirmationsByHash
+//
+// This function is unsafe for concurrent access.
+func (dag *BlockDAG) BlockConfirmationsByHashNoLock(hash *daghash.Hash) (uint64, error) {
+	if hash.IsEqual(&daghash.ZeroHash) {
+		return 0, nil
+	}
+
+	node, ok := dag.index.LookupNode(hash)
+	if !ok {
+		return 0, errors.Errorf("block %s is unknown", hash)
+	}
+
+	return dag.blockConfirmations(node)
+}
+
+// UTXOConfirmations returns the confirmations for the given outpoint, if it exists
+// in the DAG's UTXO set.
+//
+// This function is safe for concurrent access.
+func (dag *BlockDAG) UTXOConfirmations(outpoint *wire.Outpoint) (uint64, bool) {
+	dag.dagLock.RLock()
+	defer dag.dagLock.RUnlock()
+
+	utxoEntry, ok := dag.GetUTXOEntry(*outpoint)
+	if !ok {
+		return 0, false
+	}
+	confirmations := dag.SelectedTipBlueScore() - utxoEntry.BlockBlueScore() + 1
+
+	return confirmations, true
+}
+
+// blockConfirmations returns the current confirmations number of the given node
+// The confirmations number is defined as follows:
+// * If the node is in the selected tip red set	-> 0
+// * If the node is the selected tip			-> 1
+// * Otherwise									-> selectedTip.blueScore - acceptingBlock.blueScore + 2
+func (dag *BlockDAG) blockConfirmations(node *blockNode) (uint64, error) {
+	acceptingBlock, err := dag.acceptingBlock(node)
+	if err != nil {
+		return 0, err
+	}
+
+	// if acceptingBlock is nil, the node is red
+	if acceptingBlock == nil {
+		return 0, nil
+	}
+
+	return dag.selectedTip().blueScore - acceptingBlock.blueScore + 1, nil
+}
+
+// acceptingBlock finds the node in the selected-parent chain that had accepted
+// the given node
+func (dag *BlockDAG) acceptingBlock(node *blockNode) (*blockNode, error) {
+	// Return an error if the node is the virtual block
+	if node == &dag.virtual.blockNode {
+		return nil, errors.New("cannot get acceptingBlock for virtual")
+	}
+
+	// If the node is a chain-block itself, the accepting block is its chain-child
+	isNodeInSelectedParentChain, err := dag.IsInSelectedParentChain(node.hash)
+	if err != nil {
+		return nil, err
+	}
+	if isNodeInSelectedParentChain {
+		if len(node.children) == 0 {
+			// If the node is the selected tip, it doesn't have an accepting block
+			return nil, nil
+		}
+		for child := range node.children {
+			isChildInSelectedParentChain, err := dag.IsInSelectedParentChain(child.hash)
+			if err != nil {
+				return nil, err
+			}
+			if isChildInSelectedParentChain {
+				return child, nil
+			}
+		}
+		return nil, errors.Errorf("chain block %s does not have a chain child", node.hash)
+	}
+
+	// Find the only chain block that may contain the node in its blues
+	candidateAcceptingBlock := dag.oldestChainBlockWithBlueScoreGreaterThan(node.blueScore)
+
+	// if no candidate is found, it means that the node has same or more
+	// blue score than the selected tip and is found in its anticone, so
+	// it doesn't have an accepting block
+	if candidateAcceptingBlock == nil {
+		return nil, nil
+	}
+
+	// candidateAcceptingBlock is the accepting block only if it actually contains
+	// the node in its blues
+	for _, blue := range candidateAcceptingBlock.blues {
+		if blue == node {
+			return candidateAcceptingBlock, nil
+		}
+	}
+
+	// Otherwise, the node is red or in the selected tip anticone, and
+	// doesn't have an accepting block
+	return nil, nil
+}
+
+// oldestChainBlockWithBlueScoreGreaterThan finds the oldest chain block with a blue score
+// greater than blueScore. If no such block exists, this method returns nil
+func (dag *BlockDAG) oldestChainBlockWithBlueScoreGreaterThan(blueScore uint64) *blockNode {
+	chainBlockIndex, ok := util.SearchSlice(len(dag.virtual.selectedParentChainSlice), func(i int) bool {
+		selectedPathNode := dag.virtual.selectedParentChainSlice[i]
+		return selectedPathNode.blueScore > blueScore
+	})
+	if !ok {
+		return nil
+	}
+	return dag.virtual.selectedParentChainSlice[chainBlockIndex]
+}
+
+// IsInSelectedParentChain returns whether or not a block hash is found in the selected
+// parent chain. Note that this method returns an error if the given blockHash does not
+// exist within the block index.
+//
+// This method MUST be called with the DAG lock held
+func (dag *BlockDAG) IsInSelectedParentChain(blockHash *daghash.Hash) (bool, error) {
+	blockNode, ok := dag.index.LookupNode(blockHash)
+	if !ok {
+		str := fmt.Sprintf("block %s is not in the DAG", blockHash)
+		return false, ErrNotInDAG(str)
+	}
+	return dag.virtual.selectedParentChainSet.contains(blockNode), nil
+}
+
+// SelectedParentChain returns the selected parent chain starting from blockHash (exclusive)
+// up to the virtual (exclusive). If blockHash is nil then the genesis block is used. If
+// blockHash is not within the select parent chain, go down its own selected parent chain,
+// while collecting each block hash in removedChainHashes, until reaching a block within
+// the main selected parent chain.
+//
+// This method MUST be called with the DAG lock held
+func (dag *BlockDAG) SelectedParentChain(blockHash *daghash.Hash) ([]*daghash.Hash, []*daghash.Hash, error) {
+	if blockHash == nil {
+		blockHash = dag.genesis.hash
+	}
+	if !dag.IsInDAG(blockHash) {
+		return nil, nil, errors.Errorf("blockHash %s does not exist in the DAG", blockHash)
+	}
+
+	// If blockHash is not in the selected parent chain, go down its selected parent chain
+	// until we find a block that is in the main selected parent chain.
+	var removedChainHashes []*daghash.Hash
+	isBlockInSelectedParentChain, err := dag.IsInSelectedParentChain(blockHash)
+	if err != nil {
+		return nil, nil, err
+	}
+	for !isBlockInSelectedParentChain {
+		removedChainHashes = append(removedChainHashes, blockHash)
+
+		node, ok := dag.index.LookupNode(blockHash)
+		if !ok {
+			return nil, nil, errors.Errorf("block %s does not exist in the DAG", blockHash)
+		}
+		blockHash = node.selectedParent.hash
+
+		isBlockInSelectedParentChain, err = dag.IsInSelectedParentChain(blockHash)
+		if err != nil {
+			return nil, nil, err
+		}
+	}
+
+	// Find the index of the blockHash in the selectedParentChainSlice
+	blockHashIndex := len(dag.virtual.selectedParentChainSlice) - 1
+	for blockHashIndex >= 0 {
+		node := dag.virtual.selectedParentChainSlice[blockHashIndex]
+		if node.hash.IsEqual(blockHash) {
+			break
+		}
+		blockHashIndex--
+	}
+
+	// Copy all the addedChainHashes starting from blockHashIndex (exclusive)
+	addedChainHashes := make([]*daghash.Hash, len(dag.virtual.selectedParentChainSlice)-blockHashIndex-1)
+	for i, node := range dag.virtual.selectedParentChainSlice[blockHashIndex+1:] {
+		addedChainHashes[i] = node.hash
+	}
+
+	return removedChainHashes, addedChainHashes, nil
+}
+
+// SelectedTipBlueScore returns the blue score of the selected tip.
+func (dag *BlockDAG) SelectedTipBlueScore() uint64 {
+	return dag.selectedTip().blueScore
+}
+
+// VirtualBlueScore returns the blue score of the current virtual block
+func (dag *BlockDAG) VirtualBlueScore() uint64 {
+	return dag.virtual.blueScore
+}
+
+// BlockCount returns the number of blocks in the DAG
+func (dag *BlockDAG) BlockCount() uint64 {
+	return dag.blockCount
+}
+
+// TipHashes returns the hashes of the DAG's tips
+func (dag *BlockDAG) TipHashes() []*daghash.Hash {
+	return dag.virtual.tips().hashes()
+}
+
+// CurrentBits returns the bits of the tip with the lowest bits, which also means it has highest difficulty.
+func (dag *BlockDAG) CurrentBits() uint32 {
+	tips := dag.virtual.tips()
+	minBits := uint32(math.MaxUint32)
+	for tip := range tips {
+		if minBits > tip.Header().Bits {
+			minBits = tip.Header().Bits
+		}
+	}
+	return minBits
+}
+
+// HeaderByHash returns the block header identified by the given hash or an
+// error if it doesn't exist.
+func (dag *BlockDAG) HeaderByHash(hash *daghash.Hash) (*wire.BlockHeader, error) {
+	node, ok := dag.index.LookupNode(hash)
+	if !ok {
+		err := errors.Errorf("block %s is not known", hash)
+		return &wire.BlockHeader{}, err
+	}
+
+	return node.Header(), nil
+}
+
+// ChildHashesByHash returns the child hashes of the block with the given hash in the
+// DAG.
+//
+// This function is safe for concurrent access.
+func (dag *BlockDAG) ChildHashesByHash(hash *daghash.Hash) ([]*daghash.Hash, error) {
+	node, ok := dag.index.LookupNode(hash)
+	if !ok {
+		str := fmt.Sprintf("block %s is not in the DAG", hash)
+		return nil, ErrNotInDAG(str)
+
+	}
+
+	return node.children.hashes(), nil
+}
+
+// SelectedParentHash returns the selected parent hash of the block with the given hash in the
+// DAG.
+//
+// This function is safe for concurrent access.
+func (dag *BlockDAG) SelectedParentHash(blockHash *daghash.Hash) (*daghash.Hash, error) {
+	node, ok := dag.index.LookupNode(blockHash)
+	if !ok {
+		str := fmt.Sprintf("block %s is not in the DAG", blockHash)
+		return nil, ErrNotInDAG(str)
+
+	}
+
+	if node.selectedParent == nil {
+		return nil, nil
+	}
+	return node.selectedParent.hash, nil
+}
+
+// antiPastHashesBetween returns the hashes of the blocks between the
+// lowHash's antiPast and highHash's antiPast, or up to the provided
+// max number of block hashes.
+//
+// This function MUST be called with the DAG state lock held (for reads).
+func (dag *BlockDAG) antiPastHashesBetween(lowHash, highHash *daghash.Hash, maxHashes uint64) ([]*daghash.Hash, error) {
+	nodes, err := dag.antiPastBetween(lowHash, highHash, maxHashes)
+	if err != nil {
+		return nil, err
+	}
+	hashes := make([]*daghash.Hash, len(nodes))
+	for i, node := range nodes {
+		hashes[i] = node.hash
+	}
+	return hashes, nil
+}
+
+// antiPastBetween returns the blockNodes between the lowHash's antiPast
+// and highHash's antiPast, or up to the provided max number of blocks.
+//
+// This function MUST be called with the DAG state lock held (for reads).
+func (dag *BlockDAG) antiPastBetween(lowHash, highHash *daghash.Hash, maxEntries uint64) ([]*blockNode, error) {
+	lowNode, ok := dag.index.LookupNode(lowHash)
+	if !ok {
+		return nil, errors.Errorf("Couldn't find low hash %s", lowHash)
+	}
+	highNode, ok := dag.index.LookupNode(highHash)
+	if !ok {
+		return nil, errors.Errorf("Couldn't find high hash %s", highHash)
+	}
+	if lowNode.blueScore >= highNode.blueScore {
+		return nil, errors.Errorf("Low hash blueScore >= high hash blueScore (%d >= %d)",
+			lowNode.blueScore, highNode.blueScore)
+	}
+
+	// In order to get no more then maxEntries blocks from the
+	// future of the lowNode (including itself), we iterate the
+	// selected parent chain of the highNode and stop once we reach
+	// highNode.blueScore-lowNode.blueScore+1 <= maxEntries. That
+	// stop point becomes the new highNode.
+	// Using blueScore as an approximation is considered to be
+	// fairly accurate because we presume that most DAG blocks are
+	// blue.
+	for highNode.blueScore-lowNode.blueScore+1 > maxEntries {
+		highNode = highNode.selectedParent
+	}
+
+	// Collect every node in highNode's past (including itself) but
+	// NOT in the lowNode's past (excluding itself) into an up-heap
+	// (a heap sorted by blueScore from lowest to greatest).
+	visited := newBlockSet()
+	candidateNodes := newUpHeap()
+	queue := newDownHeap()
+	queue.Push(highNode)
+	for queue.Len() > 0 {
+		current := queue.pop()
+		if visited.contains(current) {
+			continue
+		}
+		visited.add(current)
+		isCurrentAncestorOfLowNode, err := dag.isInPast(current, lowNode)
+		if err != nil {
+			return nil, err
+		}
+		if isCurrentAncestorOfLowNode {
+			continue
+		}
+		candidateNodes.Push(current)
+		for parent := range current.parents {
+			queue.Push(parent)
+		}
+	}
+
+	// Pop candidateNodes into a slice. Since candidateNodes is
+	// an up-heap, it's guaranteed to be ordered from low to high
+	nodesLen := int(maxEntries)
+	if candidateNodes.Len() < nodesLen {
+		nodesLen = candidateNodes.Len()
+	}
+	nodes := make([]*blockNode, nodesLen)
+	for i := 0; i < nodesLen; i++ {
+		nodes[i] = candidateNodes.pop()
+	}
+	return nodes, nil
+}
+
+func (dag *BlockDAG) isInPast(this *blockNode, other *blockNode) (bool, error) {
+	return dag.reachabilityTree.isInPast(this, other)
+}
+
+// AntiPastHashesBetween returns the hashes of the blocks between the
+// lowHash's antiPast and highHash's antiPast, or up to the provided
+// max number of block hashes.
+//
+// This function is safe for concurrent access.
+func (dag *BlockDAG) AntiPastHashesBetween(lowHash, highHash *daghash.Hash, maxHashes uint64) ([]*daghash.Hash, error) {
+	dag.dagLock.RLock()
+	defer dag.dagLock.RUnlock()
+	hashes, err := dag.antiPastHashesBetween(lowHash, highHash, maxHashes)
+	if err != nil {
+		return nil, err
+	}
+	return hashes, nil
+}
+
+// antiPastHeadersBetween returns the headers of the blocks between the
+// lowHash's antiPast and highHash's antiPast, or up to the provided
+// max number of block headers.
+//
+// This function MUST be called with the DAG state lock held (for reads).
+func (dag *BlockDAG) antiPastHeadersBetween(lowHash, highHash *daghash.Hash, maxHeaders uint64) ([]*wire.BlockHeader, error) {
+	nodes, err := dag.antiPastBetween(lowHash, highHash, maxHeaders)
+	if err != nil {
+		return nil, err
+	}
+	headers := make([]*wire.BlockHeader, len(nodes))
+	for i, node := range nodes {
+		headers[i] = node.Header()
+	}
+	return headers, nil
+}
+
+// GetTopHeaders returns the top wire.MaxBlockHeadersPerMsg block headers ordered by blue score.
+func (dag *BlockDAG) GetTopHeaders(highHash *daghash.Hash, maxHeaders uint64) ([]*wire.BlockHeader, error) {
+	highNode := &dag.virtual.blockNode
+	if highHash != nil {
+		var ok bool
+		highNode, ok = dag.index.LookupNode(highHash)
+		if !ok {
+			return nil, errors.Errorf("Couldn't find the high hash %s in the dag", highHash)
+		}
+	}
+	headers := make([]*wire.BlockHeader, 0, highNode.blueScore)
+	queue := newDownHeap()
+	queue.pushSet(highNode.parents)
+
+	visited := newBlockSet()
+	for i := uint32(0); queue.Len() > 0 && uint64(len(headers)) < maxHeaders; i++ {
+		current := queue.pop()
+		if !visited.contains(current) {
+			visited.add(current)
+			headers = append(headers, current.Header())
+			queue.pushSet(current.parents)
+		}
+	}
+	return headers, nil
+}
+
+// Lock locks the DAG's UTXO set for writing.
+func (dag *BlockDAG) Lock() {
+	dag.dagLock.Lock()
+}
+
+// Unlock unlocks the DAG's UTXO set for writing.
+func (dag *BlockDAG) Unlock() {
+	dag.dagLock.Unlock()
+}
+
+// RLock locks the DAG's UTXO set for reading.
+func (dag *BlockDAG) RLock() {
+	dag.dagLock.RLock()
+}
+
+// RUnlock unlocks the DAG's UTXO set for reading.
+func (dag *BlockDAG) RUnlock() {
+	dag.dagLock.RUnlock()
+}
+
+// AntiPastHeadersBetween returns the headers of the blocks between the
+// lowHash's antiPast and highHash's antiPast, or up to
+// wire.MaxBlockHeadersPerMsg block headers.
+//
+// This function is safe for concurrent access.
+func (dag *BlockDAG) AntiPastHeadersBetween(lowHash, highHash *daghash.Hash, maxHeaders uint64) ([]*wire.BlockHeader, error) {
+	dag.dagLock.RLock()
+	defer dag.dagLock.RUnlock()
+	headers, err := dag.antiPastHeadersBetween(lowHash, highHash, maxHeaders)
+	if err != nil {
+		return nil, err
+	}
+	return headers, nil
+}
+
+// SubnetworkID returns the node's subnetwork ID
+func (dag *BlockDAG) SubnetworkID() *subnetworkid.SubnetworkID {
+	return dag.subnetworkID
+}
+
+// ForEachHash runs the given fn on every hash that's currently known to
+// the DAG.
+//
+// This function is NOT safe for concurrent access. It is meant to be
+// used either on initialization or when the dag lock is held for reads.
+func (dag *BlockDAG) ForEachHash(fn func(hash daghash.Hash) error) error {
+	for hash := range dag.index.index {
+		err := fn(hash)
+		if err != nil {
+			return err
+		}
+	}
+	return nil
+}
+
+func (dag *BlockDAG) addDelayedBlock(block *util.Block, delay time.Duration) error {
+	processTime := dag.Now().Add(delay)
+	log.Debugf("Adding block to delayed blocks queue (block hash: %s, process time: %s)", block.Hash().String(), processTime)
+	delayedBlock := &delayedBlock{
+		block:       block,
+		processTime: processTime,
+	}
+
+	dag.delayedBlocks[*block.Hash()] = delayedBlock
+	dag.delayedBlocksQueue.Push(delayedBlock)
+	return dag.processDelayedBlocks()
+}
+
+// processDelayedBlocks loops over all delayed blocks and processes blocks which are due.
+// This method is invoked after processing a block (ProcessBlock method).
+func (dag *BlockDAG) processDelayedBlocks() error {
+	// Check if the delayed block with the earliest process time should be processed
+	for dag.delayedBlocksQueue.Len() > 0 {
+		earliestDelayedBlockProcessTime := dag.peekDelayedBlock().processTime
+		if earliestDelayedBlockProcessTime.After(dag.Now()) {
+			break
+		}
+		delayedBlock := dag.popDelayedBlock()
+		_, _, err := dag.processBlockNoLock(delayedBlock.block, BFAfterDelay)
+		if err != nil {
+			log.Errorf("Error while processing delayed block (block %s)", delayedBlock.block.Hash().String())
+			// Rule errors should not be propagated as they refer only to the delayed block,
+			// while this function runs in the context of another block
+			if !errors.As(err, &RuleError{}) {
+				return err
+			}
+		}
+		log.Debugf("Processed delayed block (block %s)", delayedBlock.block.Hash().String())
+	}
+
+	return nil
+}
+
+// popDelayedBlock removes the topmost (delayed block with earliest process time) of the queue and returns it.
+func (dag *BlockDAG) popDelayedBlock() *delayedBlock {
+	delayedBlock := dag.delayedBlocksQueue.pop()
+	delete(dag.delayedBlocks, *delayedBlock.block.Hash())
+	return delayedBlock
+}
+
+func (dag *BlockDAG) peekDelayedBlock() *delayedBlock {
+	return dag.delayedBlocksQueue.peek()
+}
+
+// IndexManager provides a generic interface that is called when blocks are
+// connected to the DAG for the purpose of supporting optional indexes.
+type IndexManager interface {
+	// Init is invoked during DAG initialize in order to allow the index
+	// manager to initialize itself and any indexes it is managing.
+	Init(*BlockDAG, *dbaccess.DatabaseContext) error
+
+	// ConnectBlock is invoked when a new block has been connected to the
+	// DAG.
+	ConnectBlock(dbContext *dbaccess.TxContext, blockHash *daghash.Hash, acceptedTxsData MultiBlockTxsAcceptanceData) error
+}
+
+// Config is a descriptor which specifies the blockDAG instance configuration.
+type Config struct {
+	// Interrupt specifies a channel the caller can close to signal that
+	// long running operations, such as catching up indexes or performing
+	// database migrations, should be interrupted.
+	//
+	// This field can be nil if the caller does not desire the behavior.
+	Interrupt <-chan struct{}
+
+	// DAGParams identifies which DAG parameters the DAG is associated
+	// with.
+	//
+	// This field is required.
+	DAGParams *dagconfig.Params
+
+	// TimeSource defines the time source to use for things such as
+	// block processing and determining whether or not the DAG is current.
+	TimeSource TimeSource
+
+	// SigCache defines a signature cache to use when when validating
+	// signatures. This is typically most useful when individual
+	// transactions are already being validated prior to their inclusion in
+	// a block such as what is usually done via a transaction memory pool.
+	//
+	// This field can be nil if the caller is not interested in using a
+	// signature cache.
+	SigCache *txscript.SigCache
+
+	// IndexManager defines an index manager to use when initializing the
+	// DAG and connecting blocks.
+	//
+	// This field can be nil if the caller does not wish to make use of an
+	// index manager.
+	IndexManager IndexManager
+
+	// SubnetworkID identifies which subnetwork the DAG is associated
+	// with.
+	//
+	// This field is required.
+	SubnetworkID *subnetworkid.SubnetworkID
 
 	// DatabaseContext is the context in which all database queries related to
 	// this DAG are going to run.
