// Copyright (c) 2013-2017 The btcsuite developers
// Use of this source code is governed by an ISC
// license that can be found in the LICENSE file.

package blockdag

import (
	"fmt"
	"sync"
	"time"

	"github.com/daglabs/btcd/dagconfig"
	"github.com/daglabs/btcd/dagconfig/daghash"
	"github.com/daglabs/btcd/database"
	"github.com/daglabs/btcd/txscript"
	"github.com/daglabs/btcd/wire"
	"github.com/daglabs/btcd/util"
)

const (
	// maxOrphanBlocks is the maximum number of orphan blocks that can be
	// queued.
	maxOrphanBlocks = 100
)

// BlockLocator is used to help locate a specific block.  The algorithm for
// building the block locator is to add the hashes in reverse order until
// the genesis block is reached.  In order to keep the list of locator hashes
// to a reasonable number of entries, first the most recent previous 12 block
// hashes are added, then the step is doubled each loop iteration to
// exponentially decrease the number of hashes as a function of the distance
// from the block being located.
//
// For example, assume a block chain with a side chain as depicted below:
// 	genesis -> 1 -> 2 -> ... -> 15 -> 16  -> 17  -> 18
// 	                              \-> 16a -> 17a
//
// The block locator for block 17a would be the hashes of blocks:
// [17a 16a 15 14 13 12 11 10 9 8 7 6 4 genesis]
type BlockLocator []*daghash.Hash

// orphanBlock represents a block that we don't yet have the parent for.  It
// is a normal block plus an expiration time to prevent caching the orphan
// forever.
type orphanBlock struct {
	block      *util.Block
	expiration time.Time
}

// DAGState houses information about the current tips and other info
// related to the state of the DAG.
//
// The GetDAGState method can be used to obtain access to this information
// in a concurrent safe manner and the data will not be changed out from under
// the caller when chain state changes occur as the function name implies.
// However, the returned snapshot must be treated as immutable since it is
// shared by all callers.
type DAGState struct {
	TipHashes []daghash.Hash // The hashes of the tips
}

// newDAGState returns a new state instance for the given parameters.
func newDAGState(tipHashes []daghash.Hash) *DAGState {
	return &DAGState{
		TipHashes: tipHashes,
	}
}

// BlockDAG provides functions for working with the bitcoin block chain.
// It includes functionality such as rejecting duplicate blocks, ensuring blocks
// follow all rules, orphan handling, checkpoint handling, and best chain
// selection with reorganization.
type BlockDAG struct {
	// The following fields are set when the instance is created and can't
	// be changed afterwards, so there is no need to protect them with a
	// separate mutex.
	checkpoints         []dagconfig.Checkpoint
	checkpointsByHeight map[int32]*dagconfig.Checkpoint
	db                  database.DB
	dagParams           *dagconfig.Params
	timeSource          MedianTimeSource
	sigCache            *txscript.SigCache
	indexManager        IndexManager
	genesis             *blockNode

	// The following fields are calculated based upon the provided chain
	// parameters.  They are also set when the instance is created and
	// can't be changed afterwards, so there is no need to protect them with
	// a separate mutex.
	minRetargetTimespan int64 // target timespan / adjustment factor
	maxRetargetTimespan int64 // target timespan * adjustment factor
	blocksPerRetarget   int32 // target timespan / target time per block

	// dagLock protects concurrent access to the vast majority of the
	// fields in this struct below this point.
	dagLock sync.RWMutex

	// index and virtual are related to the memory block index.  They both
	// have their own locks, however they are often also protected by the
	// DAG lock to help prevent logic races when blocks are being processed.

	// index houses the entire block index in memory.  The block index is
	// a tree-shaped structure.
	index *blockIndex

	// virtual tracks the current tips.
	virtual *VirtualBlock

	// These fields are related to handling of orphan blocks.  They are
	// protected by a combination of the chain lock and the orphan lock.
	orphanLock   sync.RWMutex
	orphans      map[daghash.Hash]*orphanBlock
	prevOrphans  map[daghash.Hash][]*orphanBlock
	oldestOrphan *orphanBlock

	// These fields are related to checkpoint handling.  They are protected
	// by the chain lock.
	nextCheckpoint *dagconfig.Checkpoint
	checkpointNode *blockNode

	// The state is used as a fairly efficient way to cache information
	// about the current DAG state that is returned to callers when
	// requested.  It operates on the principle of MVCC such that any time a
	// new block becomes the best block, the state pointer is replaced with
	// a new struct and the old state is left untouched.  In this way,
	// multiple callers can be pointing to different DAG states.
	// This is acceptable for most callers because the state is only being
	// queried at a specific point in time.
	//
	// In addition, some of the fields are stored in the database so the
	// DAG state can be quickly reconstructed on load.
	stateLock sync.RWMutex
	dagState  *DAGState

	// The following caches are used to efficiently keep track of the
	// current deployment threshold state of each rule change deployment.
	//
	// This information is stored in the database so it can be quickly
	// reconstructed on load.
	//
	// warningCaches caches the current deployment threshold state for blocks
	// in each of the **possible** deployments.  This is used in order to
	// detect when new unrecognized rule changes are being voted on and/or
	// have been activated such as will be the case when older versions of
	// the software are being used
	//
	// deploymentCaches caches the current deployment threshold state for
	// blocks in each of the actively defined deployments.
	warningCaches    []thresholdStateCache
	deploymentCaches []thresholdStateCache

	// The following fields are used to determine if certain warnings have
	// already been shown.
	//
	// unknownRulesWarned refers to warnings due to unknown rules being
	// activated.
	//
	// unknownVersionsWarned refers to warnings due to unknown versions
	// being mined.
	unknownRulesWarned    bool
	unknownVersionsWarned bool

	// The notifications field stores a slice of callbacks to be executed on
	// certain blockchain events.
	notificationsLock sync.RWMutex
	notifications     []NotificationCallback
}

// HaveBlock returns whether or not the DAG instance has the block represented
// by the passed hash.  This includes checking the various places a block can
// be in, like part of the DAG or the orphan pool.
//
// This function is safe for concurrent access.
func (dag *BlockDAG) HaveBlock(hash *daghash.Hash) (bool, error) {
	exists, err := dag.blockExists(hash)
	if err != nil {
		return false, err
	}
	return exists || dag.IsKnownOrphan(hash), nil
}

// HaveBlocks returns whether or not the DAG instances has all blocks represented
// by the passed hashes. This includes checking the various places a block can
// be in, like part of the DAG or the orphan pool.
//
// This function is safe for concurrent access.
func (dag *BlockDAG) HaveBlocks(hashes []daghash.Hash) (bool, error) {
	for _, hash := range hashes {
		haveBlock, err := dag.HaveBlock(&hash)
		if err != nil {
			return false, err
		}
		if !haveBlock {
			return false, nil
		}
	}

	return true, nil
}

// IsKnownOrphan returns whether the passed hash is currently a known orphan.
// Keep in mind that only a limited number of orphans are held onto for a
// limited amount of time, so this function must not be used as an absolute
// way to test if a block is an orphan block.  A full block (as opposed to just
// its hash) must be passed to ProcessBlock for that purpose.  However, calling
// ProcessBlock with an orphan that already exists results in an error, so this
// function provides a mechanism for a caller to intelligently detect *recent*
// duplicate orphans and react accordingly.
//
// This function is safe for concurrent access.
func (dag *BlockDAG) IsKnownOrphan(hash *daghash.Hash) bool {
	// Protect concurrent access.  Using a read lock only so multiple
	// readers can query without blocking each other.
	dag.orphanLock.RLock()
	_, exists := dag.orphans[*hash]
	dag.orphanLock.RUnlock()

	return exists
}

// GetOrphanRoot returns the head of the chain for the provided hash from the
// map of orphan blocks.
//
// This function is safe for concurrent access.
func (dag *BlockDAG) GetOrphanRoot(hash *daghash.Hash) *daghash.Hash {
	// Protect concurrent access.  Using a read lock only so multiple
	// readers can query without blocking each other.
	dag.orphanLock.RLock()
	defer dag.orphanLock.RUnlock()

	// Keep looping while the parent of each orphaned block is
	// known and is an orphan itself.
	orphanRoot := hash
	prevHash := hash
	for {
		orphan, exists := dag.orphans[*prevHash]
		if !exists {
			break
		}
		orphanRoot = prevHash
		prevHash = orphan.block.MsgBlock().Header.SelectedPrevBlock()
	}

	return orphanRoot
}

// removeOrphanBlock removes the passed orphan block from the orphan pool and
// previous orphan index.
func (dag *BlockDAG) removeOrphanBlock(orphan *orphanBlock) {
	// Protect concurrent access.
	dag.orphanLock.Lock()
	defer dag.orphanLock.Unlock()

	// Remove the orphan block from the orphan pool.
	orphanHash := orphan.block.Hash()
	delete(dag.orphans, *orphanHash)

	// Remove the reference from the previous orphan index too.  An indexing
	// for loop is intentionally used over a range here as range does not
	// reevaluate the slice on each iteration nor does it adjust the index
	// for the modified slice.
	prevHash := orphan.block.MsgBlock().Header.SelectedPrevBlock()
	orphans := dag.prevOrphans[*prevHash]
	for i := 0; i < len(orphans); i++ {
		hash := orphans[i].block.Hash()
		if hash.IsEqual(orphanHash) {
			copy(orphans[i:], orphans[i+1:])
			orphans[len(orphans)-1] = nil
			orphans = orphans[:len(orphans)-1]
			i--
		}
	}
	dag.prevOrphans[*prevHash] = orphans

	// Remove the map entry altogether if there are no longer any orphans
	// which depend on the parent hash.
	if len(dag.prevOrphans[*prevHash]) == 0 {
		delete(dag.prevOrphans, *prevHash)
	}
}

// addOrphanBlock adds the passed block (which is already determined to be
// an orphan prior calling this function) to the orphan pool.  It lazily cleans
// up any expired blocks so a separate cleanup poller doesn't need to be run.
// It also imposes a maximum limit on the number of outstanding orphan
// blocks and will remove the oldest received orphan block if the limit is
// exceeded.
func (dag *BlockDAG) addOrphanBlock(block *util.Block) {
	// Remove expired orphan blocks.
	for _, oBlock := range dag.orphans {
		if time.Now().After(oBlock.expiration) {
			dag.removeOrphanBlock(oBlock)
			continue
		}

		// Update the oldest orphan block pointer so it can be discarded
		// in case the orphan pool fills up.
		if dag.oldestOrphan == nil || oBlock.expiration.Before(dag.oldestOrphan.expiration) {
			dag.oldestOrphan = oBlock
		}
	}

	// Limit orphan blocks to prevent memory exhaustion.
	if len(dag.orphans)+1 > maxOrphanBlocks {
		// Remove the oldest orphan to make room for the new one.
		dag.removeOrphanBlock(dag.oldestOrphan)
		dag.oldestOrphan = nil
	}

	// Protect concurrent access.  This is intentionally done here instead
	// of near the top since removeOrphanBlock does its own locking and
	// the range iterator is not invalidated by removing map entries.
	dag.orphanLock.Lock()
	defer dag.orphanLock.Unlock()

	// Insert the block into the orphan map with an expiration time
	// 1 hour from now.
	expiration := time.Now().Add(time.Hour)
	oBlock := &orphanBlock{
		block:      block,
		expiration: expiration,
	}
	dag.orphans[*block.Hash()] = oBlock

	// Add to previous hash lookup index for faster dependency lookups.
	prevHash := block.MsgBlock().Header.SelectedPrevBlock()
	dag.prevOrphans[*prevHash] = append(dag.prevOrphans[*prevHash], oBlock)
}

// SequenceLock represents the converted relative lock-time in seconds, and
// absolute block-height for a transaction input's relative lock-times.
// According to SequenceLock, after the referenced input has been confirmed
// within a block, a transaction spending that input can be included into a
// block either after 'seconds' (according to past median time), or once the
// 'BlockHeight' has been reached.
type SequenceLock struct {
	Seconds     int64
	BlockHeight int32
}

// CalcSequenceLock computes a relative lock-time SequenceLock for the passed
// transaction using the passed UtxoViewpoint to obtain the past median time
// for blocks in which the referenced inputs of the transactions were included
// within. The generated SequenceLock lock can be used in conjunction with a
// block height, and adjusted median block time to determine if all the inputs
// referenced within a transaction have reached sufficient maturity allowing
// the candidate transaction to be included in a block.
//
// This function is safe for concurrent access.
func (dag *BlockDAG) CalcSequenceLock(tx *util.Tx, utxoView *UtxoViewpoint, mempool bool) (*SequenceLock, error) {
	dag.dagLock.Lock()
	defer dag.dagLock.Unlock()

	return dag.calcSequenceLock(dag.virtual.SelectedTip(), tx, utxoView, mempool)
}

// calcSequenceLock computes the relative lock-times for the passed
// transaction. See the exported version, CalcSequenceLock for further details.
//
// This function MUST be called with the chain state lock held (for writes).
func (dag *BlockDAG) calcSequenceLock(node *blockNode, tx *util.Tx, utxoView *UtxoViewpoint, mempool bool) (*SequenceLock, error) {
	// A value of -1 for each relative lock type represents a relative time
	// lock value that will allow a transaction to be included in a block
	// at any given height or time.
	sequenceLock := &SequenceLock{Seconds: -1, BlockHeight: -1}

	// Sequence locks don't apply to coinbase transactions Therefore, we
	// return sequence lock values of -1 indicating that this transaction
	// can be included within a block at any given height or time.
	if IsCoinBase(tx) {
		return sequenceLock, nil
	}

	// Grab the next height from the PoV of the passed blockNode to use for
	// inputs present in the mempool.
	nextHeight := node.height + 1

	mTx := tx.MsgTx()
	for txInIndex, txIn := range mTx.TxIn {
		utxo := utxoView.LookupEntry(txIn.PreviousOutPoint)
		if utxo == nil {
			str := fmt.Sprintf("output %v referenced from "+
				"transaction %s:%d either does not exist or "+
				"has already been spent", txIn.PreviousOutPoint,
				tx.Hash(), txInIndex)
			return sequenceLock, ruleError(ErrMissingTxOut, str)
		}

		// If the input height is set to the mempool height, then we
		// assume the transaction makes it into the next block when
		// evaluating its sequence blocks.
		inputHeight := utxo.BlockHeight()
		if inputHeight == 0x7fffffff {
			inputHeight = nextHeight
		}

		// Given a sequence number, we apply the relative time lock
		// mask in order to obtain the time lock delta required before
		// this input can be spent.
		sequenceNum := txIn.Sequence
		relativeLock := int64(sequenceNum & wire.SequenceLockTimeMask)

		switch {
		// Relative time locks are disabled for this input, so we can
		// skip any further calculation.
		case sequenceNum&wire.SequenceLockTimeDisabled == wire.SequenceLockTimeDisabled:
			continue
		case sequenceNum&wire.SequenceLockTimeIsSeconds == wire.SequenceLockTimeIsSeconds:
			// This input requires a relative time lock expressed
			// in seconds before it can be spent.  Therefore, we
			// need to query for the block prior to the one in
			// which this input was included within so we can
			// compute the past median time for the block prior to
			// the one which included this referenced output.
			prevInputHeight := inputHeight - 1
			if prevInputHeight < 0 {
				prevInputHeight = 0
			}
			blockNode := node.Ancestor(prevInputHeight)
			medianTime := blockNode.CalcPastMedianTime()

			// Time based relative time-locks as defined by BIP 68
			// have a time granularity of RelativeLockSeconds, so
			// we shift left by this amount to convert to the
			// proper relative time-lock. We also subtract one from
			// the relative lock to maintain the original lockTime
			// semantics.
			timeLockSeconds := (relativeLock << wire.SequenceLockTimeGranularity) - 1
			timeLock := medianTime.Unix() + timeLockSeconds
			if timeLock > sequenceLock.Seconds {
				sequenceLock.Seconds = timeLock
			}
		default:
			// The relative lock-time for this input is expressed
			// in blocks so we calculate the relative offset from
			// the input's height as its converted absolute
			// lock-time. We subtract one from the relative lock in
			// order to maintain the original lockTime semantics.
			blockHeight := inputHeight + int32(relativeLock-1)
			if blockHeight > sequenceLock.BlockHeight {
				sequenceLock.BlockHeight = blockHeight
			}
		}
	}

	return sequenceLock, nil
}

// LockTimeToSequence converts the passed relative locktime to a sequence
// number in accordance to BIP-68.
// See: https://github.com/bitcoin/bips/blob/master/bip-0068.mediawiki
//  * (Compatibility)
func LockTimeToSequence(isSeconds bool, locktime uint64) uint64 {
	// If we're expressing the relative lock time in blocks, then the
	// corresponding sequence number is simply the desired input age.
	if !isSeconds {
		return locktime
	}

	// Set the 22nd bit which indicates the lock time is in seconds, then
	// shift the locktime over by 9 since the time granularity is in
	// 512-second intervals (2^9). This results in a max lock-time of
	// 33,553,920 seconds, or 1.1 years.
	return wire.SequenceLockTimeIsSeconds |
		locktime>>wire.SequenceLockTimeGranularity
}

// connectToDAG handles connecting the passed block to the DAG.
//
// The flags modify the behavior of this function as follows:
//  - BFFastAdd: Avoids several expensive transaction validation operations.
//    This is useful when using checkpoints.
//
// This function MUST be called with the chain state lock held (for writes).
func (dag *BlockDAG) connectToDAG(node *blockNode, parentNodes blockSet, block *btcutil.Block, flags BehaviorFlags) error {
	// Skip checks if node has already been fully validated.
	fastAdd := flags&BFFastAdd == BFFastAdd || dag.index.NodeStatus(node).KnownValid()

	// Perform several checks to verify the block can be connected
	// to the DAG without violating any rules and without actually
	// connecting the block.
	view := NewUtxoViewpoint()
	stxos := make([]spentTxOut, 0, countSpentOutputs(block))
	if !fastAdd {
		err := dag.checkConnectBlock(node, block, view, &stxos)
		if err == nil {
			dag.index.SetStatusFlags(node, statusValid)
		} else if _, ok := err.(RuleError); ok {
			dag.index.SetStatusFlags(node, statusValidateFailed)
		} else {
			return err
		}

		// Intentionally ignore errors writing updated node status to DB. If
		// it fails to write, it's not the end of the world. If the block is
		// valid, we flush in connectBlock and if the block is invalid, the
		// worst that can happen is we revalidate the block after a restart.
		if writeErr := dag.index.flushToDB(); writeErr != nil {
			log.Warnf("Error flushing block index changes to disk: %v",
				writeErr)
		}

		if err != nil {
			return err
		}
	}

	// In the fast add case the code to check the block connection
	// was skipped, so the utxo view needs to load the referenced
	// utxos, spend them, and add the new utxos being created by
	// this block.
	if fastAdd {
		err := view.fetchInputUtxos(dag.db, block)
		if err != nil {
			return err
		}
		err = view.connectTransactions(node, block.Transactions(), &stxos)
		if err != nil {
			return err
		}
	}

	// Connect the block to the DAG.
	err := dag.connectBlock(node, block, view, stxos)
	if err != nil {
		return err
	}

	return nil
}

// countSpentOutputs returns the number of utxos the passed block spends.
func countSpentOutputs(block *btcutil.Block) int {
	// Exclude the coinbase transaction since it can't spend anything.
	var numSpent int
	for _, tx := range block.Transactions()[1:] {
		numSpent += len(tx.MsgTx().TxIn)
	}
	return numSpent
}

// connectBlock handles connecting the passed node/block to the DAG.
//
// This passed utxo view must have all referenced txos the block spends marked
// as spent and all of the new txos the block creates added to it.  In addition,
// the passed stxos slice must be populated with all of the information for the
// spent txos.  This approach is used because the connection validation that
// must happen prior to calling this function requires the same details, so
// it would be inefficient to repeat it.
//
// This function MUST be called with the chain state lock held (for writes).
func (dag *BlockDAG) connectBlock(node *blockNode, block *util.Block, view *UtxoViewpoint, stxos []spentTxOut) error {
	// Sanity check the correct number of stxos are provided.
	if len(stxos) != countSpentOutputs(block) {
		return AssertError("connectBlock called with inconsistent " +
			"spent transaction out information")
	}

	// No warnings about unknown rules or versions until the chain is
	// current.
	if dag.isCurrent() {
		// Warn if any unknown new rules are either about to activate or
		// have already been activated.
		if err := dag.warnUnknownRuleActivations(node); err != nil {
			return err
		}

		// Warn if a high enough percentage of the last blocks have
		// unexpected versions.
		if err := dag.warnUnknownVersions(node); err != nil {
			return err
		}
	}

	// Add the node to the virtual and update the UTXO set of the DAG.
	utxoDiff, err := dag.connectUTXO(node, block)
	if err != nil {
		return err
	}

	// Write any block status changes to DB before updating the DAG state.
	err = dag.index.flushToDB()
	if err != nil {
		return err
	}

	// Generate a new state snapshot that will be used to update the
	// database and later memory if all database updates are successful.
	state := newDAGState(dag.virtual.tips().hashes())

	// Atomically insert info into the database.
	err = dag.db.Update(func(dbTx database.Tx) error {
		// Update best block state.
		err := dbPutDAGState(dbTx, state)
		if err != nil {
			return err
		}

		// Add the block hash and height to the block index which tracks
		// the main chain.
		err = dbPutBlockIndex(dbTx, block.Hash(), node.height)
		if err != nil {
			return err
		}

		// Update the utxo set using the state of the utxo view.  This
		// entails removing all of the utxos spent and adding the new
		// ones created by the block.
		err = dbPutUtxoView(dbTx, view)

		// Update the UTXO set using the diffSet that was melded into the
		// full UTXO set.
		err = dbPutUTXODiff(dbTx, utxoDiff)
		if err != nil {
			return err
		}

		// Update the transaction spend journal by adding a record for
		// the block that contains all txos spent by it.
		err = dbPutSpendJournalEntry(dbTx, block.Hash(), stxos)
		if err != nil {
			return err
		}

		// Allow the index manager to call each of the currently active
		// optional indexes with the block being connected so they can
		// update themselves accordingly.
		if dag.indexManager != nil {
			err := dag.indexManager.ConnectBlock(dbTx, block, dag.virtual)
			if err != nil {
				return err
			}
		}

		return nil
	})
	if err != nil {
		return err
	}

	// Prune fully spent entries and mark all entries in the view unmodified
	// now that the modifications have been committed to the database.
	view.commit()

	// Update the state for the best block.  Notice how this replaces the
	// entire struct instead of updating the existing one.  This effectively
	// allows the old version to act as a snapshot which callers can use
	// freely without needing to hold a lock for the duration.  See the
	// comments on the state variable for more details.
	dag.setDAGState(state)

	// Notify the caller that the block was connected to the main chain.
	// The caller would typically want to react with actions such as
	// updating wallets.
	dag.dagLock.Unlock()
	dag.sendNotification(NTBlockConnected, block)
	dag.dagLock.Lock()

	return nil
}

<<<<<<< HEAD
// connectUTXO does the following:
// 1. Verifies that new block makes sense UTXO-wise.
// 2. Connects each of the new block's parents to the block.
// 3. Adds the new block to the virtual.
// 4. Updates the DAG's full UTXO set.
// 5. Updates each of the tips' utxoDiff.
func (dag *BlockDAG) connectUTXO(node *blockNode, block *btcutil.Block) (*utxoDiff, error) {
	// Prepare nodeDiffs for all the relevant nodes to avoid modifying the original nodes.
	// We avoid modifying the original nodes in this function because, potentially, it could
	// fail, thus bringing all the affected nodes (and the virtual) into an undefined state.
	nodeDiffs := make(map[daghash.Hash]*nodeDiff)
	nodeDiff := toNodeDiff(node, node.parents, block.Transactions(), nodeDiffs)

	// Verify and build a UTXO set for the new block.
	newBlockUTXO, err := dag.verifyAndBuildUTXO(nodeDiff)
	if err != nil {
		return nil, err
=======
// countSpentOutputs returns the number of utxos the passed block spends.
func countSpentOutputs(block *util.Block) int {
	// Exclude the coinbase transaction since it can't spend anything.
	var numSpent int
	for _, tx := range block.Transactions()[1:] {
		numSpent += len(tx.MsgTx().TxIn)
>>>>>>> c65d9aa1
	}

	// Update the new block's parents.
	dag.connectBlockToParents(nodeDiff)
	err = dag.updateParentDiffs(nodeDiff, newBlockUTXO)
	if err != nil {
		return nil, err
	}

	// Clone the virtual block so that we don't modify the existing one.
	virtualClone := dag.virtual.clone()

	// Update the virtual block's children (the DAG tips) to include the new block.
	virtualClone.AddTip(node)

	// Build a UTXO set for the new virtual block and update the DAG tips' diffs.
	virtualNodeDiff := toNodeDiff(&virtualClone.blockNode, virtualClone.tips(), nil, nodeDiffs)
	newVirtualUTXO, err := dag.pastUTXO(virtualNodeDiff)
	if err != nil {
		return nil, err
	}

	// Apply new utxoDiffs to all the tips
	err = dag.updateTipsUTXO(virtualNodeDiff.parents, newVirtualUTXO)
	if err != nil {
		return nil, err
	}

	// It is now safe to meld the UTXO to base.
	diffSet := newVirtualUTXO.(*diffUTXOSet)
	utxoDiff := diffSet.utxoDiff
	diffSet.meldToBase()

	// It is now safe to commit all the nodeDiffs
	for _, nodeDiff := range nodeDiffs {
		nodeDiff.commit()

		// Set the status to valid for all index nodes to make sure the changes get
		// written to the database.
		if nodeDiff != virtualNodeDiff {
			dag.index.SetStatusFlags(nodeDiff.original, statusValid)
		}
	}

	// It is now safe to apply the new virtual block
	dag.virtual = virtualClone

	return utxoDiff, nil
}

<<<<<<< HEAD
// nodeDiff is a diff to a blockNode. It is used inside connectUTXO.
type nodeDiff struct {
	original       *blockNode
	selectedParent *nodeDiff
	parents        []*nodeDiff
	children       []*nodeDiff
	diff           *utxoDiff
	diffChild      *nodeDiff
	transactions   []*btcutil.Tx
}
=======
// connectToDAG handles connecting the passed block to the DAG.
//
// The flags modify the behavior of this function as follows:
//  - BFFastAdd: Avoids several expensive transaction validation operations.
//    This is useful when using checkpoints.
//
// This function MUST be called with the chain state lock held (for writes).
func (dag *BlockDAG) connectToDAG(node *blockNode, parentNodes blockSet, block *util.Block, flags BehaviorFlags) error {
	// Skip checks if node has already been fully validated.
	fastAdd := flags&BFFastAdd == BFFastAdd || dag.index.NodeStatus(node).KnownValid()
>>>>>>> c65d9aa1

// toNodeDiff takes a node and builds a nodeDiff from it.
// Note that parents are passed as an arguments. This is to avoid building the
// entire DAG in nodeDiff format.
func toNodeDiff(node *blockNode, parents blockSet, transactions []*btcutil.Tx,
	nodeDiffs map[daghash.Hash]*nodeDiff) *nodeDiff {
	if existingNodeDiff, ok := nodeDiffs[node.hash]; ok {
		return existingNodeDiff
	}

	nodeDiff := &nodeDiff{
		original:     node,
		parents:      []*nodeDiff{},
		children:     []*nodeDiff{},
		transactions: transactions,
	}
	nodeDiffs[node.hash] = nodeDiff

	if node.selectedParent != nil {
		nodeDiff.selectedParent = toNodeDiff(node.selectedParent, newSet(), nil, nodeDiffs)
	}
	for _, parent := range parents {
		nodeDiff.parents = append(nodeDiff.parents, toNodeDiff(parent, newSet(), nil, nodeDiffs))
	}
	for _, child := range node.children {
		nodeDiff.children = append(nodeDiff.children, toNodeDiff(child, newSet(), nil, nodeDiffs))
	}
	if node.diff != nil {
		nodeDiff.diff = node.diff.clone()
	}
	if node.diffChild != nil {
		nodeDiff.diffChild = toNodeDiff(node.diffChild, newSet(), nil, nodeDiffs)
	}

	return nodeDiff
}

func (n *nodeDiff) commit() {
	if n.selectedParent != nil {
		n.original.selectedParent = n.selectedParent.original
	}

	parents := newSet()
	for _, parent := range n.parents {
		parents.add(parent.original)
	}
	n.original.parents = parents

	children := newSet()
	for _, child := range n.children {
		children.add(child.original)
	}
	n.original.children = children

	if n.diff != nil {
		n.original.diff = n.diff
	}
	if n.diffChild != nil {
		n.original.diffChild = n.diffChild.original
	}
}

// verifyAndBuildUTXO verifies all transactions in this block, and builds it's UTXO
func (dag *BlockDAG) verifyAndBuildUTXO(nodeDiff *nodeDiff) (utxoSet, error) {
	utxo, err := dag.pastUTXO(nodeDiff)
	if err != nil {
		return nil, err
	}

	log.Debugf("Past UTXO set for %s: %s", nodeDiff.original.hash.String(), utxo)

	for _, tx := range nodeDiff.transactions {
		ok := utxo.addTx(tx.MsgTx(), nodeDiff.original.height)
		if !ok {
			return nil, fmt.Errorf("transaction %v is not compatible with UTXO", tx)
		}
	}

	log.Debugf("Final UTXO set for %s: %s", nodeDiff.original.hash.String(), utxo)
	return utxo, nil
}

// pastUTXO returns the UTXO of block's past
func (dag *BlockDAG) pastUTXO(nodeDiff *nodeDiff) (utxoSet, error) {
	if nodeDiff.original.isGenesis() {
		return newDiffUTXOSet(dag.virtual.utxoSet, newUTXODiff()), nil
	}

	pastUTXO, err := dag.restoreUTXO(nodeDiff.selectedParent)
	if err != nil {
		return nil, err
	}

	err = dag.db.View(func(tx database.Tx) error {
		for i := len(nodeDiff.original.blues) - 1; i >= 0; i-- {
			blueBlockNode := nodeDiff.original.blues[i]
			if blueBlockNode == nodeDiff.original.selectedParent {
				continue
			}

			blueBlock, err := dbFetchBlockByNode(tx, blueBlockNode)
			if err != nil {
				return err
			}
			for _, tx := range blueBlock.Transactions() {
				_ = pastUTXO.addTx(tx.MsgTx(), nodeDiff.original.height) // purposefully ignore failures - these are just unaccepted transactions
			}
		}

		return nil
	})
	if err != nil {
		return nil, err
	}

	return pastUTXO, nil
}

// restoreUTXO restores the UTXO of a given block from its diff
func (dag *BlockDAG) restoreUTXO(nodeDiff *nodeDiff) (utxoSet, error) {
	stack := []*blockNode{nodeDiff.original}
	current := nodeDiff.original

	for current.diffChild != nil {
		current = current.diffChild
		stack = append(stack, current)
	}

	utxo := utxoSet(dag.virtual.utxoSet)

	for i := len(stack) - 1; i >= 0; i-- {
		diffedUTXO, err := utxo.withDiff(stack[i].diff)
		if err != nil {
			return nil, err
		}

		utxo = diffedUTXO
	}

	return utxo, nil
}

// connectChildToParents iterates the child's parents and adds
// itself to their child set.
func (dag *BlockDAG) connectBlockToParents(nodeDiff *nodeDiff) {
	for _, parent := range nodeDiff.parents {
		parent.children = append(parent.children, nodeDiff)
	}
}

// updateParentDiffs updates the diff of any parent whose DiffChild is this block
func (dag *BlockDAG) updateParentDiffs(nodeDiff *nodeDiff, newBlockUTXO utxoSet) error {
	virtualDiffFromNewBlock, err := dag.virtual.utxoSet.diffFrom(newBlockUTXO)
	if err != nil {
		return err
	}

	nodeDiff.diff = virtualDiffFromNewBlock

	for _, parent := range nodeDiff.parents {
		if parent.diffChild == nil {
			parentUTXO, err := dag.restoreUTXO(parent)
			if err != nil {
				return err
			}
			parent.diffChild = nodeDiff
			newBlockDiffFromParent, err := newBlockUTXO.diffFrom(parentUTXO)
			if err != nil {
				return err
			}
			parent.diff = newBlockDiffFromParent
		}
	}

	return nil
}

// updateTipsUTXO builds and applies new diff UTXOs for all the DAG's tips.
func (dag *BlockDAG) updateTipsUTXO(tipDiffs []*nodeDiff, virtualUTXO utxoSet) error {
	for _, tipDiff := range tipDiffs {
		tipUTXO, err := dag.restoreUTXO(tipDiff)
		if err != nil {
			return err
		}
		virtualDiffFromTip, err := virtualUTXO.diffFrom(tipUTXO)
		if err != nil {
			return err
		}
		tipDiff.diff = virtualDiffFromTip
	}

	return nil
}

// isCurrent returns whether or not the chain believes it is current.  Several
// factors are used to guess, but the key factors that allow the chain to
// believe it is current are:
//  - Latest block height is after the latest checkpoint (if enabled)
//  - Latest block has a timestamp newer than 24 hours ago
//
// This function MUST be called with the chain state lock held (for reads).
func (dag *BlockDAG) isCurrent() bool {
	// Not current if the latest main (best) chain height is before the
	// latest known good checkpoint (when checkpoints are enabled).
	checkpoint := dag.LatestCheckpoint()
	if checkpoint != nil && dag.virtual.SelectedTip().height < checkpoint.Height {
		return false
	}

	// Not current if the latest best block has a timestamp before 24 hours
	// ago.
	//
	// The chain appears to be current if none of the checks reported
	// otherwise.
	minus24Hours := dag.timeSource.AdjustedTime().Add(-24 * time.Hour).Unix()
	return dag.virtual.SelectedTip().timestamp >= minus24Hours
}

// IsCurrent returns whether or not the chain believes it is current.  Several
// factors are used to guess, but the key factors that allow the chain to
// believe it is current are:
//  - Latest block height is after the latest checkpoint (if enabled)
//  - Latest block has a timestamp newer than 24 hours ago
//
// This function is safe for concurrent access.
func (dag *BlockDAG) IsCurrent() bool {
	dag.dagLock.RLock()
	defer dag.dagLock.RUnlock()

	return dag.isCurrent()
}

// GetVirtualBlock returns the DAG's virtual block in the current point in time.
// The returned instance must be treated as immutable since it is shared by all
// callers.
//
// This function is safe for concurrent access.
func (dag *BlockDAG) GetVirtualBlock() *VirtualBlock {
	return dag.virtual
}

// setDAGState sets information about the DAG and related state as of the
// current point in time.
//
// This function is safe for concurrent access.
func (dag *BlockDAG) setDAGState(dagState *DAGState) {
	dag.stateLock.Lock()
	defer func() {
		dag.stateLock.Unlock()
	}()

	dag.dagState = dagState
}

// HeaderByHash returns the block header identified by the given hash or an
// error if it doesn't exist.
func (dag *BlockDAG) HeaderByHash(hash *daghash.Hash) (wire.BlockHeader, error) {
	node := dag.index.LookupNode(hash)
	if node == nil {
		err := fmt.Errorf("block %s is not known", hash)
		return wire.BlockHeader{}, err
	}

	return node.Header(), nil
}

// BlockLocatorFromHash returns a block locator for the passed block hash.
// See BlockLocator for details on the algorithm used to create a block locator.
//
// In addition to the general algorithm referenced above, this function will
// return the block locator for the latest known tip of the main (best) chain if
// the passed hash is not currently known.
//
// This function is safe for concurrent access.
func (dag *BlockDAG) BlockLocatorFromHash(hash *daghash.Hash) BlockLocator {
	dag.dagLock.RLock()
	node := dag.index.LookupNode(hash)
	locator := dag.blockLocator(node)
	dag.dagLock.RUnlock()
	return locator
}

// LatestBlockLocator returns a block locator for the latest known tip of the
// main (best) chain.
//
// This function is safe for concurrent access.
func (dag *BlockDAG) LatestBlockLocator() (BlockLocator, error) {
	dag.dagLock.RLock()
	locator := dag.blockLocator(nil)
	dag.dagLock.RUnlock()
	return locator, nil
}

// blockLocator returns a block locator for the passed block node.  The passed
// node can be nil in which case the block locator for the current tip
// associated with the view will be returned.
//
// See the BlockLocator type comments for more details.
//
// This function MUST be called with the chain state lock held (for reads).
func (dag *BlockDAG) blockLocator(node *blockNode) BlockLocator {
	// Use the selected tip if requested.
	if node == nil {
		node = dag.virtual.selectedParent
	}
	if node == nil {
		return nil
	}

	// Calculate the max number of entries that will ultimately be in the
	// block locator.  See the description of the algorithm for how these
	// numbers are derived.
	var maxEntries uint8
	if node.height <= 12 {
		maxEntries = uint8(node.height) + 1
	} else {
		// Requested hash itself + previous 10 entries + genesis block.
		// Then floor(log2(height-10)) entries for the skip portion.
		adjustedHeight := uint32(node.height) - 10
		maxEntries = 12 + util.FastLog2Floor(adjustedHeight)
	}
	locator := make(BlockLocator, 0, maxEntries)

	step := int32(1)
	for node != nil {
		locator = append(locator, &node.hash)

		// Nothing more to add once the genesis block has been added.
		if node.height == 0 {
			break
		}

		// Calculate height of previous node to include ensuring the
		// final node is the genesis block.
		height := node.height - step
		if height < 0 {
			height = 0
		}

		// walk backwards through the nodes to the correct ancestor.
		node = node.Ancestor(height)

		// Once 11 entries have been included, start doubling the
		// distance between included hashes.
		if len(locator) > 10 {
			step *= 2
		}
	}

	return locator
}

// BlockHeightByHash returns the height of the block with the given hash in the
// DAG.
//
// This function is safe for concurrent access.
func (dag *BlockDAG) BlockHeightByHash(hash *daghash.Hash) (int32, error) {
	node := dag.index.LookupNode(hash)
	if node == nil {
		str := fmt.Sprintf("block %s is not in the DAG", hash)
		return 0, errNotInDAG(str)
	}

	return node.height, nil
}

// ChildHashesByHash returns the child hashes of the block with the given hash in the
// DAG.
//
// This function is safe for concurrent access.
func (dag *BlockDAG) ChildHashesByHash(hash *daghash.Hash) ([]daghash.Hash, error) {
	node := dag.index.LookupNode(hash)
	if node == nil {
		str := fmt.Sprintf("block %s is not in the DAG", hash)
		return nil, errNotInDAG(str)

	}

	return node.children.hashes(), nil
}

// HeightToHashRange returns a range of block hashes for the given start height
// and end hash, inclusive on both ends.  The hashes are for all blocks that are
// ancestors of endHash with height greater than or equal to startHeight.  The
// end hash must belong to a block that is known to be valid.
//
// This function is safe for concurrent access.
func (dag *BlockDAG) HeightToHashRange(startHeight int32,
	endHash *daghash.Hash, maxResults int) ([]daghash.Hash, error) {

	endNode := dag.index.LookupNode(endHash)
	if endNode == nil {
		return nil, fmt.Errorf("no known block header with hash %v", endHash)
	}
	if !dag.index.NodeStatus(endNode).KnownValid() {
		return nil, fmt.Errorf("block %v is not yet validated", endHash)
	}
	endHeight := endNode.height

	if startHeight < 0 {
		return nil, fmt.Errorf("start height (%d) is below 0", startHeight)
	}
	if startHeight > endHeight {
		return nil, fmt.Errorf("start height (%d) is past end height (%d)",
			startHeight, endHeight)
	}

	resultsLength := int(endHeight - startHeight + 1)
	if resultsLength > maxResults {
		return nil, fmt.Errorf("number of results (%d) would exceed max (%d)",
			resultsLength, maxResults)
	}

	// Walk backwards from endHeight to startHeight, collecting block hashes.
	node := endNode
	hashes := make([]daghash.Hash, resultsLength)
	for i := resultsLength - 1; i >= 0; i-- {
		hashes[i] = node.hash
		node = node.selectedParent
	}
	return hashes, nil
}

// IntervalBlockHashes returns hashes for all blocks that are ancestors of
// endHash where the block height is a positive multiple of interval.
//
// This function is safe for concurrent access.
func (dag *BlockDAG) IntervalBlockHashes(endHash *daghash.Hash, interval int,
) ([]daghash.Hash, error) {

	endNode := dag.index.LookupNode(endHash)
	if endNode == nil {
		return nil, fmt.Errorf("no known block header with hash %v", endHash)
	}
	if !dag.index.NodeStatus(endNode).KnownValid() {
		return nil, fmt.Errorf("block %v is not yet validated", endHash)
	}
	endHeight := endNode.height

	resultsLength := int(endHeight) / interval
	hashes := make([]daghash.Hash, resultsLength)

	dag.virtual.mtx.Lock()
	defer dag.virtual.mtx.Unlock()

	blockNode := endNode
	for index := int(endHeight) / interval; index > 0; index-- {
		blockHeight := int32(index * interval)
		blockNode = blockNode.Ancestor(blockHeight)

		hashes[index-1] = blockNode.hash
	}

	return hashes, nil
}

// locateInventory returns the node of the block after the first known block in
// the locator along with the number of subsequent nodes needed to either reach
// the provided stop hash or the provided max number of entries.
//
// In addition, there are two special cases:
//
// - When no locators are provided, the stop hash is treated as a request for
//   that block, so it will either return the node associated with the stop hash
//   if it is known, or nil if it is unknown
// - When locators are provided, but none of them are known, nodes starting
//   after the genesis block will be returned
//
// This is primarily a helper function for the locateBlocks and locateHeaders
// functions.
//
// This function MUST be called with the chain state lock held (for reads).
func (dag *BlockDAG) locateInventory(locator BlockLocator, hashStop *daghash.Hash, maxEntries uint32) (*blockNode, uint32) {
	// There are no block locators so a specific block is being requested
	// as identified by the stop hash.
	stopNode := dag.index.LookupNode(hashStop)
	if len(locator) == 0 {
		if stopNode == nil {
			// No blocks with the stop hash were found so there is
			// nothing to do.
			return nil, 0
		}
		return stopNode, 1
	}

	// Find the most recent locator block hash in the main chain.  In the
	// case none of the hashes in the locator are in the main chain, fall
	// back to the genesis block.
	startNode := dag.genesis
	for _, hash := range locator {
		node := dag.index.LookupNode(hash)
		if node != nil {
			startNode = node
			break
		}
	}

	// Start at the block after the most recently known block.  When there
	// is no next block it means the most recently known block is the tip of
	// the best chain, so there is nothing more to do.
	startNode = startNode.diffChild
	if startNode == nil {
		return nil, 0
	}

	// Calculate how many entries are needed.
	total := uint32((dag.virtual.SelectedTip().height - startNode.height) + 1)
	if stopNode != nil && stopNode.height >= startNode.height {
		total = uint32((stopNode.height - startNode.height) + 1)
	}
	if total > maxEntries {
		total = maxEntries
	}

	return startNode, total
}

// locateBlocks returns the hashes of the blocks after the first known block in
// the locator until the provided stop hash is reached, or up to the provided
// max number of block hashes.
//
// See the comment on the exported function for more details on special cases.
//
// This function MUST be called with the chain state lock held (for reads).
func (dag *BlockDAG) locateBlocks(locator BlockLocator, hashStop *daghash.Hash, maxHashes uint32) []daghash.Hash {
	// Find the node after the first known block in the locator and the
	// total number of nodes after it needed while respecting the stop hash
	// and max entries.
	node, total := dag.locateInventory(locator, hashStop, maxHashes)
	if total == 0 {
		return nil
	}

	// Populate and return the found hashes.
	hashes := make([]daghash.Hash, 0, total)
	for i := uint32(0); i < total; i++ {
		hashes = append(hashes, node.hash)
		node = node.diffChild
	}
	return hashes
}

// LocateBlocks returns the hashes of the blocks after the first known block in
// the locator until the provided stop hash is reached, or up to the provided
// max number of block hashes.
//
// In addition, there are two special cases:
//
// - When no locators are provided, the stop hash is treated as a request for
//   that block, so it will either return the stop hash itself if it is known,
//   or nil if it is unknown
// - When locators are provided, but none of them are known, hashes starting
//   after the genesis block will be returned
//
// This function is safe for concurrent access.
func (dag *BlockDAG) LocateBlocks(locator BlockLocator, hashStop *daghash.Hash, maxHashes uint32) []daghash.Hash {
	dag.dagLock.RLock()
	hashes := dag.locateBlocks(locator, hashStop, maxHashes)
	dag.dagLock.RUnlock()
	return hashes
}

// locateHeaders returns the headers of the blocks after the first known block
// in the locator until the provided stop hash is reached, or up to the provided
// max number of block headers.
//
// See the comment on the exported function for more details on special cases.
//
// This function MUST be called with the chain state lock held (for reads).
func (dag *BlockDAG) locateHeaders(locator BlockLocator, hashStop *daghash.Hash, maxHeaders uint32) []wire.BlockHeader {
	// Find the node after the first known block in the locator and the
	// total number of nodes after it needed while respecting the stop hash
	// and max entries.
	node, total := dag.locateInventory(locator, hashStop, maxHeaders)
	if total == 0 {
		return nil
	}

	// Populate and return the found headers.
	headers := make([]wire.BlockHeader, 0, total)
	for i := uint32(0); i < total; i++ {
		headers = append(headers, node.Header())
		node = node.diffChild
	}
	return headers
}

// LocateHeaders returns the headers of the blocks after the first known block
// in the locator until the provided stop hash is reached, or up to a max of
// wire.MaxBlockHeadersPerMsg headers.
//
// In addition, there are two special cases:
//
// - When no locators are provided, the stop hash is treated as a request for
//   that header, so it will either return the header for the stop hash itself
//   if it is known, or nil if it is unknown
// - When locators are provided, but none of them are known, headers starting
//   after the genesis block will be returned
//
// This function is safe for concurrent access.
func (dag *BlockDAG) LocateHeaders(locator BlockLocator, hashStop *daghash.Hash) []wire.BlockHeader {
	dag.dagLock.RLock()
	headers := dag.locateHeaders(locator, hashStop, wire.MaxBlockHeadersPerMsg)
	dag.dagLock.RUnlock()
	return headers
}

// IndexManager provides a generic interface that is called when blocks are
// connected and disconnected to and from the tip of the main chain for the
// purpose of supporting optional indexes.
type IndexManager interface {
	// Init is invoked during chain initialize in order to allow the index
	// manager to initialize itself and any indexes it is managing.  The
	// channel parameter specifies a channel the caller can close to signal
	// that the process should be interrupted.  It can be nil if that
	// behavior is not desired.
	Init(*BlockDAG, <-chan struct{}) error

	// ConnectBlock is invoked when a new block has been connected to the
	// main chain.
<<<<<<< HEAD
	ConnectBlock(database.Tx, *btcutil.Block, *VirtualBlock) error

	// DisconnectBlock is invoked when a block has been disconnected from
	// the main chain.
	DisconnectBlock(database.Tx, *btcutil.Block, *VirtualBlock) error
=======
	ConnectBlock(database.Tx, *util.Block, *UtxoViewpoint) error

	// DisconnectBlock is invoked when a block has been disconnected from
	// the main chain.
	DisconnectBlock(database.Tx, *util.Block, *UtxoViewpoint) error
>>>>>>> c65d9aa1
}

// Config is a descriptor which specifies the blockchain instance configuration.
type Config struct {
	// DB defines the database which houses the blocks and will be used to
	// store all metadata created by this package such as the utxo set.
	//
	// This field is required.
	DB database.DB

	// Interrupt specifies a channel the caller can close to signal that
	// long running operations, such as catching up indexes or performing
	// database migrations, should be interrupted.
	//
	// This field can be nil if the caller does not desire the behavior.
	Interrupt <-chan struct{}

	// DAGParams identifies which chain parameters the chain is associated
	// with.
	//
	// This field is required.
	DAGParams *dagconfig.Params

	// Checkpoints hold caller-defined checkpoints that should be added to
	// the default checkpoints in DAGParams.  Checkpoints must be sorted
	// by height.
	//
	// This field can be nil if the caller does not wish to specify any
	// checkpoints.
	Checkpoints []dagconfig.Checkpoint

	// TimeSource defines the median time source to use for things such as
	// block processing and determining whether or not the chain is current.
	//
	// The caller is expected to keep a reference to the time source as well
	// and add time samples from other peers on the network so the local
	// time is adjusted to be in agreement with other peers.
	TimeSource MedianTimeSource

	// SigCache defines a signature cache to use when when validating
	// signatures.  This is typically most useful when individual
	// transactions are already being validated prior to their inclusion in
	// a block such as what is usually done via a transaction memory pool.
	//
	// This field can be nil if the caller is not interested in using a
	// signature cache.
	SigCache *txscript.SigCache

	// IndexManager defines an index manager to use when initializing the
	// chain and connecting and disconnecting blocks.
	//
	// This field can be nil if the caller does not wish to make use of an
	// index manager.
	IndexManager IndexManager
}

// New returns a BlockDAG instance using the provided configuration details.
func New(config *Config) (*BlockDAG, error) {
	// Enforce required config fields.
	if config.DB == nil {
		return nil, AssertError("blockchain.New database is nil")
	}
	if config.DAGParams == nil {
		return nil, AssertError("blockchain.New chain parameters nil")
	}
	if config.TimeSource == nil {
		return nil, AssertError("blockchain.New timesource is nil")
	}

	// Generate a checkpoint by height map from the provided checkpoints
	// and assert the provided checkpoints are sorted by height as required.
	var checkpointsByHeight map[int32]*dagconfig.Checkpoint
	var prevCheckpointHeight int32
	if len(config.Checkpoints) > 0 {
		checkpointsByHeight = make(map[int32]*dagconfig.Checkpoint)
		for i := range config.Checkpoints {
			checkpoint := &config.Checkpoints[i]
			if checkpoint.Height <= prevCheckpointHeight {
				return nil, AssertError("blockchain.New " +
					"checkpoints are not sorted by height")
			}

			checkpointsByHeight[checkpoint.Height] = checkpoint
			prevCheckpointHeight = checkpoint.Height
		}
	}

	params := config.DAGParams
	targetTimespan := int64(params.TargetTimespan / time.Second)
	targetTimePerBlock := int64(params.TargetTimePerBlock / time.Second)
	adjustmentFactor := params.RetargetAdjustmentFactor
	index := newBlockIndex(config.DB, params)
	b := BlockDAG{
		checkpoints:         config.Checkpoints,
		checkpointsByHeight: checkpointsByHeight,
		db:                  config.DB,
		dagParams:           params,
		timeSource:          config.TimeSource,
		sigCache:            config.SigCache,
		indexManager:        config.IndexManager,
		minRetargetTimespan: targetTimespan / adjustmentFactor,
		maxRetargetTimespan: targetTimespan * adjustmentFactor,
		blocksPerRetarget:   int32(targetTimespan / targetTimePerBlock),
		index:               index,
		virtual:             newVirtualBlock(nil, params.K),
		orphans:             make(map[daghash.Hash]*orphanBlock),
		prevOrphans:         make(map[daghash.Hash][]*orphanBlock),
		warningCaches:       newThresholdCaches(vbNumBits),
		deploymentCaches:    newThresholdCaches(dagconfig.DefinedDeployments),
	}

	// Initialize the chain state from the passed database.  When the db
	// does not yet contain any chain state, both it and the chain state
	// will be initialized to contain only the genesis block.
	if err := b.initDAGState(); err != nil {
		return nil, err
	}

<<<<<<< HEAD
	// Save a reference to the genesis block.
	b.genesis = index.LookupNode(params.GenesisHash)

	// Perform any upgrades to the various chain-specific buckets as needed.
	if err := b.maybeUpgradeDbBuckets(config.Interrupt); err != nil {
		return nil, err
	}

=======
>>>>>>> c65d9aa1
	// Initialize and catch up all of the currently active optional indexes
	// as needed.
	if config.IndexManager != nil {
		err := config.IndexManager.Init(&b, config.Interrupt)
		if err != nil {
			return nil, err
		}
	}

	// Initialize rule change threshold state caches.
	if err := b.initThresholdCaches(); err != nil {
		return nil, err
	}

	selectedTip := b.virtual.SelectedTip()
	log.Infof("DAG state (height %d, hash %v, work %v)",
		selectedTip.height, selectedTip.hash, selectedTip.workSum)

	return &b, nil
}<|MERGE_RESOLUTION|>--- conflicted
+++ resolved
@@ -472,7 +472,7 @@
 //    This is useful when using checkpoints.
 //
 // This function MUST be called with the chain state lock held (for writes).
-func (dag *BlockDAG) connectToDAG(node *blockNode, parentNodes blockSet, block *btcutil.Block, flags BehaviorFlags) error {
+func (dag *BlockDAG) connectToDAG(node *blockNode, parentNodes blockSet, block *util.Block, flags BehaviorFlags) error {
 	// Skip checks if node has already been fully validated.
 	fastAdd := flags&BFFastAdd == BFFastAdd || dag.index.NodeStatus(node).KnownValid()
 
@@ -530,7 +530,7 @@
 }
 
 // countSpentOutputs returns the number of utxos the passed block spends.
-func countSpentOutputs(block *btcutil.Block) int {
+func countSpentOutputs(block *util.Block) int {
 	// Exclude the coinbase transaction since it can't spend anything.
 	var numSpent int
 	for _, tx := range block.Transactions()[1:] {
@@ -659,14 +659,13 @@
 	return nil
 }
 
-<<<<<<< HEAD
 // connectUTXO does the following:
 // 1. Verifies that new block makes sense UTXO-wise.
 // 2. Connects each of the new block's parents to the block.
 // 3. Adds the new block to the virtual.
 // 4. Updates the DAG's full UTXO set.
 // 5. Updates each of the tips' utxoDiff.
-func (dag *BlockDAG) connectUTXO(node *blockNode, block *btcutil.Block) (*utxoDiff, error) {
+func (dag *BlockDAG) connectUTXO(node *blockNode, block *util.Block) (*utxoDiff, error) {
 	// Prepare nodeDiffs for all the relevant nodes to avoid modifying the original nodes.
 	// We avoid modifying the original nodes in this function because, potentially, it could
 	// fail, thus bringing all the affected nodes (and the virtual) into an undefined state.
@@ -677,14 +676,6 @@
 	newBlockUTXO, err := dag.verifyAndBuildUTXO(nodeDiff)
 	if err != nil {
 		return nil, err
-=======
-// countSpentOutputs returns the number of utxos the passed block spends.
-func countSpentOutputs(block *util.Block) int {
-	// Exclude the coinbase transaction since it can't spend anything.
-	var numSpent int
-	for _, tx := range block.Transactions()[1:] {
-		numSpent += len(tx.MsgTx().TxIn)
->>>>>>> c65d9aa1
 	}
 
 	// Update the new block's parents.
@@ -735,7 +726,6 @@
 	return utxoDiff, nil
 }
 
-<<<<<<< HEAD
 // nodeDiff is a diff to a blockNode. It is used inside connectUTXO.
 type nodeDiff struct {
 	original       *blockNode
@@ -744,25 +734,13 @@
 	children       []*nodeDiff
 	diff           *utxoDiff
 	diffChild      *nodeDiff
-	transactions   []*btcutil.Tx
-}
-=======
-// connectToDAG handles connecting the passed block to the DAG.
-//
-// The flags modify the behavior of this function as follows:
-//  - BFFastAdd: Avoids several expensive transaction validation operations.
-//    This is useful when using checkpoints.
-//
-// This function MUST be called with the chain state lock held (for writes).
-func (dag *BlockDAG) connectToDAG(node *blockNode, parentNodes blockSet, block *util.Block, flags BehaviorFlags) error {
-	// Skip checks if node has already been fully validated.
-	fastAdd := flags&BFFastAdd == BFFastAdd || dag.index.NodeStatus(node).KnownValid()
->>>>>>> c65d9aa1
+	transactions   []*util.Tx
+}
 
 // toNodeDiff takes a node and builds a nodeDiff from it.
 // Note that parents are passed as an arguments. This is to avoid building the
 // entire DAG in nodeDiff format.
-func toNodeDiff(node *blockNode, parents blockSet, transactions []*btcutil.Tx,
+func toNodeDiff(node *blockNode, parents blockSet, transactions []*util.Tx,
 	nodeDiffs map[daghash.Hash]*nodeDiff) *nodeDiff {
 	if existingNodeDiff, ok := nodeDiffs[node.hash]; ok {
 		return existingNodeDiff
@@ -1378,19 +1356,11 @@
 
 	// ConnectBlock is invoked when a new block has been connected to the
 	// main chain.
-<<<<<<< HEAD
-	ConnectBlock(database.Tx, *btcutil.Block, *VirtualBlock) error
+	ConnectBlock(database.Tx, *util.Block, *VirtualBlock) error
 
 	// DisconnectBlock is invoked when a block has been disconnected from
 	// the main chain.
-	DisconnectBlock(database.Tx, *btcutil.Block, *VirtualBlock) error
-=======
-	ConnectBlock(database.Tx, *util.Block, *UtxoViewpoint) error
-
-	// DisconnectBlock is invoked when a block has been disconnected from
-	// the main chain.
-	DisconnectBlock(database.Tx, *util.Block, *UtxoViewpoint) error
->>>>>>> c65d9aa1
+	DisconnectBlock(database.Tx, *util.Block, *VirtualBlock) error
 }
 
 // Config is a descriptor which specifies the blockchain instance configuration.
@@ -1509,17 +1479,9 @@
 		return nil, err
 	}
 
-<<<<<<< HEAD
 	// Save a reference to the genesis block.
 	b.genesis = index.LookupNode(params.GenesisHash)
 
-	// Perform any upgrades to the various chain-specific buckets as needed.
-	if err := b.maybeUpgradeDbBuckets(config.Interrupt); err != nil {
-		return nil, err
-	}
-
-=======
->>>>>>> c65d9aa1
 	// Initialize and catch up all of the currently active optional indexes
 	// as needed.
 	if config.IndexManager != nil {
