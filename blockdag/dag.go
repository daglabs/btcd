// Copyright (c) 2013-2017 The btcsuite developers
// Use of this source code is governed by an ISC
// license that can be found in the LICENSE file.

package blockdag

import (
	"errors"
	"fmt"
	"math"
	"sync"
	"time"

	"github.com/daglabs/btcd/util/subnetworkid"

	"github.com/daglabs/btcd/dagconfig"
	"github.com/daglabs/btcd/dagconfig/daghash"
	"github.com/daglabs/btcd/database"
	"github.com/daglabs/btcd/txscript"
	"github.com/daglabs/btcd/util"
	"github.com/daglabs/btcd/wire"
)

const (
	// maxOrphanBlocks is the maximum number of orphan blocks that can be
	// queued.
	maxOrphanBlocks = 100

	// FinalityInterval is the interval that determines the finality window of the DAG.
	FinalityInterval = 100
)

// BlockLocator is used to help locate a specific block.  The algorithm for
// building the block locator is to add the hashes in reverse order until
// the genesis block is reached.  In order to keep the list of locator hashes
// to a reasonable number of entries, first the most recent previous 12 block
// hashes are added, then the step is doubled each loop iteration to
// exponentially decrease the number of hashes as a function of the distance
// from the block being located.
//
// For example, assume a block chain with a side chain as depicted below:
// 	genesis -> 1 -> 2 -> ... -> 15 -> 16  -> 17  -> 18
// 	                              \-> 16a -> 17a
//
// The block locator for block 17a would be the hashes of blocks:
// [17a 16a 15 14 13 12 11 10 9 8 7 6 4 genesis]
type BlockLocator []*daghash.Hash

// orphanBlock represents a block that we don't yet have the parent for.  It
// is a normal block plus an expiration time to prevent caching the orphan
// forever.
type orphanBlock struct {
	block      *util.Block
	expiration time.Time
}

// BlockDAG provides functions for working with the bitcoin block chain.
// It includes functionality such as rejecting duplicate blocks, ensuring blocks
// follow all rules, orphan handling, checkpoint handling, and best chain
// selection with reorganization.
type BlockDAG struct {
	// The following fields are set when the instance is created and can't
	// be changed afterwards, so there is no need to protect them with a
	// separate mutex.
	checkpoints         []dagconfig.Checkpoint
	checkpointsByHeight map[int32]*dagconfig.Checkpoint
	db                  database.DB
	dagParams           *dagconfig.Params
	timeSource          MedianTimeSource
	sigCache            *txscript.SigCache
	indexManager        IndexManager
	genesis             *blockNode

	// The following fields are calculated based upon the provided chain
	// parameters.  They are also set when the instance is created and
	// can't be changed afterwards, so there is no need to protect them with
	// a separate mutex.
	minRetargetTimespan int64 // target timespan / adjustment factor
	maxRetargetTimespan int64 // target timespan * adjustment factor
	blocksPerRetarget   int32 // target timespan / target time per block

	// dagLock protects concurrent access to the vast majority of the
	// fields in this struct below this point.
	dagLock sync.RWMutex

	utxoLock sync.RWMutex

	// index and virtual are related to the memory block index.  They both
	// have their own locks, however they are often also protected by the
	// DAG lock to help prevent logic races when blocks are being processed.

	// index houses the entire block index in memory.  The block index is
	// a tree-shaped structure.
	index *blockIndex

	// blockCount holds the number of blocks in the DAG
	blockCount uint64

	// virtual tracks the current tips.
	virtual *virtualBlock

	// subnetworkID holds the subnetwork ID of the DAG
	subnetworkID *subnetworkid.SubnetworkID

	// These fields are related to handling of orphan blocks.  They are
	// protected by a combination of the chain lock and the orphan lock.
	orphanLock   sync.RWMutex
	orphans      map[daghash.Hash]*orphanBlock
	prevOrphans  map[daghash.Hash][]*orphanBlock
	oldestOrphan *orphanBlock

	// These fields are related to checkpoint handling.  They are protected
	// by the chain lock.
	nextCheckpoint *dagconfig.Checkpoint
	checkpointNode *blockNode

	// The following caches are used to efficiently keep track of the
	// current deployment threshold state of each rule change deployment.
	//
	// This information is stored in the database so it can be quickly
	// reconstructed on load.
	//
	// warningCaches caches the current deployment threshold state for blocks
	// in each of the **possible** deployments.  This is used in order to
	// detect when new unrecognized rule changes are being voted on and/or
	// have been activated such as will be the case when older versions of
	// the software are being used
	//
	// deploymentCaches caches the current deployment threshold state for
	// blocks in each of the actively defined deployments.
	warningCaches    []thresholdStateCache
	deploymentCaches []thresholdStateCache

	// The following fields are used to determine if certain warnings have
	// already been shown.
	//
	// unknownRulesWarned refers to warnings due to unknown rules being
	// activated.
	//
	// unknownVersionsWarned refers to warnings due to unknown versions
	// being mined.
	unknownRulesWarned    bool
	unknownVersionsWarned bool

	// The notifications field stores a slice of callbacks to be executed on
	// certain blockchain events.
	notificationsLock sync.RWMutex
	notifications     []NotificationCallback

	lastFinalityPoint *blockNode

	SubnetworkStore *SubnetworkStore
}

// HaveBlock returns whether or not the DAG instance has the block represented
// by the passed hash.  This includes checking the various places a block can
// be in, like part of the DAG or the orphan pool.
//
// This function is safe for concurrent access.
func (dag *BlockDAG) HaveBlock(hash *daghash.Hash) (bool, error) {
	exists, err := dag.blockExists(hash)
	if err != nil {
		return false, err
	}
	return exists || dag.IsKnownOrphan(hash), nil
}

// HaveBlocks returns whether or not the DAG instances has all blocks represented
// by the passed hashes. This includes checking the various places a block can
// be in, like part of the DAG or the orphan pool.
//
// This function is safe for concurrent access.
func (dag *BlockDAG) HaveBlocks(hashes []daghash.Hash) (bool, error) {
	for _, hash := range hashes {
		haveBlock, err := dag.HaveBlock(&hash)
		if err != nil {
			return false, err
		}
		if !haveBlock {
			return false, nil
		}
	}

	return true, nil
}

// IsKnownOrphan returns whether the passed hash is currently a known orphan.
// Keep in mind that only a limited number of orphans are held onto for a
// limited amount of time, so this function must not be used as an absolute
// way to test if a block is an orphan block.  A full block (as opposed to just
// its hash) must be passed to ProcessBlock for that purpose.  However, calling
// ProcessBlock with an orphan that already exists results in an error, so this
// function provides a mechanism for a caller to intelligently detect *recent*
// duplicate orphans and react accordingly.
//
// This function is safe for concurrent access.
func (dag *BlockDAG) IsKnownOrphan(hash *daghash.Hash) bool {
	// Protect concurrent access.  Using a read lock only so multiple
	// readers can query without blocking each other.
	dag.orphanLock.RLock()
	_, exists := dag.orphans[*hash]
	dag.orphanLock.RUnlock()

	return exists
}

// GetOrphanRoot returns the head of the chain for the provided hash from the
// map of orphan blocks.
//
// This function is safe for concurrent access.
func (dag *BlockDAG) GetOrphanRoot(hash *daghash.Hash) *daghash.Hash {
	// Protect concurrent access.  Using a read lock only so multiple
	// readers can query without blocking each other.
	dag.orphanLock.RLock()
	defer dag.orphanLock.RUnlock()

	// Keep looping while the parent of each orphaned block is
	// known and is an orphan itself.
	orphanRoot := hash
	parentHash := hash
	for {
		orphan, exists := dag.orphans[*parentHash]
		if !exists {
			break
		}
		orphanRoot = parentHash
		parentHash = orphan.block.MsgBlock().Header.SelectedParentHash()
	}

	return orphanRoot
}

// removeOrphanBlock removes the passed orphan block from the orphan pool and
// previous orphan index.
func (dag *BlockDAG) removeOrphanBlock(orphan *orphanBlock) {
	// Protect concurrent access.
	dag.orphanLock.Lock()
	defer dag.orphanLock.Unlock()

	// Remove the orphan block from the orphan pool.
	orphanHash := orphan.block.Hash()
	delete(dag.orphans, *orphanHash)

	// Remove the reference from the previous orphan index too.  An indexing
	// for loop is intentionally used over a range here as range does not
	// reevaluate the slice on each iteration nor does it adjust the index
	// for the modified slice.
	parentHash := orphan.block.MsgBlock().Header.SelectedParentHash()
	orphans := dag.prevOrphans[*parentHash]
	for i := 0; i < len(orphans); i++ {
		hash := orphans[i].block.Hash()
		if hash.IsEqual(orphanHash) {
			copy(orphans[i:], orphans[i+1:])
			orphans[len(orphans)-1] = nil
			orphans = orphans[:len(orphans)-1]
			i--
		}
	}
	dag.prevOrphans[*parentHash] = orphans

	// Remove the map entry altogether if there are no longer any orphans
	// which depend on the parent hash.
	if len(dag.prevOrphans[*parentHash]) == 0 {
		delete(dag.prevOrphans, *parentHash)
	}
}

// addOrphanBlock adds the passed block (which is already determined to be
// an orphan prior calling this function) to the orphan pool.  It lazily cleans
// up any expired blocks so a separate cleanup poller doesn't need to be run.
// It also imposes a maximum limit on the number of outstanding orphan
// blocks and will remove the oldest received orphan block if the limit is
// exceeded.
func (dag *BlockDAG) addOrphanBlock(block *util.Block) {
	// Remove expired orphan blocks.
	for _, oBlock := range dag.orphans {
		if time.Now().After(oBlock.expiration) {
			dag.removeOrphanBlock(oBlock)
			continue
		}

		// Update the oldest orphan block pointer so it can be discarded
		// in case the orphan pool fills up.
		if dag.oldestOrphan == nil || oBlock.expiration.Before(dag.oldestOrphan.expiration) {
			dag.oldestOrphan = oBlock
		}
	}

	// Limit orphan blocks to prevent memory exhaustion.
	if len(dag.orphans)+1 > maxOrphanBlocks {
		// Remove the oldest orphan to make room for the new one.
		dag.removeOrphanBlock(dag.oldestOrphan)
		dag.oldestOrphan = nil
	}

	// Protect concurrent access.  This is intentionally done here instead
	// of near the top since removeOrphanBlock does its own locking and
	// the range iterator is not invalidated by removing map entries.
	dag.orphanLock.Lock()
	defer dag.orphanLock.Unlock()

	// Insert the block into the orphan map with an expiration time
	// 1 hour from now.
	expiration := time.Now().Add(time.Hour)
	oBlock := &orphanBlock{
		block:      block,
		expiration: expiration,
	}
	dag.orphans[*block.Hash()] = oBlock

	// Add to parent hash lookup index for faster dependency lookups.
	parentHash := block.MsgBlock().Header.SelectedParentHash()
	dag.prevOrphans[*parentHash] = append(dag.prevOrphans[*parentHash], oBlock)
}

// SequenceLock represents the converted relative lock-time in seconds, and
// absolute block-height for a transaction input's relative lock-times.
// According to SequenceLock, after the referenced input has been confirmed
// within a block, a transaction spending that input can be included into a
// block either after 'seconds' (according to past median time), or once the
// 'BlockHeight' has been reached.
type SequenceLock struct {
	Seconds     int64
	BlockHeight int32
}

// CalcSequenceLock computes a relative lock-time SequenceLock for the passed
// transaction using the passed UTXOSet to obtain the past median time
// for blocks in which the referenced inputs of the transactions were included
// within. The generated SequenceLock lock can be used in conjunction with a
// block height, and adjusted median block time to determine if all the inputs
// referenced within a transaction have reached sufficient maturity allowing
// the candidate transaction to be included in a block.
//
// This function is safe for concurrent access.
func (dag *BlockDAG) CalcSequenceLock(tx *util.Tx, utxoSet UTXOSet, mempool bool) (*SequenceLock, error) {
	dag.dagLock.Lock()
	defer dag.dagLock.Unlock()

	return dag.calcSequenceLock(dag.selectedTip(), utxoSet, tx, mempool)
}

// calcSequenceLock computes the relative lock-times for the passed
// transaction. See the exported version, CalcSequenceLock for further details.
//
// This function MUST be called with the DAG state lock held (for writes).
func (dag *BlockDAG) calcSequenceLock(node *blockNode, utxoSet UTXOSet, tx *util.Tx, mempool bool) (*SequenceLock, error) {
	// A value of -1 for each relative lock type represents a relative time
	// lock value that will allow a transaction to be included in a block
	// at any given height or time.
	sequenceLock := &SequenceLock{Seconds: -1, BlockHeight: -1}

	// Sequence locks don't apply to block reward transactions Therefore, we
	// return sequence lock values of -1 indicating that this transaction
	// can be included within a block at any given height or time.
	if IsBlockReward(tx) {
		return sequenceLock, nil
	}

	// Grab the next height from the PoV of the passed blockNode to use for
	// inputs present in the mempool.
	nextHeight := node.height + 1

	mTx := tx.MsgTx()
	for txInIndex, txIn := range mTx.TxIn {
		entry, ok := utxoSet.Get(txIn.PreviousOutPoint)
		if !ok {
			str := fmt.Sprintf("output %s referenced from "+
				"transaction %s:%d either does not exist or "+
				"has already been spent", txIn.PreviousOutPoint,
				tx.ID(), txInIndex)
			return sequenceLock, ruleError(ErrMissingTxOut, str)
		}

		// If the input height is set to the mempool height, then we
		// assume the transaction makes it into the next block when
		// evaluating its sequence blocks.
		inputHeight := entry.BlockHeight()
		if inputHeight == 0x7fffffff {
			inputHeight = nextHeight
		}

		// Given a sequence number, we apply the relative time lock
		// mask in order to obtain the time lock delta required before
		// this input can be spent.
		sequenceNum := txIn.Sequence
		relativeLock := int64(sequenceNum & wire.SequenceLockTimeMask)

		switch {
		// Relative time locks are disabled for this input, so we can
		// skip any further calculation.
		case sequenceNum&wire.SequenceLockTimeDisabled == wire.SequenceLockTimeDisabled:
			continue
		case sequenceNum&wire.SequenceLockTimeIsSeconds == wire.SequenceLockTimeIsSeconds:
			// This input requires a relative time lock expressed
			// in seconds before it can be spent.  Therefore, we
			// need to query for the block prior to the one in
			// which this input was included within so we can
			// compute the past median time for the block prior to
			// the one which included this referenced output.
			prevInputHeight := inputHeight - 1
			if prevInputHeight < 0 {
				prevInputHeight = 0
			}
			blockNode := node.SelectedAncestor(prevInputHeight)
			medianTime := blockNode.PastMedianTime()

			// Time based relative time-locks as defined by BIP 68
			// have a time granularity of RelativeLockSeconds, so
			// we shift left by this amount to convert to the
			// proper relative time-lock. We also subtract one from
			// the relative lock to maintain the original lockTime
			// semantics.
			timeLockSeconds := (relativeLock << wire.SequenceLockTimeGranularity) - 1
			timeLock := medianTime.Unix() + timeLockSeconds
			if timeLock > sequenceLock.Seconds {
				sequenceLock.Seconds = timeLock
			}
		default:
			// The relative lock-time for this input is expressed
			// in blocks so we calculate the relative offset from
			// the input's height as its converted absolute
			// lock-time. We subtract one from the relative lock in
			// order to maintain the original lockTime semantics.
			blockHeight := inputHeight + int32(relativeLock-1)
			if blockHeight > sequenceLock.BlockHeight {
				sequenceLock.BlockHeight = blockHeight
			}
		}
	}

	return sequenceLock, nil
}

// LockTimeToSequence converts the passed relative locktime to a sequence
// number in accordance to BIP-68.
// See: https://github.com/bitcoin/bips/blob/master/bip-0068.mediawiki
//  * (Compatibility)
func LockTimeToSequence(isSeconds bool, locktime uint64) uint64 {
	// If we're expressing the relative lock time in blocks, then the
	// corresponding sequence number is simply the desired input age.
	if !isSeconds {
		return locktime
	}

	// Set the 22nd bit which indicates the lock time is in seconds, then
	// shift the locktime over by 9 since the time granularity is in
	// 512-second intervals (2^9). This results in a max lock-time of
	// 33,553,920 seconds, or 1.1 years.
	return wire.SequenceLockTimeIsSeconds |
		locktime>>wire.SequenceLockTimeGranularity
}

// addBlock handles adding the passed block to the DAG.
//
// The flags modify the behavior of this function as follows:
//  - BFFastAdd: Avoids several expensive transaction validation operations.
//    This is useful when using checkpoints.
//
<<<<<<< HEAD
// This function MUST be called with the chain state lock held (for writes).
=======
// This function MUST be called with the DAG state lock held (for writes).
>>>>>>> 62257281
func (dag *BlockDAG) addBlock(node *blockNode, parentNodes blockSet, block *util.Block, flags BehaviorFlags) error {
	// Skip checks if node has already been fully validated.
	fastAdd := flags&BFFastAdd == BFFastAdd || dag.index.NodeStatus(node).KnownValid()

	// Connect the block to the DAG.
	err := dag.connectBlock(node, block, fastAdd)
	if err != nil {
		if _, ok := err.(RuleError); ok {
			dag.index.SetStatusFlags(node, statusValidateFailed)
		} else {
			return err
		}
	} else {
		dag.blockCount++
	}

	if err != nil {
		// Notify the caller that the block was connected to the DAG.
		// The caller would typically want to react with actions such as
		// updating wallets.
		dag.dagLock.Unlock()
		dag.sendNotification(NTBlockConnected, block)
		dag.dagLock.Lock()
	}

	// Intentionally ignore errors writing updated node status to DB. If
	// it fails to write, it's not the end of the world. If the block is
	// invalid, the worst that can happen is we revalidate the block
	// after a restart.
	if writeErr := dag.index.flushToDB(); writeErr != nil {
		log.Warnf("Error flushing block index changes to disk: %s",
			writeErr)
	}

	// If dag.connectBlock returned a rule error, return it here after updating DB
	return err
}

// connectBlock handles connecting the passed node/block to the DAG.
//
// This function MUST be called with the DAG state lock held (for writes).
func (dag *BlockDAG) connectBlock(node *blockNode, block *util.Block, fastAdd bool) error {
	// No warnings about unknown rules or versions until the DAG is
	// current.
	if dag.isCurrent() {
		// Warn if any unknown new rules are either about to activate or
		// have already been activated.
		if err := dag.warnUnknownRuleActivations(node); err != nil {
			return err
		}

		// Warn if a high enough percentage of the last blocks have
		// unexpected versions.
		if err := dag.warnUnknownVersions(node); err != nil {
			return err
		}
	}

	if err := dag.checkFinalityRules(node); err != nil {
		return err
	}

	if err := dag.validateGasLimit(block); err != nil {
		return err
	}

	newBlockUTXO, txsAcceptanceData, newBlockFeeData, err := node.verifyAndBuildUTXO(dag, block.Transactions(), fastAdd)
	if err != nil {
		newErrString := fmt.Sprintf("error verifying UTXO for %s: %s", node, err)
		if err, ok := err.(RuleError); ok {
			return ruleError(err.ErrorCode, newErrString)
		}
		return errors.New(newErrString)
	}

	err = node.validateFeeTransaction(dag, block, txsAcceptanceData)
	if err != nil {
		return err
	}

	// Apply all changes to the DAG.
	virtualUTXODiff, err := dag.applyDAGChanges(node, block, newBlockUTXO, fastAdd)
	if err != nil {
		// Since all validation logic has already ran, if applyDAGChanges errors out,
		// this means we have a problem in the internal structure of the DAG - a problem which is
		// irrecoverable, and it would be a bad idea to attempt adding any more blocks to the DAG.
		// Therefore - in such cases we panic.
		panic(err)
	}

	// Write any block status changes to DB before updating the DAG state.
	err = dag.index.flushToDB()
	if err != nil {
		return err
	}

	err = dag.saveChangesFromBlock(node, block, virtualUTXODiff, txsAcceptanceData, newBlockFeeData)
	if err != nil {
		return err
	}

	return nil
}

func (dag *BlockDAG) saveChangesFromBlock(node *blockNode, block *util.Block, virtualUTXODiff *UTXODiff,
<<<<<<< HEAD
	txsAcceptanceData MultiblockTxsAcceptanceData, feeData compactFeeData) error {
=======
	txsAcceptanceData MultiBlockTxsAcceptanceData, feeData compactFeeData) error {
>>>>>>> 62257281

	// Atomically insert info into the database.
	return dag.db.Update(func(dbTx database.Tx) error {
		// Update best block state.
		state := &dagState{
			TipHashes:         dag.TipHashes(),
			LastFinalityPoint: dag.lastFinalityPoint.hash,
		}
		err := dbPutDAGState(dbTx, state)
		if err != nil {
			return err
		}

		// Add the block hash and height to the block index which tracks
		// the main chain.
		err = dbPutBlockIndex(dbTx, block.Hash(), node.height)
		if err != nil {
			return err
		}

		// Update the UTXO set using the diffSet that was melded into the
		// full UTXO set.
		err = dbPutUTXODiff(dbTx, virtualUTXODiff)
		if err != nil {
			return err
		}

		// Scan all accepted transactions and register any subnetwork registry
		// transaction. If any subnetwork registry transaction is not well-formed,
		// fail the entire block.
		err = registerSubnetworks(dbTx, txsAcceptanceData)
		if err != nil {
			return err
		}

		// Allow the index manager to call each of the currently active
		// optional indexes with the block being connected so they can
		// update themselves accordingly.
		if dag.indexManager != nil {
			err := dag.indexManager.ConnectBlock(dbTx, block, dag, txsAcceptanceData)
			if err != nil {
				return err
			}
		}

		// Apply the fee data into the database
		return dbStoreFeeData(dbTx, block.Hash(), feeData)
	})
}

func (dag *BlockDAG) validateGasLimit(block *util.Block) error {
	transactions := block.Transactions()
	// Amount of gas consumed per sub-network shouldn't be more than the subnetwork's limit
	gasUsageInAllSubnetworks := map[subnetworkid.SubnetworkID]uint64{}
	for _, tx := range transactions {
		msgTx := tx.MsgTx()
		// In DAGCoin and Registry sub-networks all txs must have Gas = 0, and that is validated in checkTransactionSanity
		// Therefore - no need to check them here.
		if !msgTx.SubnetworkID.IsEqual(subnetworkid.SubnetworkIDNative) && !msgTx.SubnetworkID.IsEqual(subnetworkid.SubnetworkIDRegistry) {
			gasUsageInSubnetwork := gasUsageInAllSubnetworks[msgTx.SubnetworkID]
			gasUsageInSubnetwork += msgTx.Gas
			if gasUsageInSubnetwork < gasUsageInAllSubnetworks[msgTx.SubnetworkID] { // protect from overflows
				str := fmt.Sprintf("Block gas usage in subnetwork with ID %s has overflown", msgTx.SubnetworkID)
				return ruleError(ErrInvalidGas, str)
			}
			gasUsageInAllSubnetworks[msgTx.SubnetworkID] = gasUsageInSubnetwork

			gasLimit, err := dag.SubnetworkStore.GasLimit(&msgTx.SubnetworkID)
			if err != nil {
				return err
			}
			if gasUsageInSubnetwork > gasLimit {
				str := fmt.Sprintf("Block wastes too much gas in subnetwork with ID %s", msgTx.SubnetworkID)
				return ruleError(ErrInvalidGas, str)
			}
		}
	}
	return nil
}

// LastFinalityPointHash returns the hash of the last finality point
func (dag *BlockDAG) LastFinalityPointHash() *daghash.Hash {
	if dag.lastFinalityPoint == nil {
		return nil
	}
	return &dag.lastFinalityPoint.hash
}

// checkFinalityRules checks the new block does not violate the finality rules
// specifically - the new block selectedParent chain should contain the old finality point
func (dag *BlockDAG) checkFinalityRules(newNode *blockNode) error {
	// the genesis block can not violate finality rules
	if newNode.isGenesis() {
		return nil
	}

<<<<<<< HEAD
	finalityErr := ruleError(ErrFinality, "The last finality point is not in the selected chain of this block")

=======
>>>>>>> 62257281
	for currentNode := newNode; currentNode != dag.lastFinalityPoint; currentNode = currentNode.selectedParent {
		// If we went past dag's last finality point without encountering it -
		// the new block has violated finality.
		if currentNode.blueScore <= dag.lastFinalityPoint.blueScore {
<<<<<<< HEAD
			return finalityErr
=======
			return ruleError(ErrFinality, "The last finality point is not in the selected chain of this block")
>>>>>>> 62257281
		}
	}
	return nil
}
<<<<<<< HEAD

// newFinalityPoint return the (potentially) new finality point after the the introduction of a new block
func (dag *BlockDAG) newFinalityPoint(newNode *blockNode) *blockNode {
	// if the new node is the genesis block - it should be the new finality point
	if newNode.isGenesis() {
		return newNode
	}

	// We are looking for a new finality point only if the new block's finality score is higher
	// than the existing finality point's
	if newNode.finalityScore() <= dag.lastFinalityPoint.finalityScore() {
		return dag.lastFinalityPoint
	}

=======

// newFinalityPoint return the (potentially) new finality point after the the introduction of a new block
func (dag *BlockDAG) newFinalityPoint(newNode *blockNode) *blockNode {
	// if the new node is the genesis block - it should be the new finality point
	if newNode.isGenesis() {
		return newNode
	}

	// We are looking for a new finality point only if the new block's finality score is higher
	// than the existing finality point's
	if newNode.finalityScore() <= dag.lastFinalityPoint.finalityScore() {
		return dag.lastFinalityPoint
	}

>>>>>>> 62257281
	var currentNode *blockNode
	for currentNode = newNode.selectedParent; ; currentNode = currentNode.selectedParent {
		// If current node's finality score is higher than it's selectedParent's -
		// current node is the new finalityPoint
		if currentNode.isGenesis() || currentNode.finalityScore() > currentNode.selectedParent.finalityScore() {
			break
		}
	}

	return currentNode
}

// NextBlockFeeTransaction prepares the fee transaction for the next mined block
func (dag *BlockDAG) NextBlockFeeTransaction() (*wire.MsgTx, error) {
	_, txsAcceptanceData, _, err := dag.virtual.blockNode.verifyAndBuildUTXO(dag, nil, true)
	if err != nil {
		return nil, err
	}
	return dag.virtual.blockNode.buildFeeTransaction(dag, txsAcceptanceData)
}

// applyDAGChanges does the following:
// 1. Connects each of the new block's parents to the block.
// 2. Adds the new block to the DAG's tips.
// 3. Updates the DAG's full UTXO set.
// 4. Updates each of the tips' utxoDiff.
// 5. Update the finality point of the DAG (if required).
//
// It returns the diff in the virtual block's UTXO set.
//
<<<<<<< HEAD
// This function MUST be called with the chain state lock held (for writes).
=======
// This function MUST be called with the DAG state lock held (for writes).
>>>>>>> 62257281
func (dag *BlockDAG) applyDAGChanges(node *blockNode, block *util.Block, newBlockUTXO UTXOSet, fastAdd bool) (
	virtualUTXODiff *UTXODiff, err error) {

	// Clone the virtual block so that we don't modify the existing one.
	virtualClone := dag.virtual.clone()

	if err = node.updateParents(virtualClone, newBlockUTXO); err != nil {
		return nil, fmt.Errorf("failed updating parents of %s: %s", node, err)
	}

	// Update the virtual block's children (the DAG tips) to include the new block.
	virtualClone.AddTip(node)

	// Build a UTXO set for the new virtual block
	newVirtualUTXO, _, err := virtualClone.blockNode.pastUTXO(virtualClone, dag.db)
	if err != nil {
		return nil, fmt.Errorf("could not restore past UTXO for virtual %s: %s", virtualClone, err)
	}

	// Apply new utxoDiffs to all the tips
	err = updateTipsUTXO(virtualClone.parents, virtualClone, newVirtualUTXO)
	if err != nil {
		return nil, fmt.Errorf("failed updating the tips' UTXO: %s", err)
	}

	// It is now safe to meld the UTXO set to base.
	diffSet := newVirtualUTXO.(*DiffUTXOSet)
	virtualUTXODiff = diffSet.UTXODiff
	dag.meldVirtualUTXO(diffSet)

	// Set the status to valid for all index nodes to make sure the changes get
	// written to the database.
	for _, p := range node.parents {
		dag.index.SetStatusFlags(p, statusValid)
	}
	dag.index.SetStatusFlags(node, statusValid)

	// It is now safe to apply the new virtual block
	dag.virtual = virtualClone

	// And now we can update the finality point of the DAG (if required)
	dag.lastFinalityPoint = dag.newFinalityPoint(node)

	return virtualUTXODiff, nil
}

func (dag *BlockDAG) meldVirtualUTXO(newVirtualUTXODiffSet *DiffUTXOSet) {
	dag.utxoLock.Lock()
	defer dag.utxoLock.Unlock()
	newVirtualUTXODiffSet.meldToBase()
}

func (node *blockNode) diffFromTxs(pastUTXO UTXOSet, transactions []*util.Tx) (*UTXODiff, error) {
	diff := NewUTXODiff()

	for _, tx := range transactions {
		txDiff, err := pastUTXO.diffFromTx(tx.MsgTx(), node)
		if err != nil {
			return nil, err
		}
		diff, err = diff.WithDiff(txDiff)
		if err != nil {
			return nil, err
		}
	}

	return diff, nil
}

<<<<<<< HEAD
func (node *blockNode) addTxsToAcceptanceData(txsAcceptanceData MultiblockTxsAcceptanceData, transactions []*util.Tx) {
=======
func (node *blockNode) addTxsToAcceptanceData(txsAcceptanceData MultiBlockTxsAcceptanceData, transactions []*util.Tx) {
>>>>>>> 62257281
	blockTxsAcceptanceData := BlockTxsAcceptanceData{}
	for _, tx := range transactions {
		blockTxsAcceptanceData = append(blockTxsAcceptanceData, TxAcceptanceData{
			Tx:         tx,
			IsAccepted: true,
		})
	}
	txsAcceptanceData[node.hash] = blockTxsAcceptanceData
}

// verifyAndBuildUTXO verifies all transactions in the given block and builds its UTXO
<<<<<<< HEAD
// as a by-product it returns the transactions acceptance data and the compactFeeData for the new block
func (node *blockNode) verifyAndBuildUTXO(dag *BlockDAG, transactions []*util.Tx, fastAdd bool) (
	newBlockUTXO UTXOSet, txsAcceptanceData MultiblockTxsAcceptanceData, newBlockFeeData compactFeeData, err error) {
=======
// to save extra traversals it returns the transactions acceptance data and the compactFeeData for the new block
func (node *blockNode) verifyAndBuildUTXO(dag *BlockDAG, transactions []*util.Tx, fastAdd bool) (
	newBlockUTXO UTXOSet, txsAcceptanceData MultiBlockTxsAcceptanceData, newBlockFeeData compactFeeData, err error) {
>>>>>>> 62257281

	pastUTXO, txsAcceptanceData, err := node.pastUTXO(dag.virtual, dag.db)
	if err != nil {
		return nil, nil, nil, err
	}

	feeData, err := dag.checkConnectToPastUTXO(node, pastUTXO, transactions, fastAdd)
	if err != nil {
		return nil, nil, nil, err
	}

	diff, err := node.diffFromTxs(pastUTXO, transactions)

	node.addTxsToAcceptanceData(txsAcceptanceData, transactions)

	utxo, err := pastUTXO.WithDiff(diff)
	if err != nil {
		return nil, nil, nil, err
	}
	return utxo, txsAcceptanceData, feeData, nil
}

// TxAcceptanceData stores a transaction together with an indication
// if it was accepted or not by some block
type TxAcceptanceData struct {
	Tx         *util.Tx
	IsAccepted bool
}

// BlockTxsAcceptanceData  stores all transactions in a block with an indication
// if they were accepted or not by some other block
type BlockTxsAcceptanceData []TxAcceptanceData

// MultiBlockTxsAcceptanceData  stores data about which transactions were accepted by a block
// It's a map from the block's blues block IDs to the transaction acceptance data
type MultiBlockTxsAcceptanceData map[daghash.Hash]BlockTxsAcceptanceData

func genesisPastUTXO(virtual *virtualBlock) UTXOSet {
	// The genesis has no past UTXO, so we create an empty UTXO
	// set by creating a diff UTXO set with the virtual UTXO
	// set, and adding all of its entries in toRemove
	diff := NewUTXODiff()
	for outPoint, entry := range virtual.utxoSet.utxoCollection {
		diff.toRemove[outPoint] = entry
	}
	genesisPastUTXO := UTXOSet(NewDiffUTXOSet(virtual.utxoSet, diff))
	return genesisPastUTXO
}

func (node *blockNode) fetchBlueBlocks(db database.DB) ([]*util.Block, error) {
	// Fetch from the database all the transactions for this block's blue set
	blueBlocks := make([]*util.Block, 0, len(node.blues))
	err := db.View(func(dbTx database.Tx) error {
		// Precalculate the amount of transactions in this block's blue set, besides the selected parent.
		// This is to avoid an attack in which an attacker fabricates a block that will deliberately cause
		// a lot of copying, causing a high cost to the whole network.
		for i := len(node.blues) - 1; i >= 0; i-- {
			blueBlockNode := node.blues[i]

			blueBlock, err := dbFetchBlockByNode(dbTx, blueBlockNode)
			if err != nil {
				return err
			}

			blueBlocks = append(blueBlocks, blueBlock)
		}

		return nil
	})
	return blueBlocks, err
}

// applyBlueBlocks adds all transactions in the blue blocks to the selectedParent's UTXO set
// Purposefully ignoring failures - these are just unaccepted transactions
// Writing down which transactions were accepted or not in txsAcceptanceData
func (node *blockNode) applyBlueBlocks(selectedParentUTXO UTXOSet, blueBlocks []*util.Block) (
<<<<<<< HEAD
	pastUTXO UTXOSet, txsAcceptanceData MultiblockTxsAcceptanceData, err error) {

	pastUTXO = selectedParentUTXO
	txsAcceptanceData = MultiblockTxsAcceptanceData{}
=======
	pastUTXO UTXOSet, txsAcceptanceData MultiBlockTxsAcceptanceData, err error) {

	pastUTXO = selectedParentUTXO
	txsAcceptanceData = MultiBlockTxsAcceptanceData{}
>>>>>>> 62257281

	for _, blueBlock := range blueBlocks {
		transactions := blueBlock.Transactions()
		blockTxsAcceptanceData := make(BlockTxsAcceptanceData, len(transactions))
		isSelectedParent := blueBlock.Hash().IsEqual(&node.selectedParent.hash)
		for i, tx := range blueBlock.Transactions() {
			var isAccepted bool
			if isSelectedParent {
				isAccepted = true
			} else {
				isAccepted = pastUTXO.AddTx(tx.MsgTx(), node.height)
			}
			blockTxsAcceptanceData[i] = TxAcceptanceData{Tx: tx, IsAccepted: isAccepted}
		}
		txsAcceptanceData[*blueBlock.Hash()] = blockTxsAcceptanceData
	}

	return pastUTXO, txsAcceptanceData, nil
}

// pastUTXO returns the UTXO of a given block's past
<<<<<<< HEAD
// as a by-product it also returns the transaction acceptance data for
// all blue blocks
func (node *blockNode) pastUTXO(virtual *virtualBlock, db database.DB) (
	pastUTXO UTXOSet, bluesTxsAcceptanceData MultiblockTxsAcceptanceData, err error) {

	if node.isGenesis() {
		return genesisPastUTXO(virtual), MultiblockTxsAcceptanceData{}, nil
=======
// To save traversals over the blue blocks, it also returns the transaction acceptance data for
// all blue blocks
func (node *blockNode) pastUTXO(virtual *virtualBlock, db database.DB) (
	pastUTXO UTXOSet, bluesTxsAcceptanceData MultiBlockTxsAcceptanceData, err error) {

	if node.isGenesis() {
		return genesisPastUTXO(virtual), MultiBlockTxsAcceptanceData{}, nil
>>>>>>> 62257281
	}
	selectedParentUTXO, err := node.selectedParent.restoreUTXO(virtual)
	if err != nil {
		return nil, nil, err
	}

	blueBlocks, err := node.fetchBlueBlocks(db)
	if err != nil {
		return nil, nil, err
	}

	return node.applyBlueBlocks(selectedParentUTXO, blueBlocks)
}

// restoreUTXO restores the UTXO of a given block from its diff
func (node *blockNode) restoreUTXO(virtual *virtualBlock) (UTXOSet, error) {
	stack := []*blockNode{node}
	current := node

	for current.diffChild != nil {
		current = current.diffChild
		stack = append(stack, current)
	}

	utxo := UTXOSet(virtual.utxoSet)

	var err error
	for i := len(stack) - 1; i >= 0; i-- {
		utxo, err = utxo.WithDiff(stack[i].diff)
		if err != nil {
			return nil, err
		}
	}

	return utxo, nil
}

// updateParents adds this block to the children sets of its parents
// and updates the diff of any parent whose DiffChild is this block
func (node *blockNode) updateParents(virtual *virtualBlock, newBlockUTXO UTXOSet) error {
	virtualDiffFromNewBlock, err := virtual.utxoSet.diffFrom(newBlockUTXO)
	if err != nil {
		return err
	}

	node.diff = virtualDiffFromNewBlock

	for _, parent := range node.parents {
		if parent.diffChild == nil {
			parentUTXO, err := parent.restoreUTXO(virtual)
			if err != nil {
				return err
			}
			parent.diffChild = node
			parent.diff, err = newBlockUTXO.diffFrom(parentUTXO)
			if err != nil {
				return err
			}
		}
	}

	return nil
}

// updateTipsUTXO builds and applies new diff UTXOs for all the DAG's tips
func updateTipsUTXO(tips blockSet, virtual *virtualBlock, virtualUTXO UTXOSet) error {
	for _, tip := range tips {
		tipUTXO, err := tip.restoreUTXO(virtual)
		if err != nil {
			return err
		}
		tip.diff, err = virtualUTXO.diffFrom(tipUTXO)
		if err != nil {
			return err
		}
	}

	return nil
}

// isCurrent returns whether or not the DAG believes it is current.  Several
// factors are used to guess, but the key factors that allow the DAG to
// believe it is current are:
//  - Latest block height is after the latest checkpoint (if enabled)
//  - Latest block has a timestamp newer than 24 hours ago
//
// This function MUST be called with the DAG state lock held (for reads).
func (dag *BlockDAG) isCurrent() bool {
	// Not current if the virtual's selected tip height is less than
	// the latest known good checkpoint (when checkpoints are enabled).
	checkpoint := dag.LatestCheckpoint()
	if checkpoint != nil && dag.selectedTip().height < checkpoint.Height {
		return false
	}

	// Not current if the virtual's selected parent has a timestamp
	// before 24 hours ago. If the DAG is empty, we take the genesis
	// block timestamp.
	//
	// The DAG appears to be current if none of the checks reported
	// otherwise.
	var dagTimestamp int64
	selectedTip := dag.selectedTip()
	if selectedTip == nil {
		dagTimestamp = dag.dagParams.GenesisBlock.Header.Timestamp.Unix()
	} else {
		dagTimestamp = selectedTip.timestamp
	}
	minus24Hours := dag.timeSource.AdjustedTime().Add(-24 * time.Hour).Unix()
	return dagTimestamp >= minus24Hours
}

// IsCurrent returns whether or not the chain believes it is current.  Several
// factors are used to guess, but the key factors that allow the chain to
// believe it is current are:
//  - Latest block height is after the latest checkpoint (if enabled)
//  - Latest block has a timestamp newer than 24 hours ago
//
// This function is safe for concurrent access.
func (dag *BlockDAG) IsCurrent() bool {
	dag.dagLock.RLock()
	defer dag.dagLock.RUnlock()

	return dag.isCurrent()
}

// selectedTip returns the current selected tip for the DAG.
// It will return nil if there is no tip.
//
// This function is safe for concurrent access.
func (dag *BlockDAG) selectedTip() *blockNode {
	return dag.virtual.selectedParent
}

// SelectedTipHeader returns the header of the current selected tip for the DAG.
// It will return nil if there is no tip.
//
// This function is safe for concurrent access.
func (dag *BlockDAG) SelectedTipHeader() *wire.BlockHeader {
	selectedTip := dag.selectedTip()
	if selectedTip == nil {
		return nil
	}

	return selectedTip.Header()
}

// UTXOSet returns the DAG's UTXO set
func (dag *BlockDAG) UTXOSet() *FullUTXOSet {
	return dag.virtual.utxoSet
}

// CalcPastMedianTime returns the past median time of the DAG.
func (dag *BlockDAG) CalcPastMedianTime() time.Time {
	return dag.virtual.tips().bluest().PastMedianTime()
}

// GetUTXOEntry returns the requested unspent transaction output. The returned
// instance must be treated as immutable since it is shared by all callers.
//
// This function is safe for concurrent access. However, the returned entry (if
// any) is NOT.
func (dag *BlockDAG) GetUTXOEntry(outPoint wire.OutPoint) (*UTXOEntry, bool) {
	return dag.virtual.utxoSet.get(outPoint)
}

// IsInSelectedPathChain returns whether or not a block hash is found in the selected path
func (dag *BlockDAG) IsInSelectedPathChain(blockHash *daghash.Hash) bool {
	return dag.virtual.selectedPathChainSet.containsHash(blockHash)
}

// Height returns the height of the highest tip in the DAG
func (dag *BlockDAG) Height() int32 {
	return dag.virtual.tips().maxHeight()
}

// BlockCount returns the number of blocks in the DAG
func (dag *BlockDAG) BlockCount() uint64 {
	return dag.blockCount
}

// TipHashes returns the hashes of the DAG's tips
func (dag *BlockDAG) TipHashes() []daghash.Hash {
	return dag.virtual.tips().hashes()
}

// HighestTipHash returns the hash of the highest tip.
// This function is a placeholder for places that aren't DAG-compatible, and it's needed to be removed in the future
func (dag *BlockDAG) HighestTipHash() daghash.Hash {
	return dag.virtual.tips().highest().hash
}

// CurrentBits returns the bits of the tip with the lowest bits, which also means it has highest difficulty.
func (dag *BlockDAG) CurrentBits() uint32 {
	tips := dag.virtual.tips()
	minBits := uint32(math.MaxUint32)
	for _, tip := range tips {
		if minBits > tip.Header().Bits {
			minBits = tip.Header().Bits
		}
	}
	return minBits
}

// HeaderByHash returns the block header identified by the given hash or an
// error if it doesn't exist.
func (dag *BlockDAG) HeaderByHash(hash *daghash.Hash) (*wire.BlockHeader, error) {
	node := dag.index.LookupNode(hash)
	if node == nil {
		err := fmt.Errorf("block %s is not known", hash)
		return &wire.BlockHeader{}, err
	}

	return node.Header(), nil
}

// BlockLocatorFromHash returns a block locator for the passed block hash.
// See BlockLocator for details on the algorithm used to create a block locator.
//
// In addition to the general algorithm referenced above, this function will
// return the block locator for the latest known tip of the main (best) chain if
// the passed hash is not currently known.
//
// This function is safe for concurrent access.
func (dag *BlockDAG) BlockLocatorFromHash(hash *daghash.Hash) BlockLocator {
	dag.dagLock.RLock()
	node := dag.index.LookupNode(hash)
	locator := dag.blockLocator(node)
	dag.dagLock.RUnlock()
	return locator
}

// LatestBlockLocator returns a block locator for the latest known tip of the
// main (best) chain.
//
// This function is safe for concurrent access.
func (dag *BlockDAG) LatestBlockLocator() (BlockLocator, error) {
	dag.dagLock.RLock()
	locator := dag.blockLocator(nil)
	dag.dagLock.RUnlock()
	return locator, nil
}

// blockLocator returns a block locator for the passed block node.  The passed
// node can be nil in which case the block locator for the current tip
// associated with the view will be returned.
//
// See the BlockLocator type comments for more details.
//
// This function MUST be called with the DAG state lock held (for reads).
func (dag *BlockDAG) blockLocator(node *blockNode) BlockLocator {
	// Use the selected tip if requested.
	if node == nil {
		node = dag.virtual.selectedParent
	}
	if node == nil {
		return nil
	}

	// Calculate the max number of entries that will ultimately be in the
	// block locator.  See the description of the algorithm for how these
	// numbers are derived.

	// Requested hash itself + genesis block.
	// Then floor(log2(height-10)) entries for the skip portion.
	maxEntries := 2 + util.FastLog2Floor(uint32(node.height))
	locator := make(BlockLocator, 0, maxEntries)

	step := int32(1)
	for node != nil {
		locator = append(locator, &node.hash)

		// Nothing more to add once the genesis block has been added.
		if node.height == 0 {
			break
		}

		// Calculate height of previous node to include ensuring the
		// final node is the genesis block.
		height := node.height - step
		if height < 0 {
			height = 0
		}

		// walk backwards through the nodes to the correct ancestor.
		node = node.SelectedAncestor(height)

		// Double the distance between included hashes.
		step *= 2
	}

	return locator
}

// BlockHeightByHash returns the height of the block with the given hash in the
// DAG.
//
// This function is safe for concurrent access.
func (dag *BlockDAG) BlockHeightByHash(hash *daghash.Hash) (int32, error) {
	node := dag.index.LookupNode(hash)
	if node == nil {
		str := fmt.Sprintf("block %s is not in the DAG", hash)
		return 0, errNotInDAG(str)
	}

	return node.height, nil
}

// ChildHashesByHash returns the child hashes of the block with the given hash in the
// DAG.
//
// This function is safe for concurrent access.
func (dag *BlockDAG) ChildHashesByHash(hash *daghash.Hash) ([]daghash.Hash, error) {
	node := dag.index.LookupNode(hash)
	if node == nil {
		str := fmt.Sprintf("block %s is not in the DAG", hash)
		return nil, errNotInDAG(str)

	}

	return node.children.hashes(), nil
}

// HeightToHashRange returns a range of block hashes for the given start height
// and end hash, inclusive on both ends.  The hashes are for all blocks that are
// ancestors of endHash with height greater than or equal to startHeight.  The
// end hash must belong to a block that is known to be valid.
//
// This function is safe for concurrent access.
func (dag *BlockDAG) HeightToHashRange(startHeight int32,
	endHash *daghash.Hash, maxResults int) ([]daghash.Hash, error) {

	endNode := dag.index.LookupNode(endHash)
	if endNode == nil {
		return nil, fmt.Errorf("no known block header with hash %s", endHash)
	}
	if !dag.index.NodeStatus(endNode).KnownValid() {
		return nil, fmt.Errorf("block %s is not yet validated", endHash)
	}
	endHeight := endNode.height

	if startHeight < 0 {
		return nil, fmt.Errorf("start height (%d) is below 0", startHeight)
	}
	if startHeight > endHeight {
		return nil, fmt.Errorf("start height (%d) is past end height (%d)",
			startHeight, endHeight)
	}

	resultsLength := int(endHeight - startHeight + 1)
	if resultsLength > maxResults {
		return nil, fmt.Errorf("number of results (%d) would exceed max (%d)",
			resultsLength, maxResults)
	}

	// Walk backwards from endHeight to startHeight, collecting block hashes.
	node := endNode
	hashes := make([]daghash.Hash, resultsLength)
	for i := resultsLength - 1; i >= 0; i-- {
		hashes[i] = node.hash
		node = node.selectedParent
	}
	return hashes, nil
}

// IntervalBlockHashes returns hashes for all blocks that are ancestors of
// endHash where the block height is a positive multiple of interval.
//
// This function is safe for concurrent access.
func (dag *BlockDAG) IntervalBlockHashes(endHash *daghash.Hash, interval int,
) ([]daghash.Hash, error) {

	endNode := dag.index.LookupNode(endHash)
	if endNode == nil {
		return nil, fmt.Errorf("no known block header with hash %s", endHash)
	}
	if !dag.index.NodeStatus(endNode).KnownValid() {
		return nil, fmt.Errorf("block %s is not yet validated", endHash)
	}
	endHeight := endNode.height

	resultsLength := int(endHeight) / interval
	hashes := make([]daghash.Hash, resultsLength)

	dag.virtual.mtx.Lock()
	defer dag.virtual.mtx.Unlock()

	blockNode := endNode
	for index := int(endHeight) / interval; index > 0; index-- {
		blockHeight := int32(index * interval)
		blockNode = blockNode.SelectedAncestor(blockHeight)

		hashes[index-1] = blockNode.hash
	}

	return hashes, nil
}

// locateInventory returns the node of the block after the first known block in
// the locator along with the number of subsequent nodes needed to either reach
// the provided stop hash or the provided max number of entries.
//
// In addition, there are two special cases:
//
// - When no locators are provided, the stop hash is treated as a request for
//   that block, so it will either return the node associated with the stop hash
//   if it is known, or nil if it is unknown
// - When locators are provided, but none of them are known, nodes starting
//   after the genesis block will be returned
//
// This is primarily a helper function for the locateBlocks and locateHeaders
// functions.
//
// This function MUST be called with the DAG state lock held (for reads).
func (dag *BlockDAG) locateInventory(locator BlockLocator, hashStop *daghash.Hash, maxEntries uint32) (*blockNode, uint32) {
	// There are no block locators so a specific block is being requested
	// as identified by the stop hash.
	stopNode := dag.index.LookupNode(hashStop)
	if len(locator) == 0 {
		if stopNode == nil {
			// No blocks with the stop hash were found so there is
			// nothing to do.
			return nil, 0
		}
		return stopNode, 1
	}

	// Find the most recent locator block hash in the main chain.  In the
	// case none of the hashes in the locator are in the main chain, fall
	// back to the genesis block.
	startNode := dag.genesis
	for _, hash := range locator {
		node := dag.index.LookupNode(hash)
		if node != nil {
			startNode = node
			break
		}
	}

	// Start at the block after the most recently known block.  When there
	// is no next block it means the most recently known block is the tip of
	// the best chain, so there is nothing more to do.
	startNode = startNode.diffChild
	if startNode == nil {
		return nil, 0
	}

	// Calculate how many entries are needed.
	total := uint32((dag.selectedTip().height - startNode.height) + 1)
	if stopNode != nil && stopNode.height >= startNode.height {
		total = uint32((stopNode.height - startNode.height) + 1)
	}
	if total > maxEntries {
		total = maxEntries
	}

	return startNode, total
}

// locateBlocks returns the hashes of the blocks after the first known block in
// the locator until the provided stop hash is reached, or up to the provided
// max number of block hashes.
//
// See the comment on the exported function for more details on special cases.
//
// This function MUST be called with the DAG state lock held (for reads).
func (dag *BlockDAG) locateBlocks(locator BlockLocator, hashStop *daghash.Hash, maxHashes uint32) []daghash.Hash {
	// Find the node after the first known block in the locator and the
	// total number of nodes after it needed while respecting the stop hash
	// and max entries.
	node, total := dag.locateInventory(locator, hashStop, maxHashes)
	if total == 0 {
		return nil
	}

	// Populate and return the found hashes.
	hashes := make([]daghash.Hash, 0, total)
	for i := uint32(0); i < total; i++ {
		hashes = append(hashes, node.hash)
		node = node.diffChild
	}
	return hashes
}

// LocateBlocks returns the hashes of the blocks after the first known block in
// the locator until the provided stop hash is reached, or up to the provided
// max number of block hashes.
//
// In addition, there are two special cases:
//
// - When no locators are provided, the stop hash is treated as a request for
//   that block, so it will either return the stop hash itself if it is known,
//   or nil if it is unknown
// - When locators are provided, but none of them are known, hashes starting
//   after the genesis block will be returned
//
// This function is safe for concurrent access.
func (dag *BlockDAG) LocateBlocks(locator BlockLocator, hashStop *daghash.Hash, maxHashes uint32) []daghash.Hash {
	dag.dagLock.RLock()
	hashes := dag.locateBlocks(locator, hashStop, maxHashes)
	dag.dagLock.RUnlock()
	return hashes
}

// locateHeaders returns the headers of the blocks after the first known block
// in the locator until the provided stop hash is reached, or up to the provided
// max number of block headers.
//
// See the comment on the exported function for more details on special cases.
//
// This function MUST be called with the DAG state lock held (for reads).
func (dag *BlockDAG) locateHeaders(locator BlockLocator, hashStop *daghash.Hash, maxHeaders uint32) []*wire.BlockHeader {
	// Find the node after the first known block in the locator and the
	// total number of nodes after it needed while respecting the stop hash
	// and max entries.
	node, total := dag.locateInventory(locator, hashStop, maxHeaders)
	if total == 0 {
		return nil
	}

	// Populate and return the found headers.
	headers := make([]*wire.BlockHeader, 0, total)
	for i := uint32(0); i < total; i++ {
		headers = append(headers, node.Header())
		node = node.diffChild
	}
	return headers
}

// UTXORLock locks the DAG's UTXO set for reading.
func (dag *BlockDAG) UTXORLock() {
	dag.dagLock.RLock()
}

// UTXORUnlock unlocks the DAG's UTXO set for reading.
func (dag *BlockDAG) UTXORUnlock() {
	dag.dagLock.RUnlock()
}

// LocateHeaders returns the headers of the blocks after the first known block
// in the locator until the provided stop hash is reached, or up to a max of
// wire.MaxBlockHeadersPerMsg headers.
//
// In addition, there are two special cases:
//
// - When no locators are provided, the stop hash is treated as a request for
//   that header, so it will either return the header for the stop hash itself
//   if it is known, or nil if it is unknown
// - When locators are provided, but none of them are known, headers starting
//   after the genesis block will be returned
//
// This function is safe for concurrent access.
func (dag *BlockDAG) LocateHeaders(locator BlockLocator, hashStop *daghash.Hash) []*wire.BlockHeader {
	dag.dagLock.RLock()
	headers := dag.locateHeaders(locator, hashStop, wire.MaxBlockHeadersPerMsg)
	dag.dagLock.RUnlock()
	return headers
}

// SubnetworkID returns the node's subnetwork ID
func (dag *BlockDAG) SubnetworkID() *subnetworkid.SubnetworkID {
	return dag.subnetworkID
}

// IndexManager provides a generic interface that is called when blocks are
// connected and disconnected to and from the tip of the main chain for the
// purpose of supporting optional indexes.
type IndexManager interface {
	// Init is invoked during chain initialize in order to allow the index
	// manager to initialize itself and any indexes it is managing.  The
	// channel parameter specifies a channel the caller can close to signal
	// that the process should be interrupted.  It can be nil if that
	// behavior is not desired.
	Init(database.DB, *BlockDAG, <-chan struct{}) error

	// ConnectBlock is invoked when a new block has been connected to the
	// DAG.
	ConnectBlock(database.Tx, *util.Block, *BlockDAG, MultiBlockTxsAcceptanceData) error
}

// Config is a descriptor which specifies the blockchain instance configuration.
type Config struct {
	// DB defines the database which houses the blocks and will be used to
	// store all metadata created by this package such as the utxo set.
	//
	// This field is required.
	DB database.DB

	// Interrupt specifies a channel the caller can close to signal that
	// long running operations, such as catching up indexes or performing
	// database migrations, should be interrupted.
	//
	// This field can be nil if the caller does not desire the behavior.
	Interrupt <-chan struct{}

	// DAGParams identifies which DAG parameters the DAG is associated
	// with.
	//
	// This field is required.
	DAGParams *dagconfig.Params

	// Checkpoints hold caller-defined checkpoints that should be added to
	// the default checkpoints in DAGParams.  Checkpoints must be sorted
	// by height.
	//
	// This field can be nil if the caller does not wish to specify any
	// checkpoints.
	Checkpoints []dagconfig.Checkpoint

	// TimeSource defines the median time source to use for things such as
	// block processing and determining whether or not the chain is current.
	//
	// The caller is expected to keep a reference to the time source as well
	// and add time samples from other peers on the network so the local
	// time is adjusted to be in agreement with other peers.
	TimeSource MedianTimeSource

	// SigCache defines a signature cache to use when when validating
	// signatures.  This is typically most useful when individual
	// transactions are already being validated prior to their inclusion in
	// a block such as what is usually done via a transaction memory pool.
	//
	// This field can be nil if the caller is not interested in using a
	// signature cache.
	SigCache *txscript.SigCache

	// IndexManager defines an index manager to use when initializing the
	// chain and connecting and disconnecting blocks.
	//
	// This field can be nil if the caller does not wish to make use of an
	// index manager.
	IndexManager IndexManager

	// SubnetworkID identifies which subnetwork the DAG is associated
	// with.
	//
	// This field is required.
	SubnetworkID *subnetworkid.SubnetworkID
}

// New returns a BlockDAG instance using the provided configuration details.
func New(config *Config) (*BlockDAG, error) {
	// Enforce required config fields.
	if config.DB == nil {
		return nil, AssertError("BlockDAG.New database is nil")
	}
	if config.DAGParams == nil {
		return nil, AssertError("BlockDAG.New DAG parameters nil")
	}
	if config.TimeSource == nil {
		return nil, AssertError("BlockDAG.New timesource is nil")
	}
	if config.SubnetworkID == nil {
		return nil, AssertError("BlockDAG.New subnetworkID is nil")
	}

	// Generate a checkpoint by height map from the provided checkpoints
	// and assert the provided checkpoints are sorted by height as required.
	var checkpointsByHeight map[int32]*dagconfig.Checkpoint
	var prevCheckpointHeight int32
	if len(config.Checkpoints) > 0 {
		checkpointsByHeight = make(map[int32]*dagconfig.Checkpoint)
		for i := range config.Checkpoints {
			checkpoint := &config.Checkpoints[i]
			if checkpoint.Height <= prevCheckpointHeight {
				return nil, AssertError("blockdag.New " +
					"checkpoints are not sorted by height")
			}

			checkpointsByHeight[checkpoint.Height] = checkpoint
			prevCheckpointHeight = checkpoint.Height
		}
	}

	params := config.DAGParams
	targetTimespan := int64(params.TargetTimespan / time.Second)
	targetTimePerBlock := int64(params.TargetTimePerBlock / time.Second)
	adjustmentFactor := params.RetargetAdjustmentFactor
	index := newBlockIndex(config.DB, params)
	dag := BlockDAG{
		checkpoints:         config.Checkpoints,
		checkpointsByHeight: checkpointsByHeight,
		db:                  config.DB,
		dagParams:           params,
		timeSource:          config.TimeSource,
		sigCache:            config.SigCache,
		indexManager:        config.IndexManager,
		minRetargetTimespan: targetTimespan / adjustmentFactor,
		maxRetargetTimespan: targetTimespan * adjustmentFactor,
		blocksPerRetarget:   int32(targetTimespan / targetTimePerBlock),
		index:               index,
		virtual:             newVirtualBlock(nil, params.K),
		orphans:             make(map[daghash.Hash]*orphanBlock),
		prevOrphans:         make(map[daghash.Hash][]*orphanBlock),
		warningCaches:       newThresholdCaches(vbNumBits),
		deploymentCaches:    newThresholdCaches(dagconfig.DefinedDeployments),
		blockCount:          0,
		SubnetworkStore:     newSubnetworkStore(config.DB),
		subnetworkID:        config.SubnetworkID,
	}

	// Initialize the chain state from the passed database.  When the db
	// does not yet contain any DAG state, both it and the DAG state
	// will be initialized to contain only the genesis block.
	if err := dag.initDAGState(); err != nil {
		return nil, err
	}

	// Initialize and catch up all of the currently active optional indexes
	// as needed.
	if config.IndexManager != nil {
		err := config.IndexManager.Init(dag.db, &dag, config.Interrupt)
		if err != nil {
			return nil, err
		}
	}

	genesis := index.LookupNode(params.GenesisHash)

	if genesis == nil {
		genesisBlock := util.NewBlock(dag.dagParams.GenesisBlock)
		isOrphan, err := dag.ProcessBlock(genesisBlock, BFNone)
		if err != nil {
			return nil, err
		}
		if isOrphan {
			return nil, errors.New("Genesis block is unexpectedly orphan")
		}
		genesis = index.LookupNode(params.GenesisHash)
	}

	// Save a reference to the genesis block.
	dag.genesis = genesis

	// Initialize rule change threshold state caches.
	if err := dag.initThresholdCaches(); err != nil {
		return nil, err
	}

	selectedTip := dag.selectedTip()
	log.Infof("DAG state (height %d, hash %s, work %d)",
		selectedTip.height, selectedTip.hash, selectedTip.workSum)

	return &dag, nil
}<|MERGE_RESOLUTION|>--- conflicted
+++ resolved
@@ -457,11 +457,7 @@
 //  - BFFastAdd: Avoids several expensive transaction validation operations.
 //    This is useful when using checkpoints.
 //
-<<<<<<< HEAD
-// This function MUST be called with the chain state lock held (for writes).
-=======
 // This function MUST be called with the DAG state lock held (for writes).
->>>>>>> 62257281
 func (dag *BlockDAG) addBlock(node *blockNode, parentNodes blockSet, block *util.Block, flags BehaviorFlags) error {
 	// Skip checks if node has already been fully validated.
 	fastAdd := flags&BFFastAdd == BFFastAdd || dag.index.NodeStatus(node).KnownValid()
@@ -476,15 +472,6 @@
 		}
 	} else {
 		dag.blockCount++
-	}
-
-	if err != nil {
-		// Notify the caller that the block was connected to the DAG.
-		// The caller would typically want to react with actions such as
-		// updating wallets.
-		dag.dagLock.Unlock()
-		dag.sendNotification(NTBlockConnected, block)
-		dag.dagLock.Lock()
 	}
 
 	// Intentionally ignore errors writing updated node status to DB. If
@@ -567,11 +554,7 @@
 }
 
 func (dag *BlockDAG) saveChangesFromBlock(node *blockNode, block *util.Block, virtualUTXODiff *UTXODiff,
-<<<<<<< HEAD
-	txsAcceptanceData MultiblockTxsAcceptanceData, feeData compactFeeData) error {
-=======
 	txsAcceptanceData MultiBlockTxsAcceptanceData, feeData compactFeeData) error {
->>>>>>> 62257281
 
 	// Atomically insert info into the database.
 	return dag.db.Update(func(dbTx database.Tx) error {
@@ -668,25 +651,15 @@
 		return nil
 	}
 
-<<<<<<< HEAD
-	finalityErr := ruleError(ErrFinality, "The last finality point is not in the selected chain of this block")
-
-=======
->>>>>>> 62257281
 	for currentNode := newNode; currentNode != dag.lastFinalityPoint; currentNode = currentNode.selectedParent {
 		// If we went past dag's last finality point without encountering it -
 		// the new block has violated finality.
 		if currentNode.blueScore <= dag.lastFinalityPoint.blueScore {
-<<<<<<< HEAD
-			return finalityErr
-=======
 			return ruleError(ErrFinality, "The last finality point is not in the selected chain of this block")
->>>>>>> 62257281
 		}
 	}
 	return nil
 }
-<<<<<<< HEAD
 
 // newFinalityPoint return the (potentially) new finality point after the the introduction of a new block
 func (dag *BlockDAG) newFinalityPoint(newNode *blockNode) *blockNode {
@@ -701,22 +674,6 @@
 		return dag.lastFinalityPoint
 	}
 
-=======
-
-// newFinalityPoint return the (potentially) new finality point after the the introduction of a new block
-func (dag *BlockDAG) newFinalityPoint(newNode *blockNode) *blockNode {
-	// if the new node is the genesis block - it should be the new finality point
-	if newNode.isGenesis() {
-		return newNode
-	}
-
-	// We are looking for a new finality point only if the new block's finality score is higher
-	// than the existing finality point's
-	if newNode.finalityScore() <= dag.lastFinalityPoint.finalityScore() {
-		return dag.lastFinalityPoint
-	}
-
->>>>>>> 62257281
 	var currentNode *blockNode
 	for currentNode = newNode.selectedParent; ; currentNode = currentNode.selectedParent {
 		// If current node's finality score is higher than it's selectedParent's -
@@ -747,11 +704,7 @@
 //
 // It returns the diff in the virtual block's UTXO set.
 //
-<<<<<<< HEAD
-// This function MUST be called with the chain state lock held (for writes).
-=======
 // This function MUST be called with the DAG state lock held (for writes).
->>>>>>> 62257281
 func (dag *BlockDAG) applyDAGChanges(node *blockNode, block *util.Block, newBlockUTXO UTXOSet, fastAdd bool) (
 	virtualUTXODiff *UTXODiff, err error) {
 
@@ -821,11 +774,7 @@
 	return diff, nil
 }
 
-<<<<<<< HEAD
-func (node *blockNode) addTxsToAcceptanceData(txsAcceptanceData MultiblockTxsAcceptanceData, transactions []*util.Tx) {
-=======
 func (node *blockNode) addTxsToAcceptanceData(txsAcceptanceData MultiBlockTxsAcceptanceData, transactions []*util.Tx) {
->>>>>>> 62257281
 	blockTxsAcceptanceData := BlockTxsAcceptanceData{}
 	for _, tx := range transactions {
 		blockTxsAcceptanceData = append(blockTxsAcceptanceData, TxAcceptanceData{
@@ -837,15 +786,9 @@
 }
 
 // verifyAndBuildUTXO verifies all transactions in the given block and builds its UTXO
-<<<<<<< HEAD
-// as a by-product it returns the transactions acceptance data and the compactFeeData for the new block
-func (node *blockNode) verifyAndBuildUTXO(dag *BlockDAG, transactions []*util.Tx, fastAdd bool) (
-	newBlockUTXO UTXOSet, txsAcceptanceData MultiblockTxsAcceptanceData, newBlockFeeData compactFeeData, err error) {
-=======
 // to save extra traversals it returns the transactions acceptance data and the compactFeeData for the new block
 func (node *blockNode) verifyAndBuildUTXO(dag *BlockDAG, transactions []*util.Tx, fastAdd bool) (
 	newBlockUTXO UTXOSet, txsAcceptanceData MultiBlockTxsAcceptanceData, newBlockFeeData compactFeeData, err error) {
->>>>>>> 62257281
 
 	pastUTXO, txsAcceptanceData, err := node.pastUTXO(dag.virtual, dag.db)
 	if err != nil {
@@ -922,17 +865,10 @@
 // Purposefully ignoring failures - these are just unaccepted transactions
 // Writing down which transactions were accepted or not in txsAcceptanceData
 func (node *blockNode) applyBlueBlocks(selectedParentUTXO UTXOSet, blueBlocks []*util.Block) (
-<<<<<<< HEAD
-	pastUTXO UTXOSet, txsAcceptanceData MultiblockTxsAcceptanceData, err error) {
-
-	pastUTXO = selectedParentUTXO
-	txsAcceptanceData = MultiblockTxsAcceptanceData{}
-=======
 	pastUTXO UTXOSet, txsAcceptanceData MultiBlockTxsAcceptanceData, err error) {
 
 	pastUTXO = selectedParentUTXO
 	txsAcceptanceData = MultiBlockTxsAcceptanceData{}
->>>>>>> 62257281
 
 	for _, blueBlock := range blueBlocks {
 		transactions := blueBlock.Transactions()
@@ -954,15 +890,6 @@
 }
 
 // pastUTXO returns the UTXO of a given block's past
-<<<<<<< HEAD
-// as a by-product it also returns the transaction acceptance data for
-// all blue blocks
-func (node *blockNode) pastUTXO(virtual *virtualBlock, db database.DB) (
-	pastUTXO UTXOSet, bluesTxsAcceptanceData MultiblockTxsAcceptanceData, err error) {
-
-	if node.isGenesis() {
-		return genesisPastUTXO(virtual), MultiblockTxsAcceptanceData{}, nil
-=======
 // To save traversals over the blue blocks, it also returns the transaction acceptance data for
 // all blue blocks
 func (node *blockNode) pastUTXO(virtual *virtualBlock, db database.DB) (
@@ -970,7 +897,6 @@
 
 	if node.isGenesis() {
 		return genesisPastUTXO(virtual), MultiBlockTxsAcceptanceData{}, nil
->>>>>>> 62257281
 	}
 	selectedParentUTXO, err := node.selectedParent.restoreUTXO(virtual)
 	if err != nil {
