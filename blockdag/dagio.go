--- conflicted
+++ resolved
@@ -9,11 +9,12 @@
 	"encoding/binary"
 	"encoding/json"
 	"fmt"
+	"io"
+	"sync"
+
 	"github.com/kaspanet/kaspad/dagconfig"
 	"github.com/kaspanet/kaspad/dbaccess"
 	"github.com/pkg/errors"
-	"io"
-	"sync"
 
 	"github.com/kaspanet/kaspad/database"
 	"github.com/kaspanet/kaspad/util"
@@ -222,19 +223,6 @@
 			return err
 		}
 
-<<<<<<< HEAD
-		if err := dbPutLocalSubnetworkID(dbTx, dag.subnetworkID); err != nil {
-			return err
-		}
-
-=======
-		if _, err := meta.CreateBucketIfNotExists(idByHashIndexBucketName); err != nil {
-			return err
-		}
-		if _, err := meta.CreateBucketIfNotExists(hashByIDIndexBucketName); err != nil {
-			return err
-		}
->>>>>>> 3dd0331e
 		return nil
 	})
 
