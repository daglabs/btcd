package blockdag

import (
	"bytes"
	"github.com/kaspanet/go-secp256k1"
	"github.com/kaspanet/kaspad/dbaccess"
	"github.com/kaspanet/kaspad/util/daghash"
	"github.com/kaspanet/kaspad/util/locks"
	"github.com/pkg/errors"
)

type multisetStore struct {
	dag    *BlockDAG
	new    map[daghash.Hash]struct{}
	loaded map[daghash.Hash]secp256k1.MultiSet
	mtx    *locks.PriorityMutex
}

func newMultisetStore(dag *BlockDAG) *multisetStore {
	return &multisetStore{
		dag:    dag,
		new:    make(map[daghash.Hash]struct{}),
		loaded: make(map[daghash.Hash]secp256k1.MultiSet),
	}
}

func (store *multisetStore) setMultiset(node *blockNode, ms *secp256k1.MultiSet) {
	store.loaded[*node.hash] = *ms
	store.addToNewBlocks(node.hash)
}

func (store *multisetStore) addToNewBlocks(blockHash *daghash.Hash) {
	store.new[*blockHash] = struct{}{}
}

func multisetNotFoundError(blockHash *daghash.Hash) error {
	return errors.Errorf("Couldn't find multiset data for block %s", blockHash)
}

func (store *multisetStore) multisetByBlockNode(node *blockNode) (*secp256k1.MultiSet, error) {
	ms, exists := store.multisetByBlockHash(node.hash)
	if !exists {
		return nil, multisetNotFoundError(node.hash)
	}
	return ms, nil
}

func (store *multisetStore) multisetByBlockHash(hash *daghash.Hash) (*secp256k1.MultiSet, bool) {
	ms, ok := store.loaded[*hash]
	return &ms, ok
}

// flushToDB writes all new multiset data to the database.
func (store *multisetStore) flushToDB(context dbaccess.Context) error {
	if len(store.new) == 0 {
		return nil
	}

	w := &bytes.Buffer{}
	for hash := range store.new {
		hash := hash // Copy hash to a new variable to avoid passing the same pointer

		w.Reset()
		ms, exists := store.loaded[hash]
		if !exists {
			return multisetNotFoundError(&hash)
		}

		err := serializeMultiset(w, &ms)
		if err != nil {
			return err
		}

<<<<<<< HEAD
		err = store.dbStoreMultiset(context, &hash, w.Bytes())
=======
		err = store.storeMultiset(context, &hash, w.Bytes())
>>>>>>> 2c67c8cd
		if err != nil {
			return err
		}
	}
	return nil
}

func (store *multisetStore) clearNewEntries() {
	store.new = make(map[daghash.Hash]struct{})
}

func (store *multisetStore) init(context dbaccess.Context) error {
	cursor, err := dbaccess.MultisetCursor(context)
	if err != nil {
		return err
	}
	for ok := cursor.First(); ok; ok = cursor.Next() {
		key, err := cursor.Key()
		if err != nil {
			return err
		}

		hash, err := daghash.NewHash(key)
		if err != nil {
			return err
		}

		serializedMS, err := cursor.Value()
		if err != nil {
			return err
		}

		ms, err := deserializeMultiset(bytes.NewReader(serializedMS))
		if err != nil {
			return err
		}

		store.loaded[*hash] = *ms
	}
	return nil
}

<<<<<<< HEAD
// dbStoreMultiset stores the multiset data to the database.
func (store *multisetStore) dbStoreMultiset(context dbaccess.Context, blockHash *daghash.Hash, serializedMS []byte) error {
=======
// storeMultiset stores the multiset data to the database.
func (store *multisetStore) storeMultiset(context dbaccess.Context, blockHash *daghash.Hash, serializedMS []byte) error {
>>>>>>> 2c67c8cd
	exists, err := dbaccess.HasMultiset(context, blockHash)
	if err != nil {
		return err
	}

	if exists {
		return errors.Errorf("Can't override an existing multiset database entry for block %s", blockHash)
	}

	return dbaccess.StoreMultiset(context, blockHash, serializedMS)
}<|MERGE_RESOLUTION|>--- conflicted
+++ resolved
@@ -71,11 +71,7 @@
 			return err
 		}
 
-<<<<<<< HEAD
-		err = store.dbStoreMultiset(context, &hash, w.Bytes())
-=======
 		err = store.storeMultiset(context, &hash, w.Bytes())
->>>>>>> 2c67c8cd
 		if err != nil {
 			return err
 		}
@@ -118,13 +114,8 @@
 	return nil
 }
 
-<<<<<<< HEAD
-// dbStoreMultiset stores the multiset data to the database.
-func (store *multisetStore) dbStoreMultiset(context dbaccess.Context, blockHash *daghash.Hash, serializedMS []byte) error {
-=======
 // storeMultiset stores the multiset data to the database.
 func (store *multisetStore) storeMultiset(context dbaccess.Context, blockHash *daghash.Hash, serializedMS []byte) error {
->>>>>>> 2c67c8cd
 	exists, err := dbaccess.HasMultiset(context, blockHash)
 	if err != nil {
 		return err
