// Copyright (c) 2013-2017 The btcsuite developers
// Use of this source code is governed by an ISC
// license that can be found in the LICENSE file.

package blockdag

import (
	"errors"
	"fmt"
	"os"
	"path/filepath"
	"reflect"
	"strings"
	"testing"
	"time"

	"bou.ke/monkey"

	"math/rand"

	"github.com/daglabs/btcd/dagconfig"
	"github.com/daglabs/btcd/database"
	"github.com/daglabs/btcd/txscript"
	"github.com/daglabs/btcd/util"
	"github.com/daglabs/btcd/util/daghash"
	"github.com/daglabs/btcd/util/subnetworkid"
	"github.com/daglabs/btcd/wire"
)

func TestBlockCount(t *testing.T) {
	// Load up blocks such that there is a fork in the DAG.
	// (genesis block) -> 1 -> 2 -> 3 -> 4
	//                          \-> 3b
	testFiles := []string{
		"blk_0_to_4.dat",
		"blk_3B.dat",
	}

	var blocks []*util.Block
	for _, file := range testFiles {
		blockTmp, err := loadBlocks(file)
		if err != nil {
			t.Fatalf("Error loading file: %v\n", err)
		}
		blocks = append(blocks, blockTmp...)
	}

	// Create a new database and DAG instance to run tests against.
	dag, teardownFunc, err := DAGSetup("TestBlockCount", Config{
		DAGParams: &dagconfig.SimNetParams,
	})
	if err != nil {
		t.Fatalf("Failed to setup DAG instance: %v", err)
	}
	defer teardownFunc()

	// Since we're not dealing with the real block DAG, set the block reward
	// maturity to 1.
	dag.TestSetBlockRewardMaturity(1)

	for i := 1; i < len(blocks); i++ {
		isOrphan, err := dag.ProcessBlock(blocks[i], BFNone)
		if err != nil {
			t.Fatalf("ProcessBlock fail on block %v: %v\n", i, err)
		}
		if isOrphan {
			t.Fatalf("ProcessBlock incorrectly returned block %v "+
				"is an orphan\n", i)
		}
	}

	expectedBlockCount := uint64(6)
	if dag.BlockCount() != expectedBlockCount {
		t.Errorf("TestBlockCount: BlockCount expected to return %v but got %v", expectedBlockCount, dag.BlockCount())
	}
}

// TestHaveBlock tests the HaveBlock API to ensure proper functionality.
func TestHaveBlock(t *testing.T) {
	// Load up blocks such that there is a fork in the DAG.
	// (genesis block) -> 1 -> 2 -> 3 -> 4
	//                          \-> 3b
	testFiles := []string{
		"blk_0_to_4.dat",
		"blk_3B.dat",
	}

	var blocks []*util.Block
	for _, file := range testFiles {
		blockTmp, err := loadBlocks(file)
		if err != nil {
			t.Fatalf("Error loading file: %v\n", err)
		}
		blocks = append(blocks, blockTmp...)
	}

	// Create a new database and DAG instance to run tests against.
	dag, teardownFunc, err := DAGSetup("haveblock", Config{
		DAGParams: &dagconfig.SimNetParams,
	})
	if err != nil {
		t.Fatalf("Failed to setup DAG instance: %v", err)
	}
	defer teardownFunc()

	// Since we're not dealing with the real block DAG, set the block reward
	// maturity to 1.
	dag.TestSetBlockRewardMaturity(1)

	for i := 1; i < len(blocks); i++ {
		isOrphan, err := dag.ProcessBlock(blocks[i], BFNone)
		if err != nil {
			t.Fatalf("ProcessBlock fail on block %v: %v\n", i, err)
		}
		if isOrphan {
			t.Fatalf("ProcessBlock incorrectly returned block %v "+
				"is an orphan\n", i)
		}
	}

	// Test a block with related parents
	testFiles = []string{
		"blk_3C.dat",
	}

	for _, file := range testFiles {
		blockTmp, err := loadBlocks(file)
		if err != nil {
			t.Fatalf("Error loading file: %v\n", err)
		}
		blocks = append(blocks, blockTmp...)
	}
	isOrphan, err := dag.ProcessBlock(blocks[6], BFNone)

	// Block 3C should fail to connect since its parents are related. (It points to 1 and 2, and 1 is the parent of 2)
	if err == nil {
		t.Fatalf("ProcessBlock for block 3C has no error when expected to have an error\n")
	}
	if isOrphan {
		t.Fatalf("ProcessBlock incorrectly returned block 3C " +
			"is an orphan\n")
	}

	// Test a block with the same input twice
	testFiles = []string{
		"blk_3D.dat",
	}

	for _, file := range testFiles {
		blockTmp, err := loadBlocks(file)
		if err != nil {
			t.Fatalf("Error loading file: %v\n", err)
		}
		blocks = append(blocks, blockTmp...)
	}
	isOrphan, err = dag.ProcessBlock(blocks[7], BFNone)

	// Block 3D should fail to connect since it has a transaction with the same input twice
	if err == nil {
		t.Fatalf("ProcessBlock for block 3D has no error when expected to have an error\n")
	}
	rErr, ok := err.(RuleError)
	if !ok {
		t.Fatalf("ProcessBlock for block 3D expected a RuleError, but got %v\n", err)
	}
	if !ok || rErr.ErrorCode != ErrDuplicateTxInputs {
		t.Fatalf("ProcessBlock for block 3D expected error code %s but got %s\n", ErrDuplicateTxInputs, rErr.ErrorCode)
	}
	if isOrphan {
		t.Fatalf("ProcessBlock incorrectly returned block 3D " +
			"is an orphan\n")
	}

	// Insert an orphan block.
	isOrphan, err = dag.ProcessBlock(util.NewBlock(&Block100000), BFNoPoWCheck)
	if err != nil {
		t.Fatalf("Unable to process block: %v", err)
	}
	if !isOrphan {
		t.Fatalf("ProcessBlock indicated block is an not orphan when " +
			"it should be\n")
	}

	tests := []struct {
		hash string
		want bool
	}{
		// Genesis block should be present.
		{hash: dagconfig.SimNetParams.GenesisHash.String(), want: true},

		// Block 3b should be present (as a second child of Block 2).
		{hash: "4bb2e2f55fabd67e217126dbc41e7101d0d6058800368c428cd6e397c111ee47", want: true},

		// Block 100000 should be present (as an orphan).
		{hash: "4e530ee9f967de3b2cd47ac5cd00109bb9ed7b0e30a60485c94badad29ecb4ce", want: true},

		// Random hashes should not be available.
		{hash: "123", want: false},
	}

	for i, test := range tests {
		hash, err := daghash.NewHashFromStr(test.hash)
		if err != nil {
			t.Fatalf("NewHashFromStr: %v", err)
		}

		result, err := dag.HaveBlock(hash)
		if err != nil {
			t.Fatalf("HaveBlock #%d unexpected error: %v", i, err)
		}
		if result != test.want {
			t.Fatalf("HaveBlock #%d got %v want %v", i, result,
				test.want)
		}
	}
}

// TestCalcSequenceLock tests the LockTimeToSequence function, and the
// CalcSequenceLock method of a DAG instance. The tests exercise several
// combinations of inputs to the CalcSequenceLock function in order to ensure
// the returned SequenceLocks are correct for each test instance.
func TestCalcSequenceLock(t *testing.T) {
	netParams := &dagconfig.SimNetParams

	blockVersion := int32(0x10000000)

	// Generate enough synthetic blocks for the rest of the test
	dag := newTestDAG(netParams)
	node := dag.selectedTip()
	blockTime := node.Header().Timestamp
	numBlocksToGenerate := 5
	for i := 0; i < numBlocksToGenerate; i++ {
		blockTime = blockTime.Add(time.Second)
		node = newTestNode(setFromSlice(node), blockVersion, 0, blockTime, netParams.K)
		dag.index.AddNode(node)
		dag.virtual.SetTips(setFromSlice(node))
	}

	// Create a utxo view with a fake utxo for the inputs used in the
	// transactions created below.  This utxo is added such that it has an
	// age of 4 blocks.
	msgTx := wire.NewNativeMsgTx(wire.TxVersion, nil, []*wire.TxOut{{PkScript: nil, Value: 10}})
	targetTx := util.NewTx(msgTx)
	utxoSet := NewFullUTXOSet()
	if isAccepted, err := utxoSet.AddTx(targetTx.MsgTx(), uint64(numBlocksToGenerate)-4); err != nil {
		t.Fatalf("AddTx unexpectedly failed. Error: %s", err)
	} else if !isAccepted {
		t.Fatalf("AddTx unexpectedly didn't add tx %s", targetTx.ID())
	}

	// Create a utxo that spends the fake utxo created above for use in the
	// transactions created in the tests.  It has an age of 4 blocks.  Note
	// that the sequence lock heights are always calculated from the same
	// point of view that they were originally calculated from for a given
	// utxo.  That is to say, the height prior to it.
	utxo := wire.OutPoint{
		TxID:  *targetTx.ID(),
		Index: 0,
	}
	prevUtxoChainHeight := uint64(numBlocksToGenerate) - 4

	// Obtain the median time past from the PoV of the input created above.
	// The MTP for the input is the MTP from the PoV of the block *prior*
	// to the one that included it.
	medianTime := node.RelativeAncestor(5).PastMedianTime().Unix()

	// The median time calculated from the PoV of the best block in the
	// test chain.  For unconfirmed inputs, this value will be used since
	// the MTP will be calculated from the PoV of the yet-to-be-mined
	// block.
	nextMedianTime := node.PastMedianTime().Unix()
	nextBlockChainHeight := int32(numBlocksToGenerate) + 1

	// Add an additional transaction which will serve as our unconfirmed
	// output.
	unConfTx := wire.NewNativeMsgTx(wire.TxVersion, nil, []*wire.TxOut{{PkScript: nil, Value: 5}})
	unConfUtxo := wire.OutPoint{
		TxID:  *unConfTx.TxID(),
		Index: 0,
	}
	if isAccepted, err := utxoSet.AddTx(unConfTx, UnminedChainHeight); err != nil {
		t.Fatalf("AddTx unexpectedly failed. Error: %s", err)
	} else if !isAccepted {
		t.Fatalf("AddTx unexpectedly didn't add tx %s", unConfTx.TxID())
	}

	tests := []struct {
		name    string
		tx      *wire.MsgTx
		utxoSet UTXOSet
		mempool bool
		want    *SequenceLock
	}{
		// A transaction with a single input with max sequence number.
		// This sequence number has the high bit set, so sequence locks
		// should be disabled.
		{
			name:    "single input, max sequence number",
			tx:      wire.NewNativeMsgTx(1, []*wire.TxIn{{PreviousOutPoint: utxo, Sequence: wire.MaxTxInSequenceNum}}, nil),
			utxoSet: utxoSet,
			want: &SequenceLock{
				Seconds:          -1,
				BlockChainHeight: -1,
			},
		},
		// A transaction with a single input whose lock time is
		// expressed in seconds.  However, the specified lock time is
		// below the required floor for time based lock times since
		// they have time granularity of 512 seconds.  As a result, the
		// seconds lock-time should be just before the median time of
		// the targeted block.
		{
			name:    "single input, seconds lock time below time granularity",
			tx:      wire.NewNativeMsgTx(1, []*wire.TxIn{{PreviousOutPoint: utxo, Sequence: LockTimeToSequence(true, 2)}}, nil),
			utxoSet: utxoSet,
			want: &SequenceLock{
				Seconds:          medianTime - 1,
				BlockChainHeight: -1,
			},
		},
		// A transaction with a single input whose lock time is
		// expressed in seconds.  The number of seconds should be 1023
		// seconds after the median past time of the last block in the
		// chain.
		{
			name:    "single input, 1023 seconds after median time",
			tx:      wire.NewNativeMsgTx(1, []*wire.TxIn{{PreviousOutPoint: utxo, Sequence: LockTimeToSequence(true, 1024)}}, nil),
			utxoSet: utxoSet,
			want: &SequenceLock{
				Seconds:          medianTime + 1023,
				BlockChainHeight: -1,
			},
		},
		// A transaction with multiple inputs.  The first input has a
		// lock time expressed in seconds.  The second input has a
		// sequence lock in blocks with a value of 4.  The last input
		// has a sequence number with a value of 5, but has the disable
		// bit set.  So the first lock should be selected as it's the
		// latest lock that isn't disabled.
		{
			name: "multiple varied inputs",
			tx: wire.NewNativeMsgTx(1,
				[]*wire.TxIn{{
					PreviousOutPoint: utxo,
					Sequence:         LockTimeToSequence(true, 2560),
				}, {
					PreviousOutPoint: utxo,
					Sequence:         LockTimeToSequence(false, 4),
				}, {
					PreviousOutPoint: utxo,
					Sequence: LockTimeToSequence(false, 5) |
						wire.SequenceLockTimeDisabled,
				}},
				nil),
			utxoSet: utxoSet,
			want: &SequenceLock{
				Seconds:          medianTime + (5 << wire.SequenceLockTimeGranularity) - 1,
				BlockChainHeight: int64(prevUtxoChainHeight) + 3,
			},
		},
		// Transaction with a single input.  The input's sequence number
		// encodes a relative lock-time in blocks (3 blocks).  The
		// sequence lock should  have a value of -1 for seconds, but a
		// height of 2 meaning it can be included at height 3.
		{
			name:    "single input, lock-time in blocks",
			tx:      wire.NewNativeMsgTx(1, []*wire.TxIn{{PreviousOutPoint: utxo, Sequence: LockTimeToSequence(false, 3)}}, nil),
			utxoSet: utxoSet,
			want: &SequenceLock{
				Seconds:          -1,
				BlockChainHeight: int64(prevUtxoChainHeight) + 2,
			},
		},
		// A transaction with two inputs with lock times expressed in
		// seconds.  The selected sequence lock value for seconds should
		// be the time further in the future.
		{
			name: "two inputs, lock-times in seconds",
			tx: wire.NewNativeMsgTx(1, []*wire.TxIn{{
				PreviousOutPoint: utxo,
				Sequence:         LockTimeToSequence(true, 5120),
			}, {
				PreviousOutPoint: utxo,
				Sequence:         LockTimeToSequence(true, 2560),
			}}, nil),
			utxoSet: utxoSet,
			want: &SequenceLock{
				Seconds:          medianTime + (10 << wire.SequenceLockTimeGranularity) - 1,
				BlockChainHeight: -1,
			},
		},
		// A transaction with two inputs with lock times expressed in
		// blocks.  The selected sequence lock value for blocks should
		// be the height further in the future, so a height of 10
		// indicating it can be included at height 11.
		{
			name: "two inputs, lock-times in blocks",
			tx: wire.NewNativeMsgTx(1,
				[]*wire.TxIn{{
					PreviousOutPoint: utxo,
					Sequence:         LockTimeToSequence(false, 1),
				}, {
					PreviousOutPoint: utxo,
					Sequence:         LockTimeToSequence(false, 11),
				}},
				nil),
			utxoSet: utxoSet,
			want: &SequenceLock{
				Seconds:          -1,
				BlockChainHeight: int64(prevUtxoChainHeight) + 10,
			},
		},
		// A transaction with multiple inputs.  Two inputs are time
		// based, and the other two are block based. The lock lying
		// further into the future for both inputs should be chosen.
		{
			name: "four inputs, two lock-times in time, two lock-times in blocks",
			tx: wire.NewNativeMsgTx(1,
				[]*wire.TxIn{{
					PreviousOutPoint: utxo,
					Sequence:         LockTimeToSequence(true, 2560),
				}, {
					PreviousOutPoint: utxo,
					Sequence:         LockTimeToSequence(true, 6656),
				}, {
					PreviousOutPoint: utxo,
					Sequence:         LockTimeToSequence(false, 3),
				}, {
					PreviousOutPoint: utxo,
					Sequence:         LockTimeToSequence(false, 9),
				}},
				nil),
			utxoSet: utxoSet,
			want: &SequenceLock{
				Seconds:          medianTime + (13 << wire.SequenceLockTimeGranularity) - 1,
				BlockChainHeight: int64(prevUtxoChainHeight) + 8,
			},
		},
		// A transaction with a single unconfirmed input.  As the input
		// is confirmed, the height of the input should be interpreted
		// as the height of the *next* block.  So, a 2 block relative
		// lock means the sequence lock should be for 1 block after the
		// *next* block height, indicating it can be included 2 blocks
		// after that.
		{
			name:    "single input, unconfirmed, lock-time in blocks",
			tx:      wire.NewNativeMsgTx(1, []*wire.TxIn{{PreviousOutPoint: unConfUtxo, Sequence: LockTimeToSequence(false, 2)}}, nil),
			utxoSet: utxoSet,
			mempool: true,
			want: &SequenceLock{
				Seconds:          -1,
				BlockChainHeight: int64(nextBlockChainHeight) + 1,
			},
		},
		// A transaction with a single unconfirmed input.  The input has
		// a time based lock, so the lock time should be based off the
		// MTP of the *next* block.
		{
			name:    "single input, unconfirmed, lock-time in seoncds",
			tx:      wire.NewNativeMsgTx(1, []*wire.TxIn{{PreviousOutPoint: unConfUtxo, Sequence: LockTimeToSequence(true, 1024)}}, nil),
			utxoSet: utxoSet,
			mempool: true,
			want: &SequenceLock{
				Seconds:          nextMedianTime + 1023,
				BlockChainHeight: -1,
			},
		},
	}

	t.Logf("Running %v SequenceLock tests", len(tests))
	for _, test := range tests {
		utilTx := util.NewTx(test.tx)
		seqLock, err := dag.CalcSequenceLock(utilTx, utxoSet, test.mempool)
		if err != nil {
			t.Fatalf("test '%s', unable to calc sequence lock: %v", test.name, err)
		}

		if seqLock.Seconds != test.want.Seconds {
			t.Fatalf("test '%s' got %v seconds want %v seconds",
				test.name, seqLock.Seconds, test.want.Seconds)
		}
		if seqLock.BlockChainHeight != test.want.BlockChainHeight {
			t.Fatalf("test '%s' got chain-height of %v want chain-height of %v ",
				test.name, seqLock.BlockChainHeight, test.want.BlockChainHeight)
		}
	}
}

func TestCalcPastMedianTime(t *testing.T) {
	netParams := &dagconfig.SimNetParams

	blockVersion := int32(0x10000000)

	dag := newTestDAG(netParams)
	numBlocks := uint32(60)
	nodes := make([]*blockNode, numBlocks)
	nodes[0] = dag.genesis
	blockTime := dag.genesis.Header().Timestamp
	for i := uint32(1); i < numBlocks; i++ {
		blockTime = blockTime.Add(time.Second)
		nodes[i] = newTestNode(setFromSlice(nodes[i-1]), blockVersion, 0, blockTime, netParams.K)
		dag.index.AddNode(nodes[i])
	}

	tests := []struct {
		blockNumber                 uint32
		expectedSecondsSinceGenesis int64
	}{
		{
			blockNumber:                 50,
			expectedSecondsSinceGenesis: 25,
		},
		{
			blockNumber:                 59,
			expectedSecondsSinceGenesis: 34,
		},
		{
			blockNumber:                 40,
			expectedSecondsSinceGenesis: 15,
		},
		{
			blockNumber:                 5,
			expectedSecondsSinceGenesis: 0,
		},
	}

	for _, test := range tests {
		secondsSinceGenesis := nodes[test.blockNumber].PastMedianTime().Unix() - dag.genesis.Header().Timestamp.Unix()
		if secondsSinceGenesis != test.expectedSecondsSinceGenesis {
			t.Errorf("TestCalcPastMedianTime: expected past median time of block %v to be %v seconds from genesis but got %v", test.blockNumber, test.expectedSecondsSinceGenesis, secondsSinceGenesis)
		}
	}

}

// nodeHashes is a convenience function that returns the hashes for all of the
// passed indexes of the provided nodes.  It is used to construct expected hash
// slices in the tests.
func nodeHashes(nodes []*blockNode, indexes ...int) []*daghash.Hash {
	hashes := make([]*daghash.Hash, 0, len(indexes))
	for _, idx := range indexes {
		hashes = append(hashes, nodes[idx].hash)
	}
	return hashes
}

// testNoncePrng provides a deterministic prng for the nonce in generated fake
// nodes.  The ensures that the node have unique hashes.
var testNoncePrng = rand.New(rand.NewSource(0))

// chainedNodes returns the specified number of nodes constructed such that each
// subsequent node points to the previous one to create a chain.  The first node
// will point to the passed parent which can be nil if desired.
func chainedNodes(parents blockSet, numNodes int) []*blockNode {
	nodes := make([]*blockNode, numNodes)
	tips := parents
	for i := 0; i < numNodes; i++ {
		// This is invalid, but all that is needed is enough to get the
		// synthetic tests to work.
		header := wire.BlockHeader{
			Nonce:                testNoncePrng.Uint64(),
			HashMerkleRoot:       &daghash.ZeroHash,
			AcceptedIDMerkleRoot: &daghash.ZeroHash,
			UTXOCommitment:       &daghash.ZeroHash,
		}
		header.ParentHashes = tips.hashes()
		nodes[i] = newBlockNode(&header, tips, dagconfig.SimNetParams.K)
		tips = setFromSlice(nodes[i])
	}
	return nodes
}

// testTip is a convenience function to grab the tip of a chain of block nodes
// created via chainedNodes.
func testTip(nodes []*blockNode) *blockNode {
	return nodes[len(nodes)-1]
}

// TestHeightToHashRange ensures that fetching a range of block hashes by start
// height and end hash works as expected.
func TestHeightToHashRange(t *testing.T) {
	// Construct a synthetic block chain with a block index consisting of
	// the following structure.
	// 	genesis -> 1 -> 2 -> ... -> 15 -> 16  -> 17  -> 18
	// 	                              \-> 16a -> 17a -> 18a (unvalidated)
	tip := testTip
	blockDAG := newTestDAG(&dagconfig.SimNetParams)
	branch0Nodes := chainedNodes(setFromSlice(blockDAG.genesis), 18)
	branch1Nodes := chainedNodes(setFromSlice(branch0Nodes[14]), 3)
	for _, node := range branch0Nodes {
		blockDAG.index.SetStatusFlags(node, statusValid)
		blockDAG.index.AddNode(node)
	}
	for _, node := range branch1Nodes {
		if node.height < 18 {
			blockDAG.index.SetStatusFlags(node, statusValid)
		}
		blockDAG.index.AddNode(node)
	}
	blockDAG.virtual.SetTips(setFromSlice(tip(branch0Nodes)))

	tests := []struct {
		name        string
		startHeight uint64          // locator for requested inventory
		endHash     *daghash.Hash   // stop hash for locator
		maxResults  int             // max to locate, 0 = wire const
		hashes      []*daghash.Hash // expected located hashes
		expectError bool
	}{
		{
			name:        "blocks below tip",
			startHeight: 11,
			endHash:     branch0Nodes[14].hash,
			maxResults:  10,
			hashes:      nodeHashes(branch0Nodes, 10, 11, 12, 13, 14),
		},
		{
			name:        "blocks on main chain",
			startHeight: 15,
			endHash:     branch0Nodes[17].hash,
			maxResults:  10,
			hashes:      nodeHashes(branch0Nodes, 14, 15, 16, 17),
		},
		{
			name:        "blocks on stale chain",
			startHeight: 15,
			endHash:     branch1Nodes[1].hash,
			maxResults:  10,
			hashes: append(nodeHashes(branch0Nodes, 14),
				nodeHashes(branch1Nodes, 0, 1)...),
		},
		{
			name:        "invalid start height",
			startHeight: 19,
			endHash:     branch0Nodes[17].hash,
			maxResults:  10,
			expectError: true,
		},
		{
			name:        "too many results",
			startHeight: 1,
			endHash:     branch0Nodes[17].hash,
			maxResults:  10,
			expectError: true,
		},
		{
			name:        "unvalidated block",
			startHeight: 15,
			endHash:     branch1Nodes[2].hash,
			maxResults:  10,
			expectError: true,
		},
	}
	for _, test := range tests {
		hashes, err := blockDAG.HeightToHashRange(test.startHeight, test.endHash,
			test.maxResults)
		if err != nil {
			if !test.expectError {
				t.Errorf("%s: unexpected error: %v", test.name, err)
			}
			continue
		}

		if !reflect.DeepEqual(hashes, test.hashes) {
			t.Errorf("%s: unxpected hashes -- got %v, want %v",
				test.name, hashes, test.hashes)
		}
	}
}

// TestIntervalBlockHashes ensures that fetching block hashes at specified
// intervals by end hash works as expected.
func TestIntervalBlockHashes(t *testing.T) {
	// Construct a synthetic block chain with a block index consisting of
	// the following structure.
	// 	genesis -> 1 -> 2 -> ... -> 15 -> 16  -> 17  -> 18
	// 	                              \-> 16a -> 17a -> 18a (unvalidated)
	tip := testTip
	dag := newTestDAG(&dagconfig.SimNetParams)
	branch0Nodes := chainedNodes(setFromSlice(dag.genesis), 18)
	branch1Nodes := chainedNodes(setFromSlice(branch0Nodes[14]), 3)
	for _, node := range branch0Nodes {
		dag.index.SetStatusFlags(node, statusValid)
		dag.index.AddNode(node)
	}
	for _, node := range branch1Nodes {
		if node.height < 18 {
			dag.index.SetStatusFlags(node, statusValid)
		}
		dag.index.AddNode(node)
	}
	dag.virtual.SetTips(setFromSlice(tip(branch0Nodes)))

	tests := []struct {
		name        string
		endHash     *daghash.Hash
		interval    uint64
		hashes      []*daghash.Hash
		expectError bool
	}{
		{
			name:     "blocks on main chain",
			endHash:  branch0Nodes[17].hash,
			interval: 8,
			hashes:   nodeHashes(branch0Nodes, 7, 15),
		},
		{
			name:     "blocks on stale chain",
			endHash:  branch1Nodes[1].hash,
			interval: 8,
			hashes: append(nodeHashes(branch0Nodes, 7),
				nodeHashes(branch1Nodes, 0)...),
		},
		{
			name:     "no results",
			endHash:  branch0Nodes[17].hash,
			interval: 20,
			hashes:   []*daghash.Hash{},
		},
		{
			name:        "unvalidated block",
			endHash:     branch1Nodes[2].hash,
			interval:    8,
			expectError: true,
		},
	}
	for _, test := range tests {
		hashes, err := dag.IntervalBlockHashes(test.endHash, test.interval)
		if err != nil {
			if !test.expectError {
				t.Errorf("%s: unexpected error: %v", test.name, err)
			}
			continue
		}

		if !reflect.DeepEqual(hashes, test.hashes) {
			t.Errorf("%s: unxpected hashes -- got %v, want %v",
				test.name, hashes, test.hashes)
		}
	}
}

// TestApplyUTXOChangesErrors tests that
// dag.applyUTXOChanges panics when unexpected
// error occurs
func TestApplyUTXOChangesPanic(t *testing.T) {
	targetErrorMessage := "updateParents error"
	defer func() {
		if recover() == nil {
			t.Errorf("Got no panic on past UTXO error, while expected panic")
		}
	}()
	testErrorThroughPatching(
		t,
		targetErrorMessage,
		(*blockNode).updateParents,
		func(_ *blockNode, _ *virtualBlock, _ UTXOSet) error {
			return errors.New(targetErrorMessage)
		},
	)
}

// TestRestoreUTXOErrors tests all error-cases in restoreUTXO.
// The non-error-cases are tested in the more general tests.
func TestRestoreUTXOErrors(t *testing.T) {
	targetErrorMessage := "WithDiff error"
	testErrorThroughPatching(
		t,
		targetErrorMessage,
		(*FullUTXOSet).WithDiff,
		func(fus *FullUTXOSet, other *UTXODiff) (UTXOSet, error) {
			return nil, errors.New(targetErrorMessage)
		},
	)
}

func testErrorThroughPatching(t *testing.T, expectedErrorMessage string, targetFunction interface{}, replacementFunction interface{}) {
	// Load up blocks such that there is a fork in the DAG.
	// (genesis block) -> 1 -> 2 -> 3 -> 4
	//                          \-> 3b
	testFiles := []string{
		"blk_0_to_4.dat",
		"blk_3B.dat",
	}

	var blocks []*util.Block
	for _, file := range testFiles {
		blockTmp, err := loadBlocks(file)
		if err != nil {
			t.Fatalf("Error loading file: %v\n", err)
		}
		blocks = append(blocks, blockTmp...)
	}

	// Create a new database and dag instance to run tests against.
	dag, teardownFunc, err := DAGSetup("testErrorThroughPatching", Config{
		DAGParams: &dagconfig.SimNetParams,
	})
	if err != nil {
		t.Fatalf("Failed to setup dag instance: %v", err)
	}
	defer teardownFunc()

	// Since we're not dealing with the real block DAG, set the block reward
	// maturity to 1.
	dag.TestSetBlockRewardMaturity(1)

	guard := monkey.Patch(targetFunction, replacementFunction)
	defer guard.Unpatch()

	err = nil
	for i := 1; i < len(blocks); i++ {
		var isOrphan bool
		isOrphan, err = dag.ProcessBlock(blocks[i], BFNone)
		if isOrphan {
			t.Fatalf("ProcessBlock incorrectly returned block %v "+
				"is an orphan\n", i)
		}
		if err != nil {
			break
		}
	}
	if err == nil {
		t.Errorf("ProcessBlock unexpectedly succeeded. "+
			"Expected: %s", expectedErrorMessage)
	}
	if !strings.Contains(err.Error(), expectedErrorMessage) {
		t.Errorf("ProcessBlock returned wrong error. "+
			"Want: %s, got: %s", expectedErrorMessage, err)
	}
}

func TestNew(t *testing.T) {
	// Create the root directory for test databases.
	if !fileExists(testDbRoot) {
		if err := os.MkdirAll(testDbRoot, 0700); err != nil {
			t.Fatalf("unable to create test db "+
				"root: %s", err)
		}
	}

	dbPath := filepath.Join(testDbRoot, "TestNew")
	_ = os.RemoveAll(dbPath)
	db, err := database.Create(testDbType, dbPath, blockDataNet)
	if err != nil {
		t.Fatalf("error creating db: %s", err)
	}
	defer func() {
		db.Close()
		os.RemoveAll(dbPath)
		os.RemoveAll(testDbRoot)
	}()
	config := &Config{
		DAGParams:  &dagconfig.SimNetParams,
		DB:         db,
		TimeSource: NewMedianTime(),
		SigCache:   txscript.NewSigCache(1000),
	}
	_, err = New(config)
	if err != nil {
		t.Fatalf("failed to create dag instance: %s", err)
	}

	config.SubnetworkID = &subnetworkid.SubnetworkID{0xff}
	_, err = New(config)
	expectedErrorMessage := fmt.Sprintf("Cannot start btcd with subnetwork ID %s because"+
		" its database is already built with subnetwork ID <nil>. If you"+
		" want to switch to a new database, please reset the"+
		" database by starting btcd with --reset-db flag", config.SubnetworkID)
	if err.Error() != expectedErrorMessage {
		t.Errorf("Unexpected error. Expected error '%s' but got '%s'", expectedErrorMessage, err)
	}
}

<<<<<<< HEAD
=======
func TestValidateFeeTransaction(t *testing.T) {
	params := dagconfig.SimNetParams
	params.K = 1
	dag, teardownFunc, err := DAGSetup("TestValidateFeeTransaction", Config{
		DAGParams: &params,
	})
	if err != nil {
		t.Fatalf("Failed to setup DAG instance: %v", err)
	}
	defer teardownFunc()
	extraNonce := int64(0)
	createCoinbase := func(pkScript []byte) *wire.MsgTx {
		extraNonce++
		cbTx, err := createCoinbaseTxForTest(dag.Height()+1, 2, extraNonce, &params)
		if err != nil {
			t.Fatalf("createCoinbaseTxForTest: %v", err)
		}
		if pkScript != nil {
			cbTx.TxOut[0].PkScript = pkScript
		}
		return cbTx
	}

	var flags BehaviorFlags
	flags |= BFFastAdd | BFNoPoWCheck

	buildBlock := func(blockName string, parentHashes []*daghash.Hash, transactions []*wire.MsgTx, expectedErrorCode ErrorCode) *wire.MsgBlock {
		utilTxs := make([]*util.Tx, len(transactions))
		for i, tx := range transactions {
			utilTxs[i] = util.NewTx(tx)
		}

		newVirtual, err := GetVirtualFromParentsForTest(dag, parentHashes)
		if err != nil {
			t.Fatalf("block %v: unexpected error when setting virtual for test: %v", blockName, err)
		}
		oldVirtual := SetVirtualForTest(dag, newVirtual)
		acceptedIDMerkleRoot, err := dag.NextAcceptedIDMerkleRoot()
		if err != nil {
			t.Fatalf("block %v: unexpected error when getting next acceptIDMerkleRoot: %v", blockName, err)
		}
		SetVirtualForTest(dag, oldVirtual)

		daghash.Sort(parentHashes)
		msgBlock := &wire.MsgBlock{
			Header: wire.BlockHeader{
				Bits:                 dag.genesis.Header().Bits,
				ParentHashes:         parentHashes,
				HashMerkleRoot:       BuildHashMerkleTreeStore(utilTxs).Root(),
				AcceptedIDMerkleRoot: acceptedIDMerkleRoot,
				UTXOCommitment:       &daghash.ZeroHash,
			},
			Transactions: transactions,
		}
		block := util.NewBlock(msgBlock)
		isOrphan, err := dag.ProcessBlock(block, flags)
		if expectedErrorCode != 0 {
			checkResult := checkRuleError(err, RuleError{
				ErrorCode: expectedErrorCode,
			})
			if checkResult != nil {
				t.Errorf("block %v: unexpected error code: %v", blockName, checkResult)
			}
		} else {
			if err != nil {
				t.Fatalf("block %v: unexpected error: %v", blockName, err)
			}
			if isOrphan {
				t.Errorf("block %v unexpectely got orphaned", blockName)
			}
		}
		return msgBlock
	}

	cb1 := createCoinbase(nil)
	blockWithExtraFeeTxTransactions := []*wire.MsgTx{
		cb1,
		{ // Fee Transaction
			Version: 1,
			TxIn: []*wire.TxIn{
				{
					PreviousOutPoint: wire.OutPoint{
						TxID:  daghash.TxID(*dag.genesis.hash),
						Index: math.MaxUint32,
					},
					Sequence: wire.MaxTxInSequenceNum,
				},
			},
			SubnetworkID: *subnetworkid.SubnetworkIDNative,
		},
		{ // Extra Fee Transaction
			TxIn: []*wire.TxIn{
				{
					PreviousOutPoint: wire.OutPoint{
						TxID:  daghash.TxID(*dag.genesis.hash),
						Index: math.MaxUint32,
					},
					Sequence: wire.MaxTxInSequenceNum,
				},
			},
			SubnetworkID: *subnetworkid.SubnetworkIDNative,
		},
	}
	buildBlock("blockWithExtraFeeTx", []*daghash.Hash{dag.genesis.hash}, blockWithExtraFeeTxTransactions, ErrMultipleFeeTransactions)

	block1Txs := []*wire.MsgTx{
		cb1,
		{ // Fee Transaction
			Version: 1,
			TxIn: []*wire.TxIn{
				{
					PreviousOutPoint: wire.OutPoint{
						TxID:  daghash.TxID(*dag.genesis.hash),
						Index: math.MaxUint32,
					},
					Sequence: wire.MaxTxInSequenceNum,
				},
			},
			SubnetworkID: *subnetworkid.SubnetworkIDNative,
		},
	}
	block1 := buildBlock("block1", []*daghash.Hash{dag.genesis.hash}, block1Txs, 0)

	cb1A := createCoinbase(nil)
	block1ATxs := []*wire.MsgTx{
		cb1A,
		{ // Fee Transaction
			Version: 1,
			TxIn: []*wire.TxIn{
				{
					PreviousOutPoint: wire.OutPoint{
						TxID:  daghash.TxID(*dag.genesis.hash),
						Index: math.MaxUint32,
					},
					Sequence: wire.MaxTxInSequenceNum,
				},
			},
			SubnetworkID: *subnetworkid.SubnetworkIDNative,
		},
	}
	block1A := buildBlock("block1A", []*daghash.Hash{dag.genesis.hash}, block1ATxs, 0)

	block1AChildCbPkScript, err := payToPubKeyHashScript((&[20]byte{0x1A, 0xC0})[:])
	if err != nil {
		t.Fatalf("payToPubKeyHashScript: %v", err)
	}
	cb1AChild := createCoinbase(block1AChildCbPkScript)
	block1AChildTxs := []*wire.MsgTx{
		cb1AChild,
		{ // Fee Transaction
			Version: 1,
			TxIn: []*wire.TxIn{
				{
					PreviousOutPoint: wire.OutPoint{
						TxID:  daghash.TxID(*block1A.BlockHash()),
						Index: math.MaxUint32,
					},
					Sequence: wire.MaxTxInSequenceNum,
				},
			},
			SubnetworkID: *subnetworkid.SubnetworkIDNative,
		},
		{
			TxIn: []*wire.TxIn{
				{
					PreviousOutPoint: wire.OutPoint{
						TxID:  *cb1A.TxID(),
						Index: 0,
					},
					Sequence: wire.MaxTxInSequenceNum,
				},
			},
			TxOut: []*wire.TxOut{
				{
					PkScript: OpTrueScript,
					Value:    1,
				},
			},
			SubnetworkID: *subnetworkid.SubnetworkIDNative,
		},
	}
	block1AChild := buildBlock("block1AChild", []*daghash.Hash{block1A.BlockHash()}, block1AChildTxs, 0)

	cb2 := createCoinbase(nil)
	block2Txs := []*wire.MsgTx{
		cb2,
		{ // Fee Transaction
			Version: 1,
			TxIn: []*wire.TxIn{
				{
					PreviousOutPoint: wire.OutPoint{
						TxID:  daghash.TxID(*block1.BlockHash()),
						Index: math.MaxUint32,
					},
					Sequence: wire.MaxTxInSequenceNum,
				},
			},
			SubnetworkID: *subnetworkid.SubnetworkIDNative,
		},
	}
	block2 := buildBlock("block2", []*daghash.Hash{block1.BlockHash()}, block2Txs, 0)

	cb3 := createCoinbase(nil)
	block3Txs := []*wire.MsgTx{
		cb3,
		{ // Fee Transaction
			Version: 1,
			TxIn: []*wire.TxIn{
				{
					PreviousOutPoint: wire.OutPoint{
						TxID:  daghash.TxID(*block2.BlockHash()),
						Index: math.MaxUint32,
					},
					Sequence: wire.MaxTxInSequenceNum,
				},
			},
			SubnetworkID: *subnetworkid.SubnetworkIDNative,
		},
	}
	block3 := buildBlock("block3", []*daghash.Hash{block2.BlockHash()}, block3Txs, 0)

	block4CbPkScript, err := payToPubKeyHashScript((&[20]byte{0x40})[:])
	if err != nil {
		t.Fatalf("payToPubKeyHashScript: %v", err)
	}

	cb4 := createCoinbase(block4CbPkScript)
	block4Txs := []*wire.MsgTx{
		cb4,
		{ // Fee Transaction
			Version: 1,
			TxIn: []*wire.TxIn{
				{
					PreviousOutPoint: wire.OutPoint{
						TxID:  daghash.TxID(*block3.BlockHash()),
						Index: math.MaxUint32,
					},
					Sequence: wire.MaxTxInSequenceNum,
				},
			},
			SubnetworkID: *subnetworkid.SubnetworkIDNative,
		},
		{
			TxIn: []*wire.TxIn{
				{
					PreviousOutPoint: wire.OutPoint{
						TxID:  *cb3.TxID(),
						Index: 0,
					},
					Sequence: wire.MaxTxInSequenceNum,
				},
			},
			TxOut: []*wire.TxOut{
				{
					PkScript: OpTrueScript,
					Value:    1,
				},
			},
			SubnetworkID: *subnetworkid.SubnetworkIDNative,
		},
	}
	block4 := buildBlock("block4", []*daghash.Hash{block3.BlockHash()}, block4Txs, 0)

	block4ACbPkScript, err := payToPubKeyHashScript((&[20]byte{0x4A})[:])
	if err != nil {
		t.Fatalf("payToPubKeyHashScript: %v", err)
	}
	cb4A := createCoinbase(block4ACbPkScript)
	block4ATxs := []*wire.MsgTx{
		cb4A,
		{ // Fee Transaction
			Version: 1,
			TxIn: []*wire.TxIn{
				{
					PreviousOutPoint: wire.OutPoint{
						TxID:  daghash.TxID(*block3.BlockHash()),
						Index: math.MaxUint32,
					},
					Sequence: wire.MaxTxInSequenceNum,
				},
			},
			SubnetworkID: *subnetworkid.SubnetworkIDNative,
		},
		{
			TxIn: []*wire.TxIn{
				{
					PreviousOutPoint: wire.OutPoint{
						TxID:  *cb3.TxID(),
						Index: 1,
					},
					Sequence: wire.MaxTxInSequenceNum,
				},
			},
			TxOut: []*wire.TxOut{
				{
					PkScript: OpTrueScript,
					Value:    1,
				},
			},
			SubnetworkID: *subnetworkid.SubnetworkIDNative,
		},
	}
	block4A := buildBlock("block4A", []*daghash.Hash{block3.BlockHash()}, block4ATxs, 0)

	cb5 := createCoinbase(nil)
	feeInOuts := map[daghash.Hash]*struct {
		txIn  *wire.TxIn
		txOut *wire.TxOut
	}{
		*block4.BlockHash(): {
			txIn: &wire.TxIn{
				PreviousOutPoint: wire.OutPoint{
					TxID:  daghash.TxID(*block4.BlockHash()),
					Index: math.MaxUint32,
				},
				Sequence: wire.MaxTxInSequenceNum,
			},
			txOut: &wire.TxOut{
				PkScript: block4CbPkScript,
				Value:    cb3.TxOut[0].Value - 1,
			},
		},
		*block4A.BlockHash(): {
			txIn: &wire.TxIn{
				PreviousOutPoint: wire.OutPoint{
					TxID:  daghash.TxID(*block4A.BlockHash()),
					Index: math.MaxUint32,
				},
				Sequence: wire.MaxTxInSequenceNum,
			},
			txOut: &wire.TxOut{
				PkScript: block4ACbPkScript,
				Value:    cb3.TxOut[1].Value - 1,
			},
		},
	}

	txIns := []*wire.TxIn{}
	txOuts := []*wire.TxOut{}
	for hash := range feeInOuts {
		txIns = append(txIns, feeInOuts[hash].txIn)
		txOuts = append(txOuts, feeInOuts[hash].txOut)
	}
	block5FeeTx := wire.NewNativeMsgTx(1, txIns, txOuts)
	sortedBlock5FeeTx := txsort.Sort(block5FeeTx)

	block5Txs := []*wire.MsgTx{cb5, sortedBlock5FeeTx}

	block5ParentHashes := []*daghash.Hash{block4.BlockHash(), block4A.BlockHash()}
	buildBlock("block5", block5ParentHashes, block5Txs, 0)

	sortedBlock5FeeTx.TxIn[0], sortedBlock5FeeTx.TxIn[1] = sortedBlock5FeeTx.TxIn[1], sortedBlock5FeeTx.TxIn[0]
	buildBlock("block5WrongOrder", block5ParentHashes, block5Txs, ErrBadFeeTransaction)

	block5FeeTxWith1Achild := block5FeeTx.Copy()

	block5FeeTxWith1Achild.AddTxIn(&wire.TxIn{
		PreviousOutPoint: wire.OutPoint{
			TxID:  daghash.TxID(*block1AChild.BlockHash()),
			Index: math.MaxUint32,
		},
		Sequence: wire.MaxTxInSequenceNum,
	})
	block5FeeTxWith1Achild.AddTxOut(&wire.TxOut{
		PkScript: block1AChildCbPkScript,
		Value:    cb1AChild.TxOut[0].Value - 1,
	})

	sortedBlock5FeeTxWith1Achild := txsort.Sort(block5FeeTxWith1Achild)

	block5Txs[1] = sortedBlock5FeeTxWith1Achild
	buildBlock("block5WithRedBlockFees", block5ParentHashes, block5Txs, ErrBadFeeTransaction)

	block5FeeTxWithWrongFees := block5FeeTx.Copy()
	block5FeeTxWithWrongFees.TxOut[0].Value--
	sortedBlock5FeeTxWithWrongFees := txsort.Sort(block5FeeTxWithWrongFees)
	block5Txs[1] = sortedBlock5FeeTxWithWrongFees
	buildBlock("block5WithRedBlockFees", block5ParentHashes, block5Txs, ErrBadFeeTransaction)
}

func TestConfirmations(t *testing.T) {
	// Create a new database and DAG instance to run tests against.
	dag, teardownFunc, err := DAGSetup("TestBlockCount", Config{
		DAGParams: &dagconfig.SimNetParams,
	})
	if err != nil {
		t.Fatalf("Failed to setup DAG instance: %v", err)
	}
	defer teardownFunc()
	dag.TestSetBlockRewardMaturity(1)

	// Check that the genesis block of a DAG with only the genesis block in it has confirmations = 1.
	genesisConfirmations, err := dag.confirmations(dag.genesis)
	if err != nil {
		t.Fatalf("TestConfirmations: confirmations for genesis block unexpectedly failed: %s", err)
	}
	if genesisConfirmations != 1 {
		t.Fatalf("TestConfirmations: unexpected confirmations for genesis block. Want: 1, got: %d", genesisConfirmations)
	}

	processBlocks := func(blocks []*util.Block) {
		for _, block := range blocks {
			isOrphan, err := dag.ProcessBlock(block, BFNone)
			if err != nil {
				t.Fatalf("ProcessBlock fail on block %s: %v\n", block.Hash(), err)
			}
			if isOrphan {
				t.Fatalf("ProcessBlock incorrectly returned block %s is an orphan\n", block.Hash())
			}
		}
	}

	// Add a chain of blocks
	loadedBlocks, err := loadBlocks("blk_0_to_4.dat")
	if err != nil {
		t.Fatalf("Error loading file: %v\n", err)
	}
	chainBlocks := loadedBlocks[1:]
	processBlocks(chainBlocks)

	// Make sure that each one of the chain blocks has the expected confirmations number
	for i, block := range chainBlocks {
		node := dag.index.LookupNode(block.Hash())
		confirmations, err := dag.confirmations(node)
		if err != nil {
			t.Fatalf("TestConfirmations: confirmations for node 1 unexpectedly failed: %s", err)
		}

		expectedConfirmations := uint64(len(chainBlocks) - i)
		if confirmations != expectedConfirmations {
			t.Fatalf("TestConfirmations: unexpected confirmations for node 1. "+
				"Want: %d, got: %d", expectedConfirmations, confirmations)
		}
	}

	// Add a branching block
	loadedBlocks, err = loadBlocks("blk_3B.dat")
	if err != nil {
		t.Fatalf("Error loading file: %v\n", err)
	}
	processBlocks(loadedBlocks)

	// Check that the genesis has a confirmations number == blockCount
	genesisConfirmations, err = dag.confirmations(dag.genesis)
	if err != nil {
		t.Fatalf("TestConfirmations: confirmations for genesis block unexpectedly failed: %s", err)
	}
	expectedGenesisConfirmations := dag.blockCount
	if genesisConfirmations != expectedGenesisConfirmations {
		t.Fatalf("TestConfirmations: unexpected confirmations for genesis block. "+
			"Want: %d, got: %d", expectedGenesisConfirmations, genesisConfirmations)
	}

	// Check that each of the tips had a confirmation number of 1.
	tips := dag.virtual.tips()
	for _, tip := range tips {
		tipConfirmations, err := dag.confirmations(tip)
		if err != nil {
			t.Fatalf("TestConfirmations: confirmations for tip unexpectedly failed: %s", err)
		}
		if tipConfirmations != 1 {
			t.Fatalf("TestConfirmations: unexpected confirmations for tip. "+
				"Want: 1, got: %d", tipConfirmations)
		}
	}

	// Generate K blocks to force the "main" chain to become red
	nodeGenerator := buildNodeGenerator(dag.dagParams.K, false)
	branchingChainTip := dag.index.LookupNode(loadedBlocks[0].Hash())
	for i := uint32(0); i < dag.dagParams.K; i++ {
		nextBranchingChainTip := nodeGenerator(setFromSlice(branchingChainTip))
		dag.virtual.AddTip(nextBranchingChainTip)
		branchingChainTip = nextBranchingChainTip
	}

	// Make sure that a red block has confirmation number = 0
	redChainBlock := dag.index.LookupNode(chainBlocks[3].Hash())
	redChainBlockConfirmations, err := dag.confirmations(redChainBlock)
	if err != nil {
		t.Fatalf("TestConfirmations: confirmations for red chain block unexpectedly failed: %s", err)
	}
	if redChainBlockConfirmations != 0 {
		t.Fatalf("TestConfirmations: unexpected confirmations for red chain block. "+
			"Want: 0, got: %d", redChainBlockConfirmations)
	}

	// Make sure that the red tip has confirmation number = 0
	redChainTip := dag.index.LookupNode(chainBlocks[len(chainBlocks)-1].Hash())
	redChainTipConfirmations, err := dag.confirmations(redChainTip)
	if err != nil {
		t.Fatalf("TestConfirmations: confirmations for red chain tip unexpectedly failed: %s", err)
	}
	if redChainTipConfirmations != 0 {
		t.Fatalf("TestConfirmations: unexpected confirmations for red tip block. "+
			"Want: 0, got: %d", redChainTipConfirmations)
	}
}

func TestAcceptingBlock(t *testing.T) {
	// Create a new database and DAG instance to run tests against.
	dag, teardownFunc, err := DAGSetup("TestAcceptingBlock", Config{
		DAGParams: &dagconfig.SimNetParams,
	})
	if err != nil {
		t.Fatalf("Failed to setup DAG instance: %v", err)
	}
	defer teardownFunc()
	dag.TestSetBlockRewardMaturity(1)

	// Check that the genesis block of a DAG with only the genesis block in it is accepted by the virtual.
	genesisAcceptingBlock, err := dag.acceptingBlock(dag.genesis)
	if err != nil {
		t.Fatalf("TestAcceptingBlock: acceptingBlock for genesis block unexpectedly failed: %s", err)
	}
	if genesisAcceptingBlock != &dag.virtual.blockNode {
		t.Fatalf("TestAcceptingBlock: unexpected acceptingBlock for genesis block. "+
			"Want: virtual, got: %s", genesisAcceptingBlock.hash)
	}

	processBlocks := func(blocks []*util.Block) {
		for _, block := range blocks {
			isOrphan, err := dag.ProcessBlock(block, BFNone)
			if err != nil {
				t.Fatalf("ProcessBlock fail on block %s: %v\n", block.Hash(), err)
			}
			if isOrphan {
				t.Fatalf("ProcessBlock incorrectly returned block %s is an orphan\n", block.Hash())
			}
		}
	}

	// Add a chain of blocks
	chainBlocks, err := loadBlocks("blk_0_to_4.dat")
	if err != nil {
		t.Fatalf("Error loading file: %v\n", err)
	}
	processBlocks(chainBlocks[1:])

	// Make sure that each chain block (including the genesis) is accepted by its child
	for i, chainBlock := range chainBlocks[:1] {
		expectedAcceptingBlock := chainBlocks[i+1]
		expectedAcceptingBlockNode := dag.index.LookupNode(expectedAcceptingBlock.Hash())

		chainBlockNode := dag.index.LookupNode(chainBlock.Hash())
		chainAcceptingBlockNode, err := dag.acceptingBlock(chainBlockNode)
		if err != nil {
			t.Fatalf("TestAcceptingBlock: acceptingBlock for chain block unexpectedly failed: %s", err)
		}
		if expectedAcceptingBlockNode != chainAcceptingBlockNode {
			t.Fatalf("TestAcceptingBlock: unexpected acceptingBlock for chain block. "+
				"Want: %s, got: %s", expectedAcceptingBlockNode.hash, chainAcceptingBlockNode.hash)
		}
	}

	// Add a branching block
	branchingBlock, err := loadBlocks("blk_3B.dat")
	if err != nil {
		t.Fatalf("Error loading file: %v\n", err)
	}
	processBlocks(branchingBlock)

	// Make sure that the accepting block of the parent of the branching block didn't change
	expectedAcceptingBlock := dag.index.LookupNode(chainBlocks[3].Hash())
	intersectionBlock := dag.index.LookupNode(chainBlocks[2].Hash())
	intersectionAcceptingBlock, err := dag.acceptingBlock(intersectionBlock)
	if err != nil {
		t.Fatalf("TestAcceptingBlock: acceptingBlock for intersection block unexpectedly failed: %s", err)
	}
	if expectedAcceptingBlock != intersectionAcceptingBlock {
		t.Fatalf("TestAcceptingBlock: unexpected acceptingBlock for intersection block. "+
			"Want: %s, got: %s", expectedAcceptingBlock.hash, intersectionAcceptingBlock.hash)
	}

	// Make sure that the accepting block of all the tips in the virtual block
	for _, tip := range dag.virtual.tips() {
		tipAcceptingBlock, err := dag.acceptingBlock(tip)
		if err != nil {
			t.Fatalf("TestAcceptingBlock: acceptingBlock for tip unexpectedly failed: %s", err)
		}
		if tipAcceptingBlock != &dag.virtual.blockNode {
			t.Fatalf("TestAcceptingBlock: unexpected acceptingBlock for tip. "+
				"Want: Virtual, got: %s", tipAcceptingBlock.hash)
		}
	}

	// Generate K blocks to force the "main" chain to become red
	nodeGenerator := buildNodeGenerator(dag.dagParams.K, false)
	branchingChainTip := dag.index.LookupNode(branchingBlock[0].Hash())
	for i := uint32(0); i < dag.dagParams.K; i++ {
		nextBranchingChainTip := nodeGenerator(setFromSlice(branchingChainTip))
		dag.virtual.AddTip(nextBranchingChainTip)
		branchingChainTip = nextBranchingChainTip
	}

	// Make sure that a red block returns nil
	redChainBlock := dag.index.LookupNode(chainBlocks[3].Hash())
	redChainBlockAcceptionBlock, err := dag.acceptingBlock(redChainBlock)
	if err != nil {
		t.Fatalf("TestAcceptingBlock: acceptingBlock for red chain block unexpectedly failed: %s", err)
	}
	if redChainBlockAcceptionBlock != nil {
		t.Fatalf("TestAcceptingBlock: unexpected acceptingBlock for red chain block. "+
			"Want: nil, got: %s", redChainBlockAcceptionBlock.hash)
	}

	// Make sure that a red tip returns nil
	redChainTip := dag.index.LookupNode(chainBlocks[len(chainBlocks)-1].Hash())
	redChainTipAcceptingBlock, err := dag.acceptingBlock(redChainTip)
	if err != nil {
		t.Fatalf("TestAcceptingBlock: acceptingBlock for red chain tip unexpectedly failed: %s", err)
	}
	if redChainTipAcceptingBlock != nil {
		t.Fatalf("TestAcceptingBlock: unexpected acceptingBlock for red tip block. "+
			"Want: nil, got: %s", redChainTipAcceptingBlock.hash)
	}
}

>>>>>>> aa51b5f0
// payToPubKeyHashScript creates a new script to pay a transaction
// output to a 20-byte pubkey hash. It is expected that the input is a valid
// hash.
func payToPubKeyHashScript(pubKeyHash []byte) ([]byte, error) {
	return txscript.NewScriptBuilder().
		AddOp(txscript.OpDup).
		AddOp(txscript.OpHash160).
		AddData(pubKeyHash).
		AddOp(txscript.OpEqualVerify).
		AddOp(txscript.OpCheckSig).
		Script()
}<|MERGE_RESOLUTION|>--- conflicted
+++ resolved
@@ -872,388 +872,6 @@
 	}
 }
 
-<<<<<<< HEAD
-=======
-func TestValidateFeeTransaction(t *testing.T) {
-	params := dagconfig.SimNetParams
-	params.K = 1
-	dag, teardownFunc, err := DAGSetup("TestValidateFeeTransaction", Config{
-		DAGParams: &params,
-	})
-	if err != nil {
-		t.Fatalf("Failed to setup DAG instance: %v", err)
-	}
-	defer teardownFunc()
-	extraNonce := int64(0)
-	createCoinbase := func(pkScript []byte) *wire.MsgTx {
-		extraNonce++
-		cbTx, err := createCoinbaseTxForTest(dag.Height()+1, 2, extraNonce, &params)
-		if err != nil {
-			t.Fatalf("createCoinbaseTxForTest: %v", err)
-		}
-		if pkScript != nil {
-			cbTx.TxOut[0].PkScript = pkScript
-		}
-		return cbTx
-	}
-
-	var flags BehaviorFlags
-	flags |= BFFastAdd | BFNoPoWCheck
-
-	buildBlock := func(blockName string, parentHashes []*daghash.Hash, transactions []*wire.MsgTx, expectedErrorCode ErrorCode) *wire.MsgBlock {
-		utilTxs := make([]*util.Tx, len(transactions))
-		for i, tx := range transactions {
-			utilTxs[i] = util.NewTx(tx)
-		}
-
-		newVirtual, err := GetVirtualFromParentsForTest(dag, parentHashes)
-		if err != nil {
-			t.Fatalf("block %v: unexpected error when setting virtual for test: %v", blockName, err)
-		}
-		oldVirtual := SetVirtualForTest(dag, newVirtual)
-		acceptedIDMerkleRoot, err := dag.NextAcceptedIDMerkleRoot()
-		if err != nil {
-			t.Fatalf("block %v: unexpected error when getting next acceptIDMerkleRoot: %v", blockName, err)
-		}
-		SetVirtualForTest(dag, oldVirtual)
-
-		daghash.Sort(parentHashes)
-		msgBlock := &wire.MsgBlock{
-			Header: wire.BlockHeader{
-				Bits:                 dag.genesis.Header().Bits,
-				ParentHashes:         parentHashes,
-				HashMerkleRoot:       BuildHashMerkleTreeStore(utilTxs).Root(),
-				AcceptedIDMerkleRoot: acceptedIDMerkleRoot,
-				UTXOCommitment:       &daghash.ZeroHash,
-			},
-			Transactions: transactions,
-		}
-		block := util.NewBlock(msgBlock)
-		isOrphan, err := dag.ProcessBlock(block, flags)
-		if expectedErrorCode != 0 {
-			checkResult := checkRuleError(err, RuleError{
-				ErrorCode: expectedErrorCode,
-			})
-			if checkResult != nil {
-				t.Errorf("block %v: unexpected error code: %v", blockName, checkResult)
-			}
-		} else {
-			if err != nil {
-				t.Fatalf("block %v: unexpected error: %v", blockName, err)
-			}
-			if isOrphan {
-				t.Errorf("block %v unexpectely got orphaned", blockName)
-			}
-		}
-		return msgBlock
-	}
-
-	cb1 := createCoinbase(nil)
-	blockWithExtraFeeTxTransactions := []*wire.MsgTx{
-		cb1,
-		{ // Fee Transaction
-			Version: 1,
-			TxIn: []*wire.TxIn{
-				{
-					PreviousOutPoint: wire.OutPoint{
-						TxID:  daghash.TxID(*dag.genesis.hash),
-						Index: math.MaxUint32,
-					},
-					Sequence: wire.MaxTxInSequenceNum,
-				},
-			},
-			SubnetworkID: *subnetworkid.SubnetworkIDNative,
-		},
-		{ // Extra Fee Transaction
-			TxIn: []*wire.TxIn{
-				{
-					PreviousOutPoint: wire.OutPoint{
-						TxID:  daghash.TxID(*dag.genesis.hash),
-						Index: math.MaxUint32,
-					},
-					Sequence: wire.MaxTxInSequenceNum,
-				},
-			},
-			SubnetworkID: *subnetworkid.SubnetworkIDNative,
-		},
-	}
-	buildBlock("blockWithExtraFeeTx", []*daghash.Hash{dag.genesis.hash}, blockWithExtraFeeTxTransactions, ErrMultipleFeeTransactions)
-
-	block1Txs := []*wire.MsgTx{
-		cb1,
-		{ // Fee Transaction
-			Version: 1,
-			TxIn: []*wire.TxIn{
-				{
-					PreviousOutPoint: wire.OutPoint{
-						TxID:  daghash.TxID(*dag.genesis.hash),
-						Index: math.MaxUint32,
-					},
-					Sequence: wire.MaxTxInSequenceNum,
-				},
-			},
-			SubnetworkID: *subnetworkid.SubnetworkIDNative,
-		},
-	}
-	block1 := buildBlock("block1", []*daghash.Hash{dag.genesis.hash}, block1Txs, 0)
-
-	cb1A := createCoinbase(nil)
-	block1ATxs := []*wire.MsgTx{
-		cb1A,
-		{ // Fee Transaction
-			Version: 1,
-			TxIn: []*wire.TxIn{
-				{
-					PreviousOutPoint: wire.OutPoint{
-						TxID:  daghash.TxID(*dag.genesis.hash),
-						Index: math.MaxUint32,
-					},
-					Sequence: wire.MaxTxInSequenceNum,
-				},
-			},
-			SubnetworkID: *subnetworkid.SubnetworkIDNative,
-		},
-	}
-	block1A := buildBlock("block1A", []*daghash.Hash{dag.genesis.hash}, block1ATxs, 0)
-
-	block1AChildCbPkScript, err := payToPubKeyHashScript((&[20]byte{0x1A, 0xC0})[:])
-	if err != nil {
-		t.Fatalf("payToPubKeyHashScript: %v", err)
-	}
-	cb1AChild := createCoinbase(block1AChildCbPkScript)
-	block1AChildTxs := []*wire.MsgTx{
-		cb1AChild,
-		{ // Fee Transaction
-			Version: 1,
-			TxIn: []*wire.TxIn{
-				{
-					PreviousOutPoint: wire.OutPoint{
-						TxID:  daghash.TxID(*block1A.BlockHash()),
-						Index: math.MaxUint32,
-					},
-					Sequence: wire.MaxTxInSequenceNum,
-				},
-			},
-			SubnetworkID: *subnetworkid.SubnetworkIDNative,
-		},
-		{
-			TxIn: []*wire.TxIn{
-				{
-					PreviousOutPoint: wire.OutPoint{
-						TxID:  *cb1A.TxID(),
-						Index: 0,
-					},
-					Sequence: wire.MaxTxInSequenceNum,
-				},
-			},
-			TxOut: []*wire.TxOut{
-				{
-					PkScript: OpTrueScript,
-					Value:    1,
-				},
-			},
-			SubnetworkID: *subnetworkid.SubnetworkIDNative,
-		},
-	}
-	block1AChild := buildBlock("block1AChild", []*daghash.Hash{block1A.BlockHash()}, block1AChildTxs, 0)
-
-	cb2 := createCoinbase(nil)
-	block2Txs := []*wire.MsgTx{
-		cb2,
-		{ // Fee Transaction
-			Version: 1,
-			TxIn: []*wire.TxIn{
-				{
-					PreviousOutPoint: wire.OutPoint{
-						TxID:  daghash.TxID(*block1.BlockHash()),
-						Index: math.MaxUint32,
-					},
-					Sequence: wire.MaxTxInSequenceNum,
-				},
-			},
-			SubnetworkID: *subnetworkid.SubnetworkIDNative,
-		},
-	}
-	block2 := buildBlock("block2", []*daghash.Hash{block1.BlockHash()}, block2Txs, 0)
-
-	cb3 := createCoinbase(nil)
-	block3Txs := []*wire.MsgTx{
-		cb3,
-		{ // Fee Transaction
-			Version: 1,
-			TxIn: []*wire.TxIn{
-				{
-					PreviousOutPoint: wire.OutPoint{
-						TxID:  daghash.TxID(*block2.BlockHash()),
-						Index: math.MaxUint32,
-					},
-					Sequence: wire.MaxTxInSequenceNum,
-				},
-			},
-			SubnetworkID: *subnetworkid.SubnetworkIDNative,
-		},
-	}
-	block3 := buildBlock("block3", []*daghash.Hash{block2.BlockHash()}, block3Txs, 0)
-
-	block4CbPkScript, err := payToPubKeyHashScript((&[20]byte{0x40})[:])
-	if err != nil {
-		t.Fatalf("payToPubKeyHashScript: %v", err)
-	}
-
-	cb4 := createCoinbase(block4CbPkScript)
-	block4Txs := []*wire.MsgTx{
-		cb4,
-		{ // Fee Transaction
-			Version: 1,
-			TxIn: []*wire.TxIn{
-				{
-					PreviousOutPoint: wire.OutPoint{
-						TxID:  daghash.TxID(*block3.BlockHash()),
-						Index: math.MaxUint32,
-					},
-					Sequence: wire.MaxTxInSequenceNum,
-				},
-			},
-			SubnetworkID: *subnetworkid.SubnetworkIDNative,
-		},
-		{
-			TxIn: []*wire.TxIn{
-				{
-					PreviousOutPoint: wire.OutPoint{
-						TxID:  *cb3.TxID(),
-						Index: 0,
-					},
-					Sequence: wire.MaxTxInSequenceNum,
-				},
-			},
-			TxOut: []*wire.TxOut{
-				{
-					PkScript: OpTrueScript,
-					Value:    1,
-				},
-			},
-			SubnetworkID: *subnetworkid.SubnetworkIDNative,
-		},
-	}
-	block4 := buildBlock("block4", []*daghash.Hash{block3.BlockHash()}, block4Txs, 0)
-
-	block4ACbPkScript, err := payToPubKeyHashScript((&[20]byte{0x4A})[:])
-	if err != nil {
-		t.Fatalf("payToPubKeyHashScript: %v", err)
-	}
-	cb4A := createCoinbase(block4ACbPkScript)
-	block4ATxs := []*wire.MsgTx{
-		cb4A,
-		{ // Fee Transaction
-			Version: 1,
-			TxIn: []*wire.TxIn{
-				{
-					PreviousOutPoint: wire.OutPoint{
-						TxID:  daghash.TxID(*block3.BlockHash()),
-						Index: math.MaxUint32,
-					},
-					Sequence: wire.MaxTxInSequenceNum,
-				},
-			},
-			SubnetworkID: *subnetworkid.SubnetworkIDNative,
-		},
-		{
-			TxIn: []*wire.TxIn{
-				{
-					PreviousOutPoint: wire.OutPoint{
-						TxID:  *cb3.TxID(),
-						Index: 1,
-					},
-					Sequence: wire.MaxTxInSequenceNum,
-				},
-			},
-			TxOut: []*wire.TxOut{
-				{
-					PkScript: OpTrueScript,
-					Value:    1,
-				},
-			},
-			SubnetworkID: *subnetworkid.SubnetworkIDNative,
-		},
-	}
-	block4A := buildBlock("block4A", []*daghash.Hash{block3.BlockHash()}, block4ATxs, 0)
-
-	cb5 := createCoinbase(nil)
-	feeInOuts := map[daghash.Hash]*struct {
-		txIn  *wire.TxIn
-		txOut *wire.TxOut
-	}{
-		*block4.BlockHash(): {
-			txIn: &wire.TxIn{
-				PreviousOutPoint: wire.OutPoint{
-					TxID:  daghash.TxID(*block4.BlockHash()),
-					Index: math.MaxUint32,
-				},
-				Sequence: wire.MaxTxInSequenceNum,
-			},
-			txOut: &wire.TxOut{
-				PkScript: block4CbPkScript,
-				Value:    cb3.TxOut[0].Value - 1,
-			},
-		},
-		*block4A.BlockHash(): {
-			txIn: &wire.TxIn{
-				PreviousOutPoint: wire.OutPoint{
-					TxID:  daghash.TxID(*block4A.BlockHash()),
-					Index: math.MaxUint32,
-				},
-				Sequence: wire.MaxTxInSequenceNum,
-			},
-			txOut: &wire.TxOut{
-				PkScript: block4ACbPkScript,
-				Value:    cb3.TxOut[1].Value - 1,
-			},
-		},
-	}
-
-	txIns := []*wire.TxIn{}
-	txOuts := []*wire.TxOut{}
-	for hash := range feeInOuts {
-		txIns = append(txIns, feeInOuts[hash].txIn)
-		txOuts = append(txOuts, feeInOuts[hash].txOut)
-	}
-	block5FeeTx := wire.NewNativeMsgTx(1, txIns, txOuts)
-	sortedBlock5FeeTx := txsort.Sort(block5FeeTx)
-
-	block5Txs := []*wire.MsgTx{cb5, sortedBlock5FeeTx}
-
-	block5ParentHashes := []*daghash.Hash{block4.BlockHash(), block4A.BlockHash()}
-	buildBlock("block5", block5ParentHashes, block5Txs, 0)
-
-	sortedBlock5FeeTx.TxIn[0], sortedBlock5FeeTx.TxIn[1] = sortedBlock5FeeTx.TxIn[1], sortedBlock5FeeTx.TxIn[0]
-	buildBlock("block5WrongOrder", block5ParentHashes, block5Txs, ErrBadFeeTransaction)
-
-	block5FeeTxWith1Achild := block5FeeTx.Copy()
-
-	block5FeeTxWith1Achild.AddTxIn(&wire.TxIn{
-		PreviousOutPoint: wire.OutPoint{
-			TxID:  daghash.TxID(*block1AChild.BlockHash()),
-			Index: math.MaxUint32,
-		},
-		Sequence: wire.MaxTxInSequenceNum,
-	})
-	block5FeeTxWith1Achild.AddTxOut(&wire.TxOut{
-		PkScript: block1AChildCbPkScript,
-		Value:    cb1AChild.TxOut[0].Value - 1,
-	})
-
-	sortedBlock5FeeTxWith1Achild := txsort.Sort(block5FeeTxWith1Achild)
-
-	block5Txs[1] = sortedBlock5FeeTxWith1Achild
-	buildBlock("block5WithRedBlockFees", block5ParentHashes, block5Txs, ErrBadFeeTransaction)
-
-	block5FeeTxWithWrongFees := block5FeeTx.Copy()
-	block5FeeTxWithWrongFees.TxOut[0].Value--
-	sortedBlock5FeeTxWithWrongFees := txsort.Sort(block5FeeTxWithWrongFees)
-	block5Txs[1] = sortedBlock5FeeTxWithWrongFees
-	buildBlock("block5WithRedBlockFees", block5ParentHashes, block5Txs, ErrBadFeeTransaction)
-}
-
 func TestConfirmations(t *testing.T) {
 	// Create a new database and DAG instance to run tests against.
 	dag, teardownFunc, err := DAGSetup("TestBlockCount", Config{
@@ -1489,18 +1107,4 @@
 		t.Fatalf("TestAcceptingBlock: unexpected acceptingBlock for red tip block. "+
 			"Want: nil, got: %s", redChainTipAcceptingBlock.hash)
 	}
-}
-
->>>>>>> aa51b5f0
-// payToPubKeyHashScript creates a new script to pay a transaction
-// output to a 20-byte pubkey hash. It is expected that the input is a valid
-// hash.
-func payToPubKeyHashScript(pubKeyHash []byte) ([]byte, error) {
-	return txscript.NewScriptBuilder().
-		AddOp(txscript.OpDup).
-		AddOp(txscript.OpHash160).
-		AddData(pubKeyHash).
-		AddOp(txscript.OpEqualVerify).
-		AddOp(txscript.OpCheckSig).
-		Script()
 }