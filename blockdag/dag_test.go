// Copyright (c) 2013-2017 The btcsuite developers
// Use of this source code is governed by an ISC
// license that can be found in the LICENSE file.

package blockdag

import (
	"fmt"
	"github.com/kaspanet/kaspad/dbaccess"
	"github.com/pkg/errors"
	"os"
	"path/filepath"
	"testing"
	"time"

	"github.com/kaspanet/kaspad/dagconfig"
	"github.com/kaspanet/kaspad/database"
	"github.com/kaspanet/kaspad/txscript"
	"github.com/kaspanet/kaspad/util"
	"github.com/kaspanet/kaspad/util/daghash"
	"github.com/kaspanet/kaspad/util/subnetworkid"
	"github.com/kaspanet/kaspad/wire"
)

func TestBlockCount(t *testing.T) {
	// Load up blocks such that there is a fork in the DAG.
	// (genesis block) -> 1 -> 2 -> 3 -> 4
	//                          \-> 3b
	testFiles := []string{
		"blk_0_to_4.dat",
		"blk_3B.dat",
	}

	var blocks []*util.Block
	for _, file := range testFiles {
		blockTmp, err := LoadBlocks(filepath.Join("testdata/", file))
		if err != nil {
			t.Fatalf("Error loading file: %v\n", err)
		}
		blocks = append(blocks, blockTmp...)
	}

	// Create a new database and DAG instance to run tests against.
	dag, teardownFunc, err := DAGSetup("TestBlockCount", Config{
		DAGParams: &dagconfig.SimnetParams,
	})
	if err != nil {
		t.Fatalf("Failed to setup DAG instance: %v", err)
	}
	defer teardownFunc()

	// Since we're not dealing with the real block DAG, set the coinbase
	// maturity to 0.
	dag.TestSetCoinbaseMaturity(0)

	for i := 1; i < len(blocks); i++ {
		isOrphan, isDelayed, err := dag.ProcessBlock(blocks[i], BFNone)
		if err != nil {
			t.Fatalf("ProcessBlock fail on block %v: %v\n", i, err)
		}
		if isDelayed {
			t.Fatalf("ProcessBlock: block %d "+
				"is too far in the future", i)
		}
		if isOrphan {
			t.Fatalf("ProcessBlock incorrectly returned block %v "+
				"is an orphan\n", i)
		}
	}

	expectedBlockCount := uint64(6)
	if dag.BlockCount() != expectedBlockCount {
		t.Errorf("TestBlockCount: BlockCount expected to return %v but got %v", expectedBlockCount, dag.BlockCount())
	}
}

// TestIsKnownBlock tests the IsKnownBlock API to ensure proper functionality.
func TestIsKnownBlock(t *testing.T) {
	// Load up blocks such that there is a fork in the DAG.
	// (genesis block) -> 1 -> 2 -> 3 -> 4
	//                          \-> 3b
	testFiles := []string{
		"blk_0_to_4.dat",
		"blk_3B.dat",
	}

	var blocks []*util.Block
	for _, file := range testFiles {
		blockTmp, err := LoadBlocks(filepath.Join("testdata/", file))
		if err != nil {
			t.Fatalf("Error loading file: %v\n", err)
		}
		blocks = append(blocks, blockTmp...)
	}

	// Create a new database and DAG instance to run tests against.
	dag, teardownFunc, err := DAGSetup("haveblock", Config{
		DAGParams: &dagconfig.SimnetParams,
	})
	if err != nil {
		t.Fatalf("Failed to setup DAG instance: %v", err)
	}
	defer teardownFunc()

	// Since we're not dealing with the real block DAG, set the coinbase
	// maturity to 0.
	dag.TestSetCoinbaseMaturity(0)

	for i := 1; i < len(blocks); i++ {
		isOrphan, isDelayed, err := dag.ProcessBlock(blocks[i], BFNone)
		if err != nil {
			t.Fatalf("ProcessBlock fail on block %v: %v\n", i, err)
		}
		if isDelayed {
			t.Fatalf("ProcessBlock: block %d "+
				"is too far in the future", i)
		}
		if isOrphan {
			t.Fatalf("ProcessBlock incorrectly returned block %v "+
				"is an orphan\n", i)
		}
	}

	// Test a block with related parents
	testFiles = []string{
		"blk_3C.dat",
	}

	for _, file := range testFiles {
		blockTmp, err := LoadBlocks(filepath.Join("testdata/", file))
		if err != nil {
			t.Fatalf("Error loading file: %v\n", err)
		}
		blocks = append(blocks, blockTmp...)
	}
	isOrphan, isDelayed, err := dag.ProcessBlock(blocks[6], BFNone)

	// Block 3C should fail to connect since its parents are related. (It points to 1 and 2, and 1 is the parent of 2)
	if err == nil {
		t.Fatalf("ProcessBlock for block 3C has no error when expected to have an error\n")
	}
	if isDelayed {
		t.Fatalf("ProcessBlock: block 3C " +
			"is too far in the future")
	}
	if isOrphan {
		t.Fatalf("ProcessBlock incorrectly returned block 3C " +
			"is an orphan\n")
	}

	// Test a block with the same input twice
	testFiles = []string{
		"blk_3D.dat",
	}

	for _, file := range testFiles {
		blockTmp, err := LoadBlocks(filepath.Join("testdata/", file))
		if err != nil {
			t.Fatalf("Error loading file: %v\n", err)
		}
		blocks = append(blocks, blockTmp...)
	}
	isOrphan, isDelayed, err = dag.ProcessBlock(blocks[7], BFNone)

	// Block 3D should fail to connect since it has a transaction with the same input twice
	if err == nil {
		t.Fatalf("ProcessBlock for block 3D has no error when expected to have an error\n")
	}
	var ruleErr RuleError
	ok := errors.As(err, &ruleErr)
	if !ok {
		t.Fatalf("ProcessBlock for block 3D expected a RuleError, but got %v\n", err)
	}
	if !ok || ruleErr.ErrorCode != ErrDuplicateTxInputs {
		t.Fatalf("ProcessBlock for block 3D expected error code %s but got %s\n", ErrDuplicateTxInputs, ruleErr.ErrorCode)
	}
	if isDelayed {
		t.Fatalf("ProcessBlock: block 3D " +
			"is too far in the future")
	}
	if isOrphan {
		t.Fatalf("ProcessBlock incorrectly returned block 3D " +
			"is an orphan\n")
	}

	// Insert an orphan block.
	isOrphan, isDelayed, err = dag.ProcessBlock(util.NewBlock(&Block100000), BFNoPoWCheck)
	if err != nil {
		t.Fatalf("Unable to process block 100000: %v", err)
	}
	if isDelayed {
		t.Fatalf("ProcessBlock incorrectly returned that block 100000 " +
			"has a delay")
	}
	if !isOrphan {
		t.Fatalf("ProcessBlock indicated block is an not orphan when " +
			"it should be\n")
	}

	tests := []struct {
		hash string
		want bool
	}{
		// Genesis block should be present.
		{hash: dagconfig.SimnetParams.GenesisHash.String(), want: true},

		// Block 3b should be present (as a second child of Block 2).
		{hash: "264176fb6072e2362db18f92d3f4b739cff071a206736df7c407c0bf9a1d7fef", want: true},

		// Block 100000 should be present (as an orphan).
		{hash: "65b20b048a074793ebfd1196e49341c8d194dabfc6b44a4fd0c607406e122baf", want: true},

		// Random hashes should not be available.
		{hash: "123", want: false},
	}

	for i, test := range tests {
		hash, err := daghash.NewHashFromStr(test.hash)
		if err != nil {
			t.Fatalf("NewHashFromStr: %v", err)
		}

		result := dag.IsKnownBlock(hash)
		if result != test.want {
			t.Fatalf("IsKnownBlock #%d got %v want %v", i, result,
				test.want)
		}
	}
}

// TestCalcSequenceLock tests the LockTimeToSequence function, and the
// CalcSequenceLock method of a DAG instance. The tests exercise several
// combinations of inputs to the CalcSequenceLock function in order to ensure
// the returned SequenceLocks are correct for each test instance.
func TestCalcSequenceLock(t *testing.T) {
	netParams := &dagconfig.SimnetParams

	blockVersion := int32(0x10000000)

	// Generate enough synthetic blocks for the rest of the test
	dag := newTestDAG(netParams)
	node := dag.selectedTip()
	blockTime := node.Header().Timestamp
	numBlocksToGenerate := 5
	for i := 0; i < numBlocksToGenerate; i++ {
		blockTime = blockTime.Add(time.Second)
		node = newTestNode(dag, blockSetFromSlice(node), blockVersion, 0, blockTime)
		dag.index.AddNode(node)
		dag.virtual.SetTips(blockSetFromSlice(node))
	}

	// Create a utxo view with a fake utxo for the inputs used in the
	// transactions created below. This utxo is added such that it has an
	// age of 4 blocks.
	msgTx := wire.NewNativeMsgTx(wire.TxVersion, nil, []*wire.TxOut{{ScriptPubKey: nil, Value: 10}})
	targetTx := util.NewTx(msgTx)
	utxoSet := NewFullUTXOSet()
	blueScore := uint64(numBlocksToGenerate) - 4
	if isAccepted, err := utxoSet.AddTx(targetTx.MsgTx(), blueScore); err != nil {
		t.Fatalf("AddTx unexpectedly failed. Error: %s", err)
	} else if !isAccepted {
		t.Fatalf("AddTx unexpectedly didn't add tx %s", targetTx.ID())
	}

	// Create a utxo that spends the fake utxo created above for use in the
	// transactions created in the tests. It has an age of 4 blocks. Note
	// that the sequence lock heights are always calculated from the same
	// point of view that they were originally calculated from for a given
	// utxo. That is to say, the height prior to it.
	utxo := wire.Outpoint{
		TxID:  *targetTx.ID(),
		Index: 0,
	}
	prevUtxoBlueScore := uint64(numBlocksToGenerate) - 4

	// Obtain the past median time from the PoV of the input created above.
	// The past median time for the input is the past median time from the PoV
	// of the block *prior* to the one that included it.
	medianTime := node.RelativeAncestor(5).PastMedianTime(dag).Unix()

	// The median time calculated from the PoV of the best block in the
	// test DAG. For unconfirmed inputs, this value will be used since
	// the MTP will be calculated from the PoV of the yet-to-be-mined
	// block.
	nextMedianTime := node.PastMedianTime(dag).Unix()
	nextBlockBlueScore := int32(numBlocksToGenerate) + 1

	// Add an additional transaction which will serve as our unconfirmed
	// output.
	unConfTx := wire.NewNativeMsgTx(wire.TxVersion, nil, []*wire.TxOut{{ScriptPubKey: nil, Value: 5}})
	unConfUtxo := wire.Outpoint{
		TxID:  *unConfTx.TxID(),
		Index: 0,
	}
	if isAccepted, err := utxoSet.AddTx(unConfTx, UnacceptedBlueScore); err != nil {
		t.Fatalf("AddTx unexpectedly failed. Error: %s", err)
	} else if !isAccepted {
		t.Fatalf("AddTx unexpectedly didn't add tx %s", unConfTx.TxID())
	}

	tests := []struct {
		name    string
		tx      *wire.MsgTx
		utxoSet UTXOSet
		mempool bool
		want    *SequenceLock
	}{
		// A transaction with a single input with max sequence number.
		// This sequence number has the high bit set, so sequence locks
		// should be disabled.
		{
			name:    "single input, max sequence number",
			tx:      wire.NewNativeMsgTx(1, []*wire.TxIn{{PreviousOutpoint: utxo, Sequence: wire.MaxTxInSequenceNum}}, nil),
			utxoSet: utxoSet,
			want: &SequenceLock{
				Seconds:        -1,
				BlockBlueScore: -1,
			},
		},
		// A transaction with a single input whose lock time is
		// expressed in seconds. However, the specified lock time is
		// below the required floor for time based lock times since
		// they have time granularity of 512 seconds. As a result, the
		// seconds lock-time should be just before the median time of
		// the targeted block.
		{
			name:    "single input, seconds lock time below time granularity",
			tx:      wire.NewNativeMsgTx(1, []*wire.TxIn{{PreviousOutpoint: utxo, Sequence: LockTimeToSequence(true, 2)}}, nil),
			utxoSet: utxoSet,
			want: &SequenceLock{
				Seconds:        medianTime - 1,
				BlockBlueScore: -1,
			},
		},
		// A transaction with a single input whose lock time is
		// expressed in seconds. The number of seconds should be 1023
		// seconds after the median past time of the last block in the
		// chain.
		{
			name:    "single input, 1023 seconds after median time",
			tx:      wire.NewNativeMsgTx(1, []*wire.TxIn{{PreviousOutpoint: utxo, Sequence: LockTimeToSequence(true, 1024)}}, nil),
			utxoSet: utxoSet,
			want: &SequenceLock{
				Seconds:        medianTime + 1023,
				BlockBlueScore: -1,
			},
		},
		// A transaction with multiple inputs. The first input has a
		// lock time expressed in seconds. The second input has a
		// sequence lock in blocks with a value of 4. The last input
		// has a sequence number with a value of 5, but has the disable
		// bit set. So the first lock should be selected as it's the
		// latest lock that isn't disabled.
		{
			name: "multiple varied inputs",
			tx: wire.NewNativeMsgTx(1,
				[]*wire.TxIn{{
					PreviousOutpoint: utxo,
					Sequence:         LockTimeToSequence(true, 2560),
				}, {
					PreviousOutpoint: utxo,
					Sequence:         LockTimeToSequence(false, 4),
				}, {
					PreviousOutpoint: utxo,
					Sequence: LockTimeToSequence(false, 5) |
						wire.SequenceLockTimeDisabled,
				}},
				nil),
			utxoSet: utxoSet,
			want: &SequenceLock{
				Seconds:        medianTime + (5 << wire.SequenceLockTimeGranularity) - 1,
				BlockBlueScore: int64(prevUtxoBlueScore) + 3,
			},
		},
		// Transaction with a single input. The input's sequence number
		// encodes a relative lock-time in blocks (3 blocks). The
		// sequence lock should  have a value of -1 for seconds, but a
		// height of 2 meaning it can be included at height 3.
		{
			name:    "single input, lock-time in blocks",
			tx:      wire.NewNativeMsgTx(1, []*wire.TxIn{{PreviousOutpoint: utxo, Sequence: LockTimeToSequence(false, 3)}}, nil),
			utxoSet: utxoSet,
			want: &SequenceLock{
				Seconds:        -1,
				BlockBlueScore: int64(prevUtxoBlueScore) + 2,
			},
		},
		// A transaction with two inputs with lock times expressed in
		// seconds. The selected sequence lock value for seconds should
		// be the time further in the future.
		{
			name: "two inputs, lock-times in seconds",
			tx: wire.NewNativeMsgTx(1, []*wire.TxIn{{
				PreviousOutpoint: utxo,
				Sequence:         LockTimeToSequence(true, 5120),
			}, {
				PreviousOutpoint: utxo,
				Sequence:         LockTimeToSequence(true, 2560),
			}}, nil),
			utxoSet: utxoSet,
			want: &SequenceLock{
				Seconds:        medianTime + (10 << wire.SequenceLockTimeGranularity) - 1,
				BlockBlueScore: -1,
			},
		},
		// A transaction with two inputs with lock times expressed in
		// blocks. The selected sequence lock value for blocks should
		// be the height further in the future, so a height of 10
		// indicating it can be included at height 11.
		{
			name: "two inputs, lock-times in blocks",
			tx: wire.NewNativeMsgTx(1,
				[]*wire.TxIn{{
					PreviousOutpoint: utxo,
					Sequence:         LockTimeToSequence(false, 1),
				}, {
					PreviousOutpoint: utxo,
					Sequence:         LockTimeToSequence(false, 11),
				}},
				nil),
			utxoSet: utxoSet,
			want: &SequenceLock{
				Seconds:        -1,
				BlockBlueScore: int64(prevUtxoBlueScore) + 10,
			},
		},
		// A transaction with multiple inputs. Two inputs are time
		// based, and the other two are block based. The lock lying
		// further into the future for both inputs should be chosen.
		{
			name: "four inputs, two lock-times in time, two lock-times in blocks",
			tx: wire.NewNativeMsgTx(1,
				[]*wire.TxIn{{
					PreviousOutpoint: utxo,
					Sequence:         LockTimeToSequence(true, 2560),
				}, {
					PreviousOutpoint: utxo,
					Sequence:         LockTimeToSequence(true, 6656),
				}, {
					PreviousOutpoint: utxo,
					Sequence:         LockTimeToSequence(false, 3),
				}, {
					PreviousOutpoint: utxo,
					Sequence:         LockTimeToSequence(false, 9),
				}},
				nil),
			utxoSet: utxoSet,
			want: &SequenceLock{
				Seconds:        medianTime + (13 << wire.SequenceLockTimeGranularity) - 1,
				BlockBlueScore: int64(prevUtxoBlueScore) + 8,
			},
		},
		// A transaction with a single unconfirmed input. As the input
		// is confirmed, the height of the input should be interpreted
		// as the height of the *next* block. So, a 2 block relative
		// lock means the sequence lock should be for 1 block after the
		// *next* block height, indicating it can be included 2 blocks
		// after that.
		{
			name:    "single input, unconfirmed, lock-time in blocks",
			tx:      wire.NewNativeMsgTx(1, []*wire.TxIn{{PreviousOutpoint: unConfUtxo, Sequence: LockTimeToSequence(false, 2)}}, nil),
			utxoSet: utxoSet,
			mempool: true,
			want: &SequenceLock{
				Seconds:        -1,
				BlockBlueScore: int64(nextBlockBlueScore) + 1,
			},
		},
		// A transaction with a single unconfirmed input. The input has
		// a time based lock, so the lock time should be based off the
		// MTP of the *next* block.
		{
			name:    "single input, unconfirmed, lock-time in seoncds",
			tx:      wire.NewNativeMsgTx(1, []*wire.TxIn{{PreviousOutpoint: unConfUtxo, Sequence: LockTimeToSequence(true, 1024)}}, nil),
			utxoSet: utxoSet,
			mempool: true,
			want: &SequenceLock{
				Seconds:        nextMedianTime + 1023,
				BlockBlueScore: -1,
			},
		},
	}

	t.Logf("Running %v SequenceLock tests", len(tests))
	for _, test := range tests {
		utilTx := util.NewTx(test.tx)
		seqLock, err := dag.CalcSequenceLock(utilTx, utxoSet, test.mempool)
		if err != nil {
			t.Fatalf("test '%s', unable to calc sequence lock: %v", test.name, err)
		}

		if seqLock.Seconds != test.want.Seconds {
			t.Fatalf("test '%s' got %v seconds want %v seconds",
				test.name, seqLock.Seconds, test.want.Seconds)
		}
		if seqLock.BlockBlueScore != test.want.BlockBlueScore {
			t.Fatalf("test '%s' got blue score of %v want blue score of %v ",
				test.name, seqLock.BlockBlueScore, test.want.BlockBlueScore)
		}
	}
}

func TestCalcPastMedianTime(t *testing.T) {
	netParams := &dagconfig.SimnetParams

	blockVersion := int32(0x10000000)

	dag := newTestDAG(netParams)
	numBlocks := uint32(300)
	nodes := make([]*blockNode, numBlocks)
	nodes[0] = dag.genesis
	blockTime := dag.genesis.Header().Timestamp
	for i := uint32(1); i < numBlocks; i++ {
		blockTime = blockTime.Add(time.Second)
		nodes[i] = newTestNode(dag, blockSetFromSlice(nodes[i-1]), blockVersion, 0, blockTime)
		dag.index.AddNode(nodes[i])
	}

	tests := []struct {
		blockNumber                 uint32
		expectedSecondsSinceGenesis int64
	}{
		{
			blockNumber:                 262,
			expectedSecondsSinceGenesis: 130,
		},
		{
			blockNumber:                 270,
			expectedSecondsSinceGenesis: 138,
		},
		{
			blockNumber:                 240,
			expectedSecondsSinceGenesis: 108,
		},
		{
			blockNumber:                 5,
			expectedSecondsSinceGenesis: 0,
		},
	}

	for _, test := range tests {
		secondsSinceGenesis := nodes[test.blockNumber].PastMedianTime(dag).Unix() - dag.genesis.Header().Timestamp.Unix()
		if secondsSinceGenesis != test.expectedSecondsSinceGenesis {
			t.Errorf("TestCalcPastMedianTime: expected past median time of block %v to be %v seconds from genesis but got %v", test.blockNumber, test.expectedSecondsSinceGenesis, secondsSinceGenesis)
		}
	}
}

func TestNew(t *testing.T) {
	tempDir := os.TempDir()

	dbPath := filepath.Join(tempDir, "TestNew")
	_ = os.RemoveAll(dbPath)
	db, err := database.Create(testDbType, dbPath, blockDataNet)
	if err != nil {
		t.Fatalf("error creating db: %s", err)
	}
	err = dbaccess.Open(dbPath)
	if err != nil {
		t.Fatalf("error creating db: %s", err)
	}
	defer func() {
		db.Close()
		dbaccess.Close()
		os.RemoveAll(dbPath)
	}()
	config := &Config{
		DAGParams:  &dagconfig.SimnetParams,
		DB:         db,
		TimeSource: NewTimeSource(),
		SigCache:   txscript.NewSigCache(1000),
	}
	_, err = New(config)
	if err != nil {
		t.Fatalf("failed to create dag instance: %s", err)
	}

	config.SubnetworkID = &subnetworkid.SubnetworkID{0xff}
	_, err = New(config)
	expectedErrorMessage := fmt.Sprintf("Cannot start kaspad with subnetwork ID %s because"+
		" its database is already built with subnetwork ID <nil>. If you"+
		" want to switch to a new database, please reset the"+
		" database by starting kaspad with --reset-db flag", config.SubnetworkID)
	if err.Error() != expectedErrorMessage {
		t.Errorf("Unexpected error. Expected error '%s' but got '%s'", expectedErrorMessage, err)
	}
}

// TestAcceptingInInit makes sure that blocks that were stored but not
// yet fully processed do get correctly processed on DAG init. This may
// occur when the node shuts down improperly while a block is being
// validated.
func TestAcceptingInInit(t *testing.T) {
	tempDir := os.TempDir()

	// Create a test database
	dbPath := filepath.Join(tempDir, "TestAcceptingInInit")
	_ = os.RemoveAll(dbPath)
	db, err := database.Create(testDbType, dbPath, blockDataNet)
	if err != nil {
		t.Fatalf("error creating db: %s", err)
	}
	err = dbaccess.Open(dbPath)
	if err != nil {
		t.Fatalf("error creating db: %s", err)
	}
	defer func() {
		db.Close()
		dbaccess.Close()
		os.RemoveAll(dbPath)
	}()

	// Create a DAG to add the test block into
	config := &Config{
		DAGParams:  &dagconfig.SimnetParams,
		DB:         db,
		TimeSource: NewTimeSource(),
		SigCache:   txscript.NewSigCache(1000),
	}
	dag, err := New(config)
	if err != nil {
		t.Fatalf("failed to create dag instance: %s", err)
	}

	// Load the test block
	blocks, err := LoadBlocks("testdata/blk_0_to_4.dat")
	if err != nil {
		t.Fatalf("Error loading file: %v\n", err)
	}
	genesisBlock := blocks[0]
	testBlock := blocks[1]

	// Create a test blockNode with an unvalidated status
	genesisNode := dag.index.LookupNode(genesisBlock.Hash())
	testNode, _ := dag.newBlockNode(&testBlock.MsgBlock().Header, blockSetFromSlice(genesisNode))
	testNode.status = statusDataStored

	// Manually add the test block to the database
<<<<<<< HEAD
	testBlockBytes, err := testBlock.Bytes()
	if err != nil {
		t.Fatalf("Failed to get block bytes: %s", err)
	}
	err = dbaccess.StoreBlock(dbaccess.NoTx(), testBlock.Hash()[:], testBlockBytes)
=======
	err = dbStoreBlock(dbaccess.NoTx(), testBlock)
>>>>>>> 187a88ec
	if err != nil {
		t.Fatalf("Failed to store block: %s", err)
	}
	dbTestNode, err := serializeBlockNode(testNode)
	if err != nil {
		t.Fatalf("Failed to serialize blockNode: %s", err)
	}
<<<<<<< HEAD
	key := BlockIndexKey(testNode.hash, testNode.blueScore)
	err = dbaccess.StoreIndexBlock(dbaccess.NoTx(), key, dbTestNode)
=======
	err = dbaccess.StoreIndexBlock(dbaccess.NoTx(), testNode.hash[:], testNode.blueScore, dbTestNode)
>>>>>>> 187a88ec
	if err != nil {
		t.Fatalf("Failed to update block index: %s", err)
	}

	// Create a new DAG. We expect this DAG to process the
	// test node
	dag, err = New(config)
	if err != nil {
		t.Fatalf("failed to create dag instance: %s", err)
	}

	// Make sure that the test node's status is valid
	testNode = dag.index.LookupNode(testBlock.Hash())
	if testNode.status&statusValid == 0 {
		t.Fatalf("testNode is unexpectedly invalid")
	}
}

func TestConfirmations(t *testing.T) {
	// Create a new database and DAG instance to run tests against.
	params := dagconfig.SimnetParams
	params.K = 1
	dag, teardownFunc, err := DAGSetup("TestConfirmations", Config{
		DAGParams: &params,
	})
	if err != nil {
		t.Fatalf("Failed to setup DAG instance: %v", err)
	}
	defer teardownFunc()
	dag.TestSetCoinbaseMaturity(0)

	// Check that the genesis block of a DAG with only the genesis block in it has confirmations = 1.
	genesisConfirmations, err := dag.blockConfirmations(dag.genesis)
	if err != nil {
		t.Fatalf("TestConfirmations: confirmations for genesis block unexpectedly failed: %s", err)
	}
	if genesisConfirmations != 0 {
		t.Fatalf("TestConfirmations: unexpected confirmations for genesis block. Want: 1, got: %d", genesisConfirmations)
	}

	// Add a chain of blocks
	chainBlocks := make([]*wire.MsgBlock, 5)
	chainBlocks[0] = dag.dagParams.GenesisBlock
	for i := uint32(1); i < 5; i++ {
		chainBlocks[i] = prepareAndProcessBlock(t, dag, chainBlocks[i-1])
	}

	// Make sure that each one of the chain blocks has the expected confirmations number
	for i, block := range chainBlocks {
		confirmations, err := dag.BlockConfirmationsByHash(block.BlockHash())
		if err != nil {
			t.Fatalf("TestConfirmations: confirmations for block unexpectedly failed: %s", err)
		}

		expectedConfirmations := uint64(len(chainBlocks) - i - 1)
		if confirmations != expectedConfirmations {
			t.Fatalf("TestConfirmations: unexpected confirmations for block. "+
				"Want: %d, got: %d", expectedConfirmations, confirmations)
		}
	}

	branchingBlocks := make([]*wire.MsgBlock, 2)
	// Add two branching blocks
	branchingBlocks[0] = prepareAndProcessBlock(t, dag, chainBlocks[1])
	branchingBlocks[1] = prepareAndProcessBlock(t, dag, branchingBlocks[0])

	// Check that the genesis has a confirmations number == len(chainBlocks)
	genesisConfirmations, err = dag.blockConfirmations(dag.genesis)
	if err != nil {
		t.Fatalf("TestConfirmations: confirmations for genesis block unexpectedly failed: %s", err)
	}
	expectedGenesisConfirmations := uint64(len(chainBlocks)) - 1
	if genesisConfirmations != expectedGenesisConfirmations {
		t.Fatalf("TestConfirmations: unexpected confirmations for genesis block. "+
			"Want: %d, got: %d", expectedGenesisConfirmations, genesisConfirmations)
	}

	// Check that each of the tips has a 0 confirmations
	tips := dag.virtual.tips()
	for tip := range tips {
		tipConfirmations, err := dag.blockConfirmations(tip)
		if err != nil {
			t.Fatalf("TestConfirmations: confirmations for tip unexpectedly failed: %s", err)
		}
		expectedConfirmations := uint64(0)
		if tipConfirmations != expectedConfirmations {
			t.Fatalf("TestConfirmations: unexpected confirmations for tip. "+
				"Want: %d, got: %d", expectedConfirmations, tipConfirmations)
		}
	}

	// Generate 100 blocks to force the "main" chain to become red
	branchingChainTip := branchingBlocks[1]
	for i := uint32(0); i < 100; i++ {
		nextBranchingChainTip := prepareAndProcessBlock(t, dag, branchingChainTip)
		branchingChainTip = nextBranchingChainTip
	}

	// Make sure that a red block has confirmation number = 0
	redChainBlock := chainBlocks[3]
	redChainBlockConfirmations, err := dag.BlockConfirmationsByHash(redChainBlock.BlockHash())
	if err != nil {
		t.Fatalf("TestConfirmations: confirmations for red chain block unexpectedly failed: %s", err)
	}
	if redChainBlockConfirmations != 0 {
		t.Fatalf("TestConfirmations: unexpected confirmations for red chain block. "+
			"Want: 0, got: %d", redChainBlockConfirmations)
	}

	// Make sure that the red tip has confirmation number = 0
	redChainTip := chainBlocks[len(chainBlocks)-1]
	redChainTipConfirmations, err := dag.BlockConfirmationsByHash(redChainTip.BlockHash())
	if err != nil {
		t.Fatalf("TestConfirmations: confirmations for red chain tip unexpectedly failed: %s", err)
	}
	if redChainTipConfirmations != 0 {
		t.Fatalf("TestConfirmations: unexpected confirmations for red tip block. "+
			"Want: 0, got: %d", redChainTipConfirmations)
	}
}

func TestAcceptingBlock(t *testing.T) {
	// Create a new database and DAG instance to run tests against.
	params := dagconfig.SimnetParams
	params.K = 3
	dag, teardownFunc, err := DAGSetup("TestAcceptingBlock", Config{
		DAGParams: &params,
	})
	if err != nil {
		t.Fatalf("Failed to setup DAG instance: %v", err)
	}
	defer teardownFunc()
	dag.TestSetCoinbaseMaturity(0)

	acceptingBlockByMsgBlock := func(block *wire.MsgBlock) (*blockNode, error) {
		node := nodeByMsgBlock(t, dag, block)
		return dag.acceptingBlock(node)
	}

	// Check that the genesis block of a DAG with only the genesis block in it is accepted by the virtual.
	genesisAcceptingBlock, err := dag.acceptingBlock(dag.genesis)
	if err != nil {
		t.Fatalf("TestAcceptingBlock: acceptingBlock for genesis block unexpectedly failed: %s", err)
	}
	if genesisAcceptingBlock != nil {
		t.Fatalf("TestAcceptingBlock: unexpected acceptingBlock for genesis block. "+
			"Want: nil, got: %s", genesisAcceptingBlock.hash)
	}

	numChainBlocks := uint32(10)
	chainBlocks := make([]*wire.MsgBlock, numChainBlocks)
	chainBlocks[0] = dag.dagParams.GenesisBlock
	for i := uint32(1); i <= numChainBlocks-1; i++ {
		chainBlocks[i] = prepareAndProcessBlock(t, dag, chainBlocks[i-1])
	}

	// Make sure that each chain block (including the genesis) is accepted by its child
	for i, chainBlockNode := range chainBlocks[:len(chainBlocks)-1] {
		expectedAcceptingBlockNode := nodeByMsgBlock(t, dag, chainBlocks[i+1])
		chainAcceptingBlockNode, err := acceptingBlockByMsgBlock(chainBlockNode)
		if err != nil {
			t.Fatalf("TestAcceptingBlock: acceptingBlock for chain block %d unexpectedly failed: %s", i, err)
		}
		if expectedAcceptingBlockNode != chainAcceptingBlockNode {
			t.Fatalf("TestAcceptingBlock: unexpected acceptingBlock for chain block. "+
				"Want: %s, got: %s", expectedAcceptingBlockNode.hash, chainAcceptingBlockNode.hash)
		}
	}

	// Make sure that the selected tip doesn't have an accepting
	tipAcceptingBlock, err := acceptingBlockByMsgBlock(chainBlocks[len(chainBlocks)-1])
	if err != nil {
		t.Fatalf("TestAcceptingBlock: acceptingBlock for tip unexpectedly failed: %s", err)
	}
	if tipAcceptingBlock != nil {
		t.Fatalf("TestAcceptingBlock: unexpected acceptingBlock for tip. "+
			"Want: nil, got: %s", tipAcceptingBlock.hash)
	}

	// Generate a chain tip that will be in the anticone of the selected tip and
	// in dag.virtual.blues.
	branchingChainTip := prepareAndProcessBlock(t, dag, chainBlocks[len(chainBlocks)-3])

	// Make sure that branchingChainTip is not in the selected parent chain
	isBranchingChainTipInSelectedParentChain, err := dag.IsInSelectedParentChain(branchingChainTip.BlockHash())
	if err != nil {
		t.Fatalf("TestAcceptingBlock: IsInSelectedParentChain unexpectedly failed: %s", err)
	}
	if isBranchingChainTipInSelectedParentChain {
		t.Fatalf("TestAcceptingBlock: branchingChainTip wasn't expected to be in the selected parent chain")
	}

	// Make sure that branchingChainTip is in the virtual blues
	isVirtualBlue := false
	for _, virtualBlue := range dag.virtual.blues {
		if branchingChainTip.BlockHash().IsEqual(virtualBlue.hash) {
			isVirtualBlue = true
			break
		}
	}
	if !isVirtualBlue {
		t.Fatalf("TestAcceptingBlock: redChainBlock was expected to be a virtual blue")
	}

	// Make sure that a block that is in the anticone of the selected tip and
	// in the blues of the virtual doesn't have an accepting block
	branchingChainTipAcceptionBlock, err := acceptingBlockByMsgBlock(branchingChainTip)
	if err != nil {
		t.Fatalf("TestAcceptingBlock: acceptingBlock for red chain block unexpectedly failed: %s", err)
	}
	if branchingChainTipAcceptionBlock != nil {
		t.Fatalf("TestAcceptingBlock: unexpected acceptingBlock for branchingChainTipAcceptionBlock. "+
			"Want: nil, got: %s", branchingChainTipAcceptionBlock.hash)
	}

	// Add shorter side-chain
	intersectionBlock := chainBlocks[1]
	sideChainTip := intersectionBlock
	for i := 0; i < len(chainBlocks)-3; i++ {
		sideChainTip = prepareAndProcessBlock(t, dag, sideChainTip)
	}

	// Make sure that the accepting block of the parent of the branching block didn't change
	expectedAcceptingBlock := nodeByMsgBlock(t, dag, chainBlocks[2])
	intersectionAcceptingBlock, err := acceptingBlockByMsgBlock(intersectionBlock)
	if err != nil {
		t.Fatalf("TestAcceptingBlock: acceptingBlock for intersection block unexpectedly failed: %s", err)
	}
	if expectedAcceptingBlock != intersectionAcceptingBlock {
		t.Fatalf("TestAcceptingBlock: unexpected acceptingBlock for intersection block. "+
			"Want: %s, got: %s", expectedAcceptingBlock.hash, intersectionAcceptingBlock.hash)
	}

	// Make sure that a block that is found in the red set of the selected tip
	// doesn't have an accepting block
	prepareAndProcessBlock(t, dag, sideChainTip, chainBlocks[len(chainBlocks)-1])

	sideChainTipAcceptingBlock, err := acceptingBlockByMsgBlock(sideChainTip)
	if err != nil {
		t.Fatalf("TestAcceptingBlock: acceptingBlock for sideChainTip unexpectedly failed: %s", err)
	}
	if sideChainTipAcceptingBlock != nil {
		t.Fatalf("TestAcceptingBlock: unexpected acceptingBlock for sideChainTip. "+
			"Want: nil, got: %s", intersectionAcceptingBlock.hash)
	}
}

func TestFinalizeNodesBelowFinalityPoint(t *testing.T) {
	testFinalizeNodesBelowFinalityPoint(t, true)
	testFinalizeNodesBelowFinalityPoint(t, false)
}

func testFinalizeNodesBelowFinalityPoint(t *testing.T, deleteDiffData bool) {
	params := dagconfig.SimnetParams
	params.K = 1
	dag, teardownFunc, err := DAGSetup("testFinalizeNodesBelowFinalityPoint", Config{
		DAGParams: &params,
	})
	if err != nil {
		t.Fatalf("Failed to setup DAG instance: %v", err)
	}
	defer teardownFunc()

	blockVersion := int32(0x10000000)
	blockTime := dag.genesis.Header().Timestamp

	flushUTXODiffStore := func() {
		err := dag.db.Update(func(dbTx database.Tx) error {
			return dag.utxoDiffStore.flushToDB(dbTx)
		})
		if err != nil {
			t.Fatalf("Error flushing utxoDiffStore data to DB: %s", err)
		}
		dag.utxoDiffStore.clearDirtyEntries()
	}

	addNode := func(parent *blockNode) *blockNode {
		blockTime = blockTime.Add(time.Second)
		node := newTestNode(dag, blockSetFromSlice(parent), blockVersion, 0, blockTime)
		node.updateParentsChildren()
		dag.index.AddNode(node)

		// Put dummy diff data in dag.utxoDiffStore
		err := dag.utxoDiffStore.setBlockDiff(node, NewUTXODiff())
		if err != nil {
			t.Fatalf("setBlockDiff: %s", err)
		}
		flushUTXODiffStore()
		return node
	}
	finalityInterval := dag.dagParams.FinalityInterval
	nodes := make([]*blockNode, 0, finalityInterval)
	currentNode := dag.genesis
	nodes = append(nodes, currentNode)
	for i := uint64(0); i <= finalityInterval*2; i++ {
		currentNode = addNode(currentNode)
		nodes = append(nodes, currentNode)
	}

	// Manually set the last finality point
	dag.lastFinalityPoint = nodes[finalityInterval-1]

	dag.finalizeNodesBelowFinalityPoint(deleteDiffData)
	flushUTXODiffStore()

	for _, node := range nodes[:finalityInterval-1] {
		if !node.isFinalized {
			t.Errorf("Node with blue score %d expected to be finalized", node.blueScore)
		}
		if _, ok := dag.utxoDiffStore.loaded[*node.hash]; deleteDiffData && ok {
			t.Errorf("The diff data of node with blue score %d should have been unloaded if deleteDiffData is %T", node.blueScore, deleteDiffData)
		} else if !deleteDiffData && !ok {
			t.Errorf("The diff data of node with blue score %d shouldn't have been unloaded if deleteDiffData is %T", node.blueScore, deleteDiffData)
		}
		if diffData, err := dag.utxoDiffStore.diffDataFromDB(node.hash); err != nil {
			t.Errorf("diffDataFromDB: %s", err)
		} else if deleteDiffData && diffData != nil {
			t.Errorf("The diff data of node with blue score %d should have been deleted from the database if deleteDiffData is %T", node.blueScore, deleteDiffData)
		} else if !deleteDiffData && diffData == nil {
			t.Errorf("The diff data of node with blue score %d shouldn't have been deleted from the database if deleteDiffData is %T", node.blueScore, deleteDiffData)
		}
	}

	for _, node := range nodes[finalityInterval-1:] {
		if node.isFinalized {
			t.Errorf("Node with blue score %d wasn't expected to be finalized", node.blueScore)
		}
		if _, ok := dag.utxoDiffStore.loaded[*node.hash]; !ok {
			t.Errorf("The diff data of node with blue score %d shouldn't have been unloaded", node.blueScore)
		}
		if diffData, err := dag.utxoDiffStore.diffDataFromDB(node.hash); err != nil {
			t.Errorf("diffDataFromDB: %s", err)
		} else if diffData == nil {
			t.Errorf("The diff data of node with blue score %d shouldn't have been deleted from the database", node.blueScore)
		}
	}
}

func TestDAGIndexFailedStatus(t *testing.T) {
	params := dagconfig.SimnetParams
	dag, teardownFunc, err := DAGSetup("TestDAGIndexFailedStatus", Config{
		DAGParams: &params,
	})
	if err != nil {
		t.Fatalf("Failed to setup DAG instance: %v", err)
	}
	defer teardownFunc()

	invalidCbTx := wire.NewSubnetworkMsgTx(wire.TxVersion, []*wire.TxIn{}, []*wire.TxOut{}, subnetworkid.SubnetworkIDCoinbase, 0, []byte{})
	txs := []*util.Tx{util.NewTx(invalidCbTx)}
	hashMerkleRoot := BuildHashMerkleTreeStore(txs).Root()
	invalidMsgBlock := wire.NewMsgBlock(
		wire.NewBlockHeader(
			1,
			[]*daghash.Hash{params.GenesisHash}, hashMerkleRoot,
			&daghash.Hash{},
			&daghash.Hash{},
			dag.genesis.bits,
			0),
	)
	invalidMsgBlock.AddTransaction(invalidCbTx)
	invalidBlock := util.NewBlock(invalidMsgBlock)
	isOrphan, isDelayed, err := dag.ProcessBlock(invalidBlock, BFNoPoWCheck)

	if !errors.As(err, &RuleError{}) {
		t.Fatalf("ProcessBlock: expected a rule error but got %s instead", err)
	}
	if isDelayed {
		t.Fatalf("ProcessBlock: invalidBlock " +
			"is too far in the future")
	}
	if isOrphan {
		t.Fatalf("ProcessBlock incorrectly returned invalidBlock " +
			"is an orphan\n")
	}

	invalidBlockNode := dag.index.LookupNode(invalidBlock.Hash())
	if invalidBlockNode == nil {
		t.Fatalf("invalidBlockNode wasn't added to the block index as expected")
	}
	if invalidBlockNode.status&statusValidateFailed != statusValidateFailed {
		t.Fatalf("invalidBlockNode status to have %b flags raised (got: %b)", statusValidateFailed, invalidBlockNode.status)
	}

	invalidMsgBlockChild := wire.NewMsgBlock(
		wire.NewBlockHeader(1, []*daghash.Hash{
			invalidBlock.Hash(),
		}, hashMerkleRoot, &daghash.Hash{}, &daghash.Hash{}, dag.genesis.bits, 0),
	)
	invalidMsgBlockChild.AddTransaction(invalidCbTx)
	invalidBlockChild := util.NewBlock(invalidMsgBlockChild)

	isOrphan, isDelayed, err = dag.ProcessBlock(invalidBlockChild, BFNoPoWCheck)
	var ruleErr RuleError
	if ok := errors.As(err, &ruleErr); !ok || ruleErr.ErrorCode != ErrInvalidAncestorBlock {
		t.Fatalf("ProcessBlock: expected a rule error but got %s instead", err)
	}
	if isDelayed {
		t.Fatalf("ProcessBlock: invalidBlockChild " +
			"is too far in the future")
	}
	if isOrphan {
		t.Fatalf("ProcessBlock incorrectly returned invalidBlockChild " +
			"is an orphan\n")
	}
	invalidBlockChildNode := dag.index.LookupNode(invalidBlockChild.Hash())
	if invalidBlockChildNode == nil {
		t.Fatalf("invalidBlockChild wasn't added to the block index as expected")
	}
	if invalidBlockChildNode.status&statusInvalidAncestor != statusInvalidAncestor {
		t.Fatalf("invalidBlockNode status to have %b flags raised (got %b)", statusInvalidAncestor, invalidBlockChildNode.status)
	}

	invalidMsgBlockGrandChild := wire.NewMsgBlock(
		wire.NewBlockHeader(1, []*daghash.Hash{
			invalidBlockChild.Hash(),
		}, hashMerkleRoot, &daghash.Hash{}, &daghash.Hash{}, dag.genesis.bits, 0),
	)
	invalidMsgBlockGrandChild.AddTransaction(invalidCbTx)
	invalidBlockGrandChild := util.NewBlock(invalidMsgBlockGrandChild)

	isOrphan, isDelayed, err = dag.ProcessBlock(invalidBlockGrandChild, BFNoPoWCheck)
	if ok := errors.As(err, &ruleErr); !ok || ruleErr.ErrorCode != ErrInvalidAncestorBlock {
		t.Fatalf("ProcessBlock: expected a rule error but got %s instead", err)
	}
	if isDelayed {
		t.Fatalf("ProcessBlock: invalidBlockGrandChild " +
			"is too far in the future")
	}
	if isOrphan {
		t.Fatalf("ProcessBlock incorrectly returned invalidBlockGrandChild " +
			"is an orphan\n")
	}
	invalidBlockGrandChildNode := dag.index.LookupNode(invalidBlockGrandChild.Hash())
	if invalidBlockGrandChildNode == nil {
		t.Fatalf("invalidBlockGrandChild wasn't added to the block index as expected")
	}
	if invalidBlockGrandChildNode.status&statusInvalidAncestor != statusInvalidAncestor {
		t.Fatalf("invalidBlockGrandChildNode status to have %b flags raised (got %b)", statusInvalidAncestor, invalidBlockGrandChildNode.status)
	}
}

func TestIsDAGCurrentMaxDiff(t *testing.T) {
	netParams := []*dagconfig.Params{
		&dagconfig.MainnetParams,
		&dagconfig.TestnetParams,
		&dagconfig.DevnetParams,
		&dagconfig.RegressionNetParams,
		&dagconfig.SimnetParams,
	}
	for _, params := range netParams {
		if params.TargetTimePerBlock*time.Duration(params.FinalityInterval) < isDAGCurrentMaxDiff {
			t.Errorf("in %s, a DAG can be considered current even if it's below the finality point", params.Name)
		}
	}
}<|MERGE_RESOLUTION|>--- conflicted
+++ resolved
@@ -636,15 +636,7 @@
 	testNode.status = statusDataStored
 
 	// Manually add the test block to the database
-<<<<<<< HEAD
-	testBlockBytes, err := testBlock.Bytes()
-	if err != nil {
-		t.Fatalf("Failed to get block bytes: %s", err)
-	}
-	err = dbaccess.StoreBlock(dbaccess.NoTx(), testBlock.Hash()[:], testBlockBytes)
-=======
 	err = dbStoreBlock(dbaccess.NoTx(), testBlock)
->>>>>>> 187a88ec
 	if err != nil {
 		t.Fatalf("Failed to store block: %s", err)
 	}
@@ -652,12 +644,8 @@
 	if err != nil {
 		t.Fatalf("Failed to serialize blockNode: %s", err)
 	}
-<<<<<<< HEAD
 	key := BlockIndexKey(testNode.hash, testNode.blueScore)
 	err = dbaccess.StoreIndexBlock(dbaccess.NoTx(), key, dbTestNode)
-=======
-	err = dbaccess.StoreIndexBlock(dbaccess.NoTx(), testNode.hash[:], testNode.blueScore, dbTestNode)
->>>>>>> 187a88ec
 	if err != nil {
 		t.Fatalf("Failed to update block index: %s", err)
 	}
