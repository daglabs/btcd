// Copyright (c) 2013-2017 The btcsuite developers
// Use of this source code is governed by an ISC
// license that can be found in the LICENSE file.

package blockdag

import (
	"reflect"
	"testing"
	"time"

	"github.com/daglabs/btcd/dagconfig"
	"github.com/daglabs/btcd/dagconfig/daghash"
	"github.com/daglabs/btcd/wire"
	"github.com/daglabs/btcutil"
	"math/rand"
)

// TestHaveBlock tests the HaveBlock API to ensure proper functionality.
func TestHaveBlock(t *testing.T) {
	// Load up blocks such that there is a fork in the DAG.
	// (genesis block) -> 1 -> 2 -> 3 -> 4
	//                          \-> 3b
	testFiles := []string{
		"blk_0_to_4.dat",
		"blk_3B.dat",
	}

	var blocks []*btcutil.Block
	for _, file := range testFiles {
		blockTmp, err := loadBlocks(file)
		if err != nil {
			t.Errorf("Error loading file: %v\n", err)
			return
		}
		blocks = append(blocks, blockTmp...)
	}

	// Create a new database and chain instance to run tests against.
	chain, teardownFunc, err := chainSetup("haveblock",
		&dagconfig.MainNetParams)
	if err != nil {
		t.Errorf("Failed to setup chain instance: %v", err)
		return
	}
	defer teardownFunc()

	// Since we're not dealing with the real block chain, set the coinbase
	// maturity to 1.
	chain.TstSetCoinbaseMaturity(1)

	for i := 1; i < len(blocks); i++ {
		isOrphan, err := chain.ProcessBlock(blocks[i], BFNone)
		if err != nil {
			t.Errorf("ProcessBlock fail on block %v: %v\n", i, err)
			return
		}
		if isOrphan {
			t.Errorf("ProcessBlock incorrectly returned block %v "+
				"is an orphan\n", i)
			return
		}
	}

	// Insert an orphan block.
	isOrphan, err := chain.ProcessBlock(btcutil.NewBlock(&Block100000),
		BFNone)
	if err != nil {
		t.Errorf("Unable to process block: %v", err)
		return
	}
	if !isOrphan {
		t.Errorf("ProcessBlock indicated block is an not orphan when " +
			"it should be\n")
		return
	}

	tests := []struct {
		hash string
		want bool
	}{
		// Genesis block should be present.
		{hash: dagconfig.MainNetParams.GenesisHash.String(), want: true},

		// Block 3b should be present (as a second child of Block 2).
		{hash: "00000033119c0f74eff8b4711fce3769ea33e8a69670d9c0366179a9a5b8aec3", want: true},

		// Block 100000 should be present (as an orphan).
		{hash: "000000824dca82828b9a18ac09ed7c93292f6a042fae580c1192c8cd086fd990", want: true},

		// Random hashes should not be available.
		{hash: "123", want: false},
	}

	for i, test := range tests {
		hash, err := daghash.NewHashFromStr(test.hash)
		if err != nil {
			t.Errorf("NewHashFromStr: %v", err)
			continue
		}

		result, err := chain.HaveBlock(hash)
		if err != nil {
			t.Errorf("HaveBlock #%d unexpected error: %v", i, err)
			return
		}
		if result != test.want {
			t.Errorf("HaveBlock #%d got %v want %v", i, result,
				test.want)
			continue
		}
	}
}

// TestCalcSequenceLock tests the LockTimeToSequence function, and the
// CalcSequenceLock method of a Chain instance. The tests exercise several
// combinations of inputs to the CalcSequenceLock function in order to ensure
// the returned SequenceLocks are correct for each test instance.
func TestCalcSequenceLock(t *testing.T) {
	netParams := &dagconfig.SimNetParams

	blockVersion := int32(0x20000000)

	// Generate enough synthetic blocks for the rest of the test
	chain := newTestDAG(netParams)
	node := chain.virtual.SelectedTip()
	blockTime := node.Header().Timestamp
	numBlocksToGenerate := uint32(5)
	for i := uint32(0); i < numBlocksToGenerate; i++ {
		blockTime = blockTime.Add(time.Second)
		node = newTestNode(setFromSlice(node), blockVersion, 0, blockTime, netParams.K)
		chain.index.AddNode(node)
		chain.virtual.SetTips(setFromSlice(node))
	}

	// Create a utxo view with a fake utxo for the inputs used in the
	// transactions created below.  This utxo is added such that it has an
	// age of 4 blocks.
	targetTx := btcutil.NewTx(&wire.MsgTx{
		TxOut: []*wire.TxOut{{
			PkScript: nil,
			Value:    10,
		}},
	})
	utxoView := NewUtxoViewpoint()
	utxoView.AddTxOuts(targetTx, int32(numBlocksToGenerate)-4)
	utxoView.SetTips(setFromSlice(node))

	// Create a utxo that spends the fake utxo created above for use in the
	// transactions created in the tests.  It has an age of 4 blocks.  Note
	// that the sequence lock heights are always calculated from the same
	// point of view that they were originally calculated from for a given
	// utxo.  That is to say, the height prior to it.
	utxo := wire.OutPoint{
		Hash:  *targetTx.Hash(),
		Index: 0,
	}
	prevUtxoHeight := int32(numBlocksToGenerate) - 4

	// Obtain the median time past from the PoV of the input created above.
	// The MTP for the input is the MTP from the PoV of the block *prior*
	// to the one that included it.
	medianTime := node.RelativeAncestor(5).CalcPastMedianTime().Unix()

	// The median time calculated from the PoV of the best block in the
	// test chain.  For unconfirmed inputs, this value will be used since
	// the MTP will be calculated from the PoV of the yet-to-be-mined
	// block.
	nextMedianTime := node.CalcPastMedianTime().Unix()
	nextBlockHeight := int32(numBlocksToGenerate) + 1

	// Add an additional transaction which will serve as our unconfirmed
	// output.
	unConfTx := &wire.MsgTx{
		TxOut: []*wire.TxOut{{
			PkScript: nil,
			Value:    5,
		}},
	}
	unConfUtxo := wire.OutPoint{
		Hash:  unConfTx.TxHash(),
		Index: 0,
	}

	// Adding a utxo with a height of 0x7fffffff indicates that the output
	// is currently unmined.
	utxoView.AddTxOuts(btcutil.NewTx(unConfTx), 0x7fffffff)

	tests := []struct {
		tx      *wire.MsgTx
		view    *UtxoViewpoint
		mempool bool
		want    *SequenceLock
	}{
		// A transaction with a single input with max sequence number.
		// This sequence number has the high bit set, so sequence locks
		// should be disabled.
		{
			tx: &wire.MsgTx{
				Version: 1,
				TxIn: []*wire.TxIn{{
					PreviousOutPoint: utxo,
					Sequence:         wire.MaxTxInSequenceNum,
				}},
			},
			view: utxoView,
			want: &SequenceLock{
				Seconds:     -1,
				BlockHeight: -1,
			},
		},
		// A transaction with a single input whose lock time is
		// expressed in seconds.  However, the specified lock time is
		// below the required floor for time based lock times since
		// they have time granularity of 512 seconds.  As a result, the
		// seconds lock-time should be just before the median time of
		// the targeted block.
		{
			tx: &wire.MsgTx{
				Version: 1,
				TxIn: []*wire.TxIn{{
					PreviousOutPoint: utxo,
					Sequence:         LockTimeToSequence(true, 2),
				}},
			},
			view: utxoView,
			want: &SequenceLock{
				Seconds:     medianTime - 1,
				BlockHeight: -1,
			},
		},
		// A transaction with a single input whose lock time is
		// expressed in seconds.  The number of seconds should be 1023
		// seconds after the median past time of the last block in the
		// chain.
		{
			tx: &wire.MsgTx{
				Version: 1,
				TxIn: []*wire.TxIn{{
					PreviousOutPoint: utxo,
					Sequence:         LockTimeToSequence(true, 1024),
				}},
			},
			view: utxoView,
			want: &SequenceLock{
				Seconds:     medianTime + 1023,
				BlockHeight: -1,
			},
		},
		// A transaction with multiple inputs.  The first input has a
		// lock time expressed in seconds.  The second input has a
		// sequence lock in blocks with a value of 4.  The last input
		// has a sequence number with a value of 5, but has the disable
		// bit set.  So the first lock should be selected as it's the
		// latest lock that isn't disabled.
		{
			tx: &wire.MsgTx{
				Version: 1,
				TxIn: []*wire.TxIn{{
					PreviousOutPoint: utxo,
					Sequence:         LockTimeToSequence(true, 2560),
				}, {
					PreviousOutPoint: utxo,
					Sequence:         LockTimeToSequence(false, 4),
				}, {
					PreviousOutPoint: utxo,
					Sequence: LockTimeToSequence(false, 5) |
						wire.SequenceLockTimeDisabled,
				}},
			},
			view: utxoView,
			want: &SequenceLock{
				Seconds:     medianTime + (5 << wire.SequenceLockTimeGranularity) - 1,
				BlockHeight: prevUtxoHeight + 3,
			},
		},
		// Transaction with a single input.  The input's sequence number
		// encodes a relative lock-time in blocks (3 blocks).  The
		// sequence lock should  have a value of -1 for seconds, but a
		// height of 2 meaning it can be included at height 3.
		{
			tx: &wire.MsgTx{
				Version: 1,
				TxIn: []*wire.TxIn{{
					PreviousOutPoint: utxo,
					Sequence:         LockTimeToSequence(false, 3),
				}},
			},
			view: utxoView,
			want: &SequenceLock{
				Seconds:     -1,
				BlockHeight: prevUtxoHeight + 2,
			},
		},
		// A transaction with two inputs with lock times expressed in
		// seconds.  The selected sequence lock value for seconds should
		// be the time further in the future.
		{
			tx: &wire.MsgTx{
				Version: 1,
				TxIn: []*wire.TxIn{{
					PreviousOutPoint: utxo,
					Sequence:         LockTimeToSequence(true, 5120),
				}, {
					PreviousOutPoint: utxo,
					Sequence:         LockTimeToSequence(true, 2560),
				}},
			},
			view: utxoView,
			want: &SequenceLock{
				Seconds:     medianTime + (10 << wire.SequenceLockTimeGranularity) - 1,
				BlockHeight: -1,
			},
		},
		// A transaction with two inputs with lock times expressed in
		// blocks.  The selected sequence lock value for blocks should
		// be the height further in the future, so a height of 10
		// indicating it can be included at height 11.
		{
			tx: &wire.MsgTx{
				Version: 1,
				TxIn: []*wire.TxIn{{
					PreviousOutPoint: utxo,
					Sequence:         LockTimeToSequence(false, 1),
				}, {
					PreviousOutPoint: utxo,
					Sequence:         LockTimeToSequence(false, 11),
				}},
			},
			view: utxoView,
			want: &SequenceLock{
				Seconds:     -1,
				BlockHeight: prevUtxoHeight + 10,
			},
		},
		// A transaction with multiple inputs.  Two inputs are time
		// based, and the other two are block based. The lock lying
		// further into the future for both inputs should be chosen.
		{
			tx: &wire.MsgTx{
				Version: 1,
				TxIn: []*wire.TxIn{{
					PreviousOutPoint: utxo,
					Sequence:         LockTimeToSequence(true, 2560),
				}, {
					PreviousOutPoint: utxo,
					Sequence:         LockTimeToSequence(true, 6656),
				}, {
					PreviousOutPoint: utxo,
					Sequence:         LockTimeToSequence(false, 3),
				}, {
					PreviousOutPoint: utxo,
					Sequence:         LockTimeToSequence(false, 9),
				}},
			},
			view: utxoView,
			want: &SequenceLock{
				Seconds:     medianTime + (13 << wire.SequenceLockTimeGranularity) - 1,
				BlockHeight: prevUtxoHeight + 8,
			},
		},
		// A transaction with a single unconfirmed input.  As the input
		// is confirmed, the height of the input should be interpreted
		// as the height of the *next* block.  So, a 2 block relative
		// lock means the sequence lock should be for 1 block after the
		// *next* block height, indicating it can be included 2 blocks
		// after that.
		{
			tx: &wire.MsgTx{
				Version: 1,
				TxIn: []*wire.TxIn{{
					PreviousOutPoint: unConfUtxo,
					Sequence:         LockTimeToSequence(false, 2),
				}},
			},
			view:    utxoView,
			mempool: true,
			want: &SequenceLock{
				Seconds:     -1,
				BlockHeight: nextBlockHeight + 1,
			},
		},
		// A transaction with a single unconfirmed input.  The input has
		// a time based lock, so the lock time should be based off the
		// MTP of the *next* block.
		{
			tx: &wire.MsgTx{
				Version: 1,
				TxIn: []*wire.TxIn{{
					PreviousOutPoint: unConfUtxo,
					Sequence:         LockTimeToSequence(true, 1024),
				}},
			},
			view:    utxoView,
			mempool: true,
			want: &SequenceLock{
				Seconds:     nextMedianTime + 1023,
				BlockHeight: -1,
			},
		},
	}

	t.Logf("Running %v SequenceLock tests", len(tests))
	for i, test := range tests {
		utilTx := btcutil.NewTx(test.tx)
		seqLock, err := chain.CalcSequenceLock(utilTx, test.view, test.mempool)
		if err != nil {
			t.Fatalf("test #%d, unable to calc sequence lock: %v", i, err)
		}

		if seqLock.Seconds != test.want.Seconds {
			t.Fatalf("test #%d got %v seconds want %v seconds",
				i, seqLock.Seconds, test.want.Seconds)
		}
		if seqLock.BlockHeight != test.want.BlockHeight {
			t.Fatalf("test #%d got height of %v want height of %v ",
				i, seqLock.BlockHeight, test.want.BlockHeight)
		}
	}
}

// nodeHashes is a convenience function that returns the hashes for all of the
// passed indexes of the provided nodes.  It is used to construct expected hash
// slices in the tests.
func nodeHashes(nodes []*blockNode, indexes ...int) []daghash.Hash {
	hashes := make([]daghash.Hash, 0, len(indexes))
	for _, idx := range indexes {
		hashes = append(hashes, nodes[idx].hash)
	}
	return hashes
}

// testNoncePrng provides a deterministic prng for the nonce in generated fake
// nodes.  The ensures that the node have unique hashes.
var testNoncePrng = rand.New(rand.NewSource(0))

// chainedNodes returns the specified number of nodes constructed such that each
// subsequent node points to the previous one to create a chain.  The first node
// will point to the passed parent which can be nil if desired.
func chainedNodes(parents blockSet, numNodes int) []*blockNode {
	nodes := make([]*blockNode, numNodes)
	tips := parents
	for i := 0; i < numNodes; i++ {
		// This is invalid, but all that is needed is enough to get the
		// synthetic tests to work.
		header := wire.BlockHeader{Nonce: testNoncePrng.Uint32()}
		header.PrevBlocks = tips.hashes()
		nodes[i] = newBlockNode(&header, tips, dagconfig.SimNetParams.K)
		tips = setFromSlice(nodes[i])
	}
	return nodes
}

<<<<<<< HEAD
// TestLocateInventory ensures that locating inventory via the LocateHeaders and
// LocateBlocks functions behaves as expected.
func TestLocateInventory(t *testing.T) {
	return //TODO: return it
	// Construct a synthetic block DAG with a block index consisting of
	// the following structure.
	// 	genesis -> 1 -> 2 -> ... -> 15 -> 16  -> 17  -> 18
	// 	                              \-> 16a -> 17a
	tip := tstTip
	dag := newTestDAG(&dagconfig.MainNetParams)
	branch0Nodes := chainedNodes(setFromSlice(dag.dag.Genesis()), 18)
	branch1Nodes := chainedNodes(setFromSlice(branch0Nodes[14]), 2)
	for _, node := range branch0Nodes {
		dag.index.AddNode(node)
	}
	for _, node := range branch1Nodes {
		dag.index.AddNode(node)
	}
	dag.dag.SetTip(tip(branch0Nodes))

	// Create chain views for different branches of the overall chain to
	// simulate a local and remote node on different parts of the chain.
	localView := newDAGView(tip(branch0Nodes))
	remoteView := newDAGView(tip(branch1Nodes))

	// Create a chain view for a completely unrelated block chain to
	// simulate a remote node on a totally different chain.
	unrelatedBranchNodes := chainedNodes(newSet(), 5)
	unrelatedView := newDAGView(tip(unrelatedBranchNodes))

	tests := []struct {
		name       string
		locator    BlockLocator       // locator for requested inventory
		hashStop   daghash.Hash       // stop hash for locator
		maxAllowed uint32             // max to locate, 0 = wire const
		headers    []wire.BlockHeader // expected located headers
		hashes     []daghash.Hash     // expected located hashes
	}{
		{
			// Empty block locators and unknown stop hash.  No
			// inventory should be located.
			name:     "no locators, no stop",
			locator:  nil,
			hashStop: daghash.Hash{},
			headers:  nil,
			hashes:   nil,
		},
		{
			// Empty block locators and stop hash in side chain.
			// The expected result is the requested block.
			name:     "no locators, stop in side",
			locator:  nil,
			hashStop: tip(branch1Nodes).hash,
			headers:  nodeHeaders(branch1Nodes, 1),
			hashes:   nodeHashes(branch1Nodes, 1),
		},
		{
			// Empty block locators and stop hash in main chain.
			// The expected result is the requested block.
			name:     "no locators, stop in main",
			locator:  nil,
			hashStop: branch0Nodes[12].hash,
			headers:  nodeHeaders(branch0Nodes, 12),
			hashes:   nodeHashes(branch0Nodes, 12),
		},
		{
			// Locators based on remote being on side chain and a
			// stop hash local node doesn't know about.  The
			// expected result is the blocks after the fork point in
			// the main chain and the stop hash has no effect.
			name:     "remote side chain, unknown stop",
			locator:  remoteView.BlockLocator(nil),
			hashStop: daghash.Hash{0x01},
			headers:  nodeHeaders(branch0Nodes, 15, 16, 17),
			hashes:   nodeHashes(branch0Nodes, 15, 16, 17),
		},
		{
			// Locators based on remote being on side chain and a
			// stop hash in side chain.  The expected result is the
			// blocks after the fork point in the main chain and the
			// stop hash has no effect.
			name:     "remote side chain, stop in side",
			locator:  remoteView.BlockLocator(nil),
			hashStop: tip(branch1Nodes).hash,
			headers:  nodeHeaders(branch0Nodes, 15, 16, 17),
			hashes:   nodeHashes(branch0Nodes, 15, 16, 17),
		},
		{
			// Locators based on remote being on side chain and a
			// stop hash in main chain, but before fork point.  The
			// expected result is the blocks after the fork point in
			// the main chain and the stop hash has no effect.
			name:     "remote side chain, stop in main before",
			locator:  remoteView.BlockLocator(nil),
			hashStop: branch0Nodes[13].hash,
			headers:  nodeHeaders(branch0Nodes, 15, 16, 17),
			hashes:   nodeHashes(branch0Nodes, 15, 16, 17),
		},
		{
			// Locators based on remote being on side chain and a
			// stop hash in main chain, but exactly at the fork
			// point.  The expected result is the blocks after the
			// fork point in the main chain and the stop hash has no
			// effect.
			name:     "remote side chain, stop in main exact",
			locator:  remoteView.BlockLocator(nil),
			hashStop: branch0Nodes[14].hash,
			headers:  nodeHeaders(branch0Nodes, 15, 16, 17),
			hashes:   nodeHashes(branch0Nodes, 15, 16, 17),
		},
		{
			// Locators based on remote being on side chain and a
			// stop hash in main chain just after the fork point.
			// The expected result is the blocks after the fork
			// point in the main chain up to and including the stop
			// hash.
			name:     "remote side chain, stop in main after",
			locator:  remoteView.BlockLocator(nil),
			hashStop: branch0Nodes[15].hash,
			headers:  nodeHeaders(branch0Nodes, 15),
			hashes:   nodeHashes(branch0Nodes, 15),
		},
		{
			// Locators based on remote being on side chain and a
			// stop hash in main chain some time after the fork
			// point.  The expected result is the blocks after the
			// fork point in the main chain up to and including the
			// stop hash.
			name:     "remote side chain, stop in main after more",
			locator:  remoteView.BlockLocator(nil),
			hashStop: branch0Nodes[16].hash,
			headers:  nodeHeaders(branch0Nodes, 15, 16),
			hashes:   nodeHashes(branch0Nodes, 15, 16),
		},
		{
			// Locators based on remote being on main chain in the
			// past and a stop hash local node doesn't know about.
			// The expected result is the blocks after the known
			// point in the main chain and the stop hash has no
			// effect.
			name:     "remote main chain past, unknown stop",
			locator:  localView.BlockLocator(branch0Nodes[12]),
			hashStop: daghash.Hash{0x01},
			headers:  nodeHeaders(branch0Nodes, 13, 14, 15, 16, 17),
			hashes:   nodeHashes(branch0Nodes, 13, 14, 15, 16, 17),
		},
		{
			// Locators based on remote being on main chain in the
			// past and a stop hash in a side chain.  The expected
			// result is the blocks after the known point in the
			// main chain and the stop hash has no effect.
			name:     "remote main chain past, stop in side",
			locator:  localView.BlockLocator(branch0Nodes[12]),
			hashStop: tip(branch1Nodes).hash,
			headers:  nodeHeaders(branch0Nodes, 13, 14, 15, 16, 17),
			hashes:   nodeHashes(branch0Nodes, 13, 14, 15, 16, 17),
		},
		{
			// Locators based on remote being on main chain in the
			// past and a stop hash in the main chain before that
			// point.  The expected result is the blocks after the
			// known point in the main chain and the stop hash has
			// no effect.
			name:     "remote main chain past, stop in main before",
			locator:  localView.BlockLocator(branch0Nodes[12]),
			hashStop: branch0Nodes[11].hash,
			headers:  nodeHeaders(branch0Nodes, 13, 14, 15, 16, 17),
			hashes:   nodeHashes(branch0Nodes, 13, 14, 15, 16, 17),
		},
		{
			// Locators based on remote being on main chain in the
			// past and a stop hash in the main chain exactly at that
			// point.  The expected result is the blocks after the
			// known point in the main chain and the stop hash has
			// no effect.
			name:     "remote main chain past, stop in main exact",
			locator:  localView.BlockLocator(branch0Nodes[12]),
			hashStop: branch0Nodes[12].hash,
			headers:  nodeHeaders(branch0Nodes, 13, 14, 15, 16, 17),
			hashes:   nodeHashes(branch0Nodes, 13, 14, 15, 16, 17),
		},
		{
			// Locators based on remote being on main chain in the
			// past and a stop hash in the main chain just after
			// that point.  The expected result is the blocks after
			// the known point in the main chain and the stop hash
			// has no effect.
			name:     "remote main chain past, stop in main after",
			locator:  localView.BlockLocator(branch0Nodes[12]),
			hashStop: branch0Nodes[13].hash,
			headers:  nodeHeaders(branch0Nodes, 13),
			hashes:   nodeHashes(branch0Nodes, 13),
		},
		{
			// Locators based on remote being on main chain in the
			// past and a stop hash in the main chain some time
			// after that point.  The expected result is the blocks
			// after the known point in the main chain and the stop
			// hash has no effect.
			name:     "remote main chain past, stop in main after more",
			locator:  localView.BlockLocator(branch0Nodes[12]),
			hashStop: branch0Nodes[15].hash,
			headers:  nodeHeaders(branch0Nodes, 13, 14, 15),
			hashes:   nodeHashes(branch0Nodes, 13, 14, 15),
		},
		{
			// Locators based on remote being at exactly the same
			// point in the main chain and a stop hash local node
			// doesn't know about.  The expected result is no
			// located inventory.
			name:     "remote main chain same, unknown stop",
			locator:  localView.BlockLocator(nil),
			hashStop: daghash.Hash{0x01},
			headers:  nil,
			hashes:   nil,
		},
		{
			// Locators based on remote being at exactly the same
			// point in the main chain and a stop hash at exactly
			// the same point.  The expected result is no located
			// inventory.
			name:     "remote main chain same, stop same point",
			locator:  localView.BlockLocator(nil),
			hashStop: tip(branch0Nodes).hash,
			headers:  nil,
			hashes:   nil,
		},
		{
			// Locators from remote that don't include any blocks
			// the local node knows.  This would happen if the
			// remote node is on a completely separate chain that
			// isn't rooted with the same genesis block.  The
			// expected result is the blocks after the genesis
			// block.
			name:     "remote unrelated chain",
			locator:  unrelatedView.BlockLocator(nil),
			hashStop: daghash.Hash{},
			headers: nodeHeaders(branch0Nodes, 0, 1, 2, 3, 4, 5, 6,
				7, 8, 9, 10, 11, 12, 13, 14, 15, 16, 17),
			hashes: nodeHashes(branch0Nodes, 0, 1, 2, 3, 4, 5, 6,
				7, 8, 9, 10, 11, 12, 13, 14, 15, 16, 17),
		},
		{
			// Locators from remote for second block in main chain
			// and no stop hash, but with an overridden max limit.
			// The expected result is the blocks after the second
			// block limited by the max.
			name:       "remote genesis",
			locator:    locatorHashes(branch0Nodes, 0),
			hashStop:   daghash.Hash{},
			maxAllowed: 3,
			headers:    nodeHeaders(branch0Nodes, 1, 2, 3),
			hashes:     nodeHashes(branch0Nodes, 1, 2, 3),
		},
		{
			// Poorly formed locator.
			//
			// Locator from remote that only includes a single
			// block on a side chain the local node knows.  The
			// expected result is the blocks after the genesis
			// block since even though the block is known, it is on
			// a side chain and there are no more locators to find
			// the fork point.
			name:     "weak locator, single known side block",
			locator:  locatorHashes(branch1Nodes, 1),
			hashStop: daghash.Hash{},
			headers: nodeHeaders(branch0Nodes, 0, 1, 2, 3, 4, 5, 6,
				7, 8, 9, 10, 11, 12, 13, 14, 15, 16, 17),
			hashes: nodeHashes(branch0Nodes, 0, 1, 2, 3, 4, 5, 6,
				7, 8, 9, 10, 11, 12, 13, 14, 15, 16, 17),
		},
		{
			// Poorly formed locator.
			//
			// Locator from remote that only includes multiple
			// blocks on a side chain the local node knows however
			// none in the main chain.  The expected result is the
			// blocks after the genesis block since even though the
			// blocks are known, they are all on a side chain and
			// there are no more locators to find the fork point.
			name:     "weak locator, multiple known side blocks",
			locator:  locatorHashes(branch1Nodes, 1),
			hashStop: daghash.Hash{},
			headers: nodeHeaders(branch0Nodes, 0, 1, 2, 3, 4, 5, 6,
				7, 8, 9, 10, 11, 12, 13, 14, 15, 16, 17),
			hashes: nodeHashes(branch0Nodes, 0, 1, 2, 3, 4, 5, 6,
				7, 8, 9, 10, 11, 12, 13, 14, 15, 16, 17),
		},
		{
			// Poorly formed locator.
			//
			// Locator from remote that only includes multiple
			// blocks on a side chain the local node knows however
			// none in the main chain but includes a stop hash in
			// the main chain.  The expected result is the blocks
			// after the genesis block up to the stop hash since
			// even though the blocks are known, they are all on a
			// side chain and there are no more locators to find the
			// fork point.
			name:     "weak locator, multiple known side blocks, stop in main",
			locator:  locatorHashes(branch1Nodes, 1),
			hashStop: branch0Nodes[5].hash,
			headers:  nodeHeaders(branch0Nodes, 0, 1, 2, 3, 4, 5),
			hashes:   nodeHashes(branch0Nodes, 0, 1, 2, 3, 4, 5),
		},
	}
	for _, test := range tests {
		// Ensure the expected headers are located.
		var headers []wire.BlockHeader
		if test.maxAllowed != 0 {
			// Need to use the unexported function to override the
			// max allowed for headers.
			dag.dagLock.RLock()
			headers = dag.locateHeaders(test.locator,
				&test.hashStop, test.maxAllowed)
			dag.dagLock.RUnlock()
		} else {
			headers = dag.LocateHeaders(test.locator,
				&test.hashStop)
		}
		if !reflect.DeepEqual(headers, test.headers) {
			t.Errorf("%s: unxpected headers -- got %v, want %v",
				test.name, headers, test.headers)
			continue
		}

		// Ensure the expected block hashes are located.
		maxAllowed := uint32(wire.MaxBlocksPerMsg)
		if test.maxAllowed != 0 {
			maxAllowed = test.maxAllowed
		}
		hashes := dag.LocateBlocks(test.locator, &test.hashStop,
			maxAllowed)
		if !reflect.DeepEqual(hashes, test.hashes) {
			t.Errorf("%s: unxpected hashes -- got %v, want %v",
				test.name, hashes, test.hashes)
			continue
		}
	}
=======
// testTip is a convenience function to grab the tip of a chain of block nodes
// created via chainedNodes.
func testTip(nodes []*blockNode) *blockNode {
	return nodes[len(nodes)-1]
>>>>>>> 460216be
}

// TestHeightToHashRange ensures that fetching a range of block hashes by start
// height and end hash works as expected.
func TestHeightToHashRange(t *testing.T) {
	// Construct a synthetic block chain with a block index consisting of
	// the following structure.
	// 	genesis -> 1 -> 2 -> ... -> 15 -> 16  -> 17  -> 18
	// 	                              \-> 16a -> 17a -> 18a (unvalidated)
	tip := testTip
	blockDAG := newTestDAG(&dagconfig.MainNetParams)
	branch0Nodes := chainedNodes(setFromSlice(blockDAG.genesis), 18)
	branch1Nodes := chainedNodes(setFromSlice(branch0Nodes[14]), 3)
	for _, node := range branch0Nodes {
		blockDAG.index.SetStatusFlags(node, statusValid)
		blockDAG.index.AddNode(node)
	}
	for _, node := range branch1Nodes {
		if node.height < 18 {
			blockDAG.index.SetStatusFlags(node, statusValid)
		}
		blockDAG.index.AddNode(node)
	}
	blockDAG.virtual.SetTips(setFromSlice(tip(branch0Nodes)))

	tests := []struct {
		name        string
		startHeight int32          // locator for requested inventory
		endHash     daghash.Hash   // stop hash for locator
		maxResults  int            // max to locate, 0 = wire const
		hashes      []daghash.Hash // expected located hashes
		expectError bool
	}{
		{
			name:        "blocks below tip",
			startHeight: 11,
			endHash:     branch0Nodes[14].hash,
			maxResults:  10,
			hashes:      nodeHashes(branch0Nodes, 10, 11, 12, 13, 14),
		},
		{
			name:        "blocks on main chain",
			startHeight: 15,
			endHash:     branch0Nodes[17].hash,
			maxResults:  10,
			hashes:      nodeHashes(branch0Nodes, 14, 15, 16, 17),
		},
		{
			name:        "blocks on stale chain",
			startHeight: 15,
			endHash:     branch1Nodes[1].hash,
			maxResults:  10,
			hashes: append(nodeHashes(branch0Nodes, 14),
				nodeHashes(branch1Nodes, 0, 1)...),
		},
		{
			name:        "invalid start height",
			startHeight: 19,
			endHash:     branch0Nodes[17].hash,
			maxResults:  10,
			expectError: true,
		},
		{
			name:        "too many results",
			startHeight: 1,
			endHash:     branch0Nodes[17].hash,
			maxResults:  10,
			expectError: true,
		},
		{
			name:        "unvalidated block",
			startHeight: 15,
			endHash:     branch1Nodes[2].hash,
			maxResults:  10,
			expectError: true,
		},
	}
	for _, test := range tests {
		hashes, err := blockDAG.HeightToHashRange(test.startHeight, &test.endHash,
			test.maxResults)
		if err != nil {
			if !test.expectError {
				t.Errorf("%s: unexpected error: %v", test.name, err)
			}
			continue
		}

		if !reflect.DeepEqual(hashes, test.hashes) {
			t.Errorf("%s: unxpected hashes -- got %v, want %v",
				test.name, hashes, test.hashes)
		}
	}
}

// TestIntervalBlockHashes ensures that fetching block hashes at specified
// intervals by end hash works as expected.
func TestIntervalBlockHashes(t *testing.T) {
	// Construct a synthetic block chain with a block index consisting of
	// the following structure.
	// 	genesis -> 1 -> 2 -> ... -> 15 -> 16  -> 17  -> 18
	// 	                              \-> 16a -> 17a -> 18a (unvalidated)
	tip := testTip
	chain := newTestDAG(&dagconfig.MainNetParams)
	branch0Nodes := chainedNodes(setFromSlice(chain.genesis), 18)
	branch1Nodes := chainedNodes(setFromSlice(branch0Nodes[14]), 3)
	for _, node := range branch0Nodes {
		chain.index.SetStatusFlags(node, statusValid)
		chain.index.AddNode(node)
	}
	for _, node := range branch1Nodes {
		if node.height < 18 {
			chain.index.SetStatusFlags(node, statusValid)
		}
		chain.index.AddNode(node)
	}
	chain.virtual.SetTips(setFromSlice(tip(branch0Nodes)))

	tests := []struct {
		name        string
		endHash     daghash.Hash
		interval    int
		hashes      []daghash.Hash
		expectError bool
	}{
		{
			name:     "blocks on main chain",
			endHash:  branch0Nodes[17].hash,
			interval: 8,
			hashes:   nodeHashes(branch0Nodes, 7, 15),
		},
		{
			name:     "blocks on stale chain",
			endHash:  branch1Nodes[1].hash,
			interval: 8,
			hashes: append(nodeHashes(branch0Nodes, 7),
				nodeHashes(branch1Nodes, 0)...),
		},
		{
			name:     "no results",
			endHash:  branch0Nodes[17].hash,
			interval: 20,
			hashes:   []daghash.Hash{},
		},
		{
			name:        "unvalidated block",
			endHash:     branch1Nodes[2].hash,
			interval:    8,
			expectError: true,
		},
	}
	for _, test := range tests {
		hashes, err := chain.IntervalBlockHashes(&test.endHash, test.interval)
		if err != nil {
			if !test.expectError {
				t.Errorf("%s: unexpected error: %v", test.name, err)
			}
			continue
		}

		if !reflect.DeepEqual(hashes, test.hashes) {
			t.Errorf("%s: unxpected hashes -- got %v, want %v",
				test.name, hashes, test.hashes)
		}
	}
}<|MERGE_RESOLUTION|>--- conflicted
+++ resolved
@@ -9,11 +9,12 @@
 	"testing"
 	"time"
 
+	"math/rand"
+
 	"github.com/daglabs/btcd/dagconfig"
 	"github.com/daglabs/btcd/dagconfig/daghash"
 	"github.com/daglabs/btcd/wire"
 	"github.com/daglabs/btcutil"
-	"math/rand"
 )
 
 // TestHaveBlock tests the HaveBlock API to ensure proper functionality.
@@ -451,352 +452,10 @@
 	return nodes
 }
 
-<<<<<<< HEAD
-// TestLocateInventory ensures that locating inventory via the LocateHeaders and
-// LocateBlocks functions behaves as expected.
-func TestLocateInventory(t *testing.T) {
-	return //TODO: return it
-	// Construct a synthetic block DAG with a block index consisting of
-	// the following structure.
-	// 	genesis -> 1 -> 2 -> ... -> 15 -> 16  -> 17  -> 18
-	// 	                              \-> 16a -> 17a
-	tip := tstTip
-	dag := newTestDAG(&dagconfig.MainNetParams)
-	branch0Nodes := chainedNodes(setFromSlice(dag.dag.Genesis()), 18)
-	branch1Nodes := chainedNodes(setFromSlice(branch0Nodes[14]), 2)
-	for _, node := range branch0Nodes {
-		dag.index.AddNode(node)
-	}
-	for _, node := range branch1Nodes {
-		dag.index.AddNode(node)
-	}
-	dag.dag.SetTip(tip(branch0Nodes))
-
-	// Create chain views for different branches of the overall chain to
-	// simulate a local and remote node on different parts of the chain.
-	localView := newDAGView(tip(branch0Nodes))
-	remoteView := newDAGView(tip(branch1Nodes))
-
-	// Create a chain view for a completely unrelated block chain to
-	// simulate a remote node on a totally different chain.
-	unrelatedBranchNodes := chainedNodes(newSet(), 5)
-	unrelatedView := newDAGView(tip(unrelatedBranchNodes))
-
-	tests := []struct {
-		name       string
-		locator    BlockLocator       // locator for requested inventory
-		hashStop   daghash.Hash       // stop hash for locator
-		maxAllowed uint32             // max to locate, 0 = wire const
-		headers    []wire.BlockHeader // expected located headers
-		hashes     []daghash.Hash     // expected located hashes
-	}{
-		{
-			// Empty block locators and unknown stop hash.  No
-			// inventory should be located.
-			name:     "no locators, no stop",
-			locator:  nil,
-			hashStop: daghash.Hash{},
-			headers:  nil,
-			hashes:   nil,
-		},
-		{
-			// Empty block locators and stop hash in side chain.
-			// The expected result is the requested block.
-			name:     "no locators, stop in side",
-			locator:  nil,
-			hashStop: tip(branch1Nodes).hash,
-			headers:  nodeHeaders(branch1Nodes, 1),
-			hashes:   nodeHashes(branch1Nodes, 1),
-		},
-		{
-			// Empty block locators and stop hash in main chain.
-			// The expected result is the requested block.
-			name:     "no locators, stop in main",
-			locator:  nil,
-			hashStop: branch0Nodes[12].hash,
-			headers:  nodeHeaders(branch0Nodes, 12),
-			hashes:   nodeHashes(branch0Nodes, 12),
-		},
-		{
-			// Locators based on remote being on side chain and a
-			// stop hash local node doesn't know about.  The
-			// expected result is the blocks after the fork point in
-			// the main chain and the stop hash has no effect.
-			name:     "remote side chain, unknown stop",
-			locator:  remoteView.BlockLocator(nil),
-			hashStop: daghash.Hash{0x01},
-			headers:  nodeHeaders(branch0Nodes, 15, 16, 17),
-			hashes:   nodeHashes(branch0Nodes, 15, 16, 17),
-		},
-		{
-			// Locators based on remote being on side chain and a
-			// stop hash in side chain.  The expected result is the
-			// blocks after the fork point in the main chain and the
-			// stop hash has no effect.
-			name:     "remote side chain, stop in side",
-			locator:  remoteView.BlockLocator(nil),
-			hashStop: tip(branch1Nodes).hash,
-			headers:  nodeHeaders(branch0Nodes, 15, 16, 17),
-			hashes:   nodeHashes(branch0Nodes, 15, 16, 17),
-		},
-		{
-			// Locators based on remote being on side chain and a
-			// stop hash in main chain, but before fork point.  The
-			// expected result is the blocks after the fork point in
-			// the main chain and the stop hash has no effect.
-			name:     "remote side chain, stop in main before",
-			locator:  remoteView.BlockLocator(nil),
-			hashStop: branch0Nodes[13].hash,
-			headers:  nodeHeaders(branch0Nodes, 15, 16, 17),
-			hashes:   nodeHashes(branch0Nodes, 15, 16, 17),
-		},
-		{
-			// Locators based on remote being on side chain and a
-			// stop hash in main chain, but exactly at the fork
-			// point.  The expected result is the blocks after the
-			// fork point in the main chain and the stop hash has no
-			// effect.
-			name:     "remote side chain, stop in main exact",
-			locator:  remoteView.BlockLocator(nil),
-			hashStop: branch0Nodes[14].hash,
-			headers:  nodeHeaders(branch0Nodes, 15, 16, 17),
-			hashes:   nodeHashes(branch0Nodes, 15, 16, 17),
-		},
-		{
-			// Locators based on remote being on side chain and a
-			// stop hash in main chain just after the fork point.
-			// The expected result is the blocks after the fork
-			// point in the main chain up to and including the stop
-			// hash.
-			name:     "remote side chain, stop in main after",
-			locator:  remoteView.BlockLocator(nil),
-			hashStop: branch0Nodes[15].hash,
-			headers:  nodeHeaders(branch0Nodes, 15),
-			hashes:   nodeHashes(branch0Nodes, 15),
-		},
-		{
-			// Locators based on remote being on side chain and a
-			// stop hash in main chain some time after the fork
-			// point.  The expected result is the blocks after the
-			// fork point in the main chain up to and including the
-			// stop hash.
-			name:     "remote side chain, stop in main after more",
-			locator:  remoteView.BlockLocator(nil),
-			hashStop: branch0Nodes[16].hash,
-			headers:  nodeHeaders(branch0Nodes, 15, 16),
-			hashes:   nodeHashes(branch0Nodes, 15, 16),
-		},
-		{
-			// Locators based on remote being on main chain in the
-			// past and a stop hash local node doesn't know about.
-			// The expected result is the blocks after the known
-			// point in the main chain and the stop hash has no
-			// effect.
-			name:     "remote main chain past, unknown stop",
-			locator:  localView.BlockLocator(branch0Nodes[12]),
-			hashStop: daghash.Hash{0x01},
-			headers:  nodeHeaders(branch0Nodes, 13, 14, 15, 16, 17),
-			hashes:   nodeHashes(branch0Nodes, 13, 14, 15, 16, 17),
-		},
-		{
-			// Locators based on remote being on main chain in the
-			// past and a stop hash in a side chain.  The expected
-			// result is the blocks after the known point in the
-			// main chain and the stop hash has no effect.
-			name:     "remote main chain past, stop in side",
-			locator:  localView.BlockLocator(branch0Nodes[12]),
-			hashStop: tip(branch1Nodes).hash,
-			headers:  nodeHeaders(branch0Nodes, 13, 14, 15, 16, 17),
-			hashes:   nodeHashes(branch0Nodes, 13, 14, 15, 16, 17),
-		},
-		{
-			// Locators based on remote being on main chain in the
-			// past and a stop hash in the main chain before that
-			// point.  The expected result is the blocks after the
-			// known point in the main chain and the stop hash has
-			// no effect.
-			name:     "remote main chain past, stop in main before",
-			locator:  localView.BlockLocator(branch0Nodes[12]),
-			hashStop: branch0Nodes[11].hash,
-			headers:  nodeHeaders(branch0Nodes, 13, 14, 15, 16, 17),
-			hashes:   nodeHashes(branch0Nodes, 13, 14, 15, 16, 17),
-		},
-		{
-			// Locators based on remote being on main chain in the
-			// past and a stop hash in the main chain exactly at that
-			// point.  The expected result is the blocks after the
-			// known point in the main chain and the stop hash has
-			// no effect.
-			name:     "remote main chain past, stop in main exact",
-			locator:  localView.BlockLocator(branch0Nodes[12]),
-			hashStop: branch0Nodes[12].hash,
-			headers:  nodeHeaders(branch0Nodes, 13, 14, 15, 16, 17),
-			hashes:   nodeHashes(branch0Nodes, 13, 14, 15, 16, 17),
-		},
-		{
-			// Locators based on remote being on main chain in the
-			// past and a stop hash in the main chain just after
-			// that point.  The expected result is the blocks after
-			// the known point in the main chain and the stop hash
-			// has no effect.
-			name:     "remote main chain past, stop in main after",
-			locator:  localView.BlockLocator(branch0Nodes[12]),
-			hashStop: branch0Nodes[13].hash,
-			headers:  nodeHeaders(branch0Nodes, 13),
-			hashes:   nodeHashes(branch0Nodes, 13),
-		},
-		{
-			// Locators based on remote being on main chain in the
-			// past and a stop hash in the main chain some time
-			// after that point.  The expected result is the blocks
-			// after the known point in the main chain and the stop
-			// hash has no effect.
-			name:     "remote main chain past, stop in main after more",
-			locator:  localView.BlockLocator(branch0Nodes[12]),
-			hashStop: branch0Nodes[15].hash,
-			headers:  nodeHeaders(branch0Nodes, 13, 14, 15),
-			hashes:   nodeHashes(branch0Nodes, 13, 14, 15),
-		},
-		{
-			// Locators based on remote being at exactly the same
-			// point in the main chain and a stop hash local node
-			// doesn't know about.  The expected result is no
-			// located inventory.
-			name:     "remote main chain same, unknown stop",
-			locator:  localView.BlockLocator(nil),
-			hashStop: daghash.Hash{0x01},
-			headers:  nil,
-			hashes:   nil,
-		},
-		{
-			// Locators based on remote being at exactly the same
-			// point in the main chain and a stop hash at exactly
-			// the same point.  The expected result is no located
-			// inventory.
-			name:     "remote main chain same, stop same point",
-			locator:  localView.BlockLocator(nil),
-			hashStop: tip(branch0Nodes).hash,
-			headers:  nil,
-			hashes:   nil,
-		},
-		{
-			// Locators from remote that don't include any blocks
-			// the local node knows.  This would happen if the
-			// remote node is on a completely separate chain that
-			// isn't rooted with the same genesis block.  The
-			// expected result is the blocks after the genesis
-			// block.
-			name:     "remote unrelated chain",
-			locator:  unrelatedView.BlockLocator(nil),
-			hashStop: daghash.Hash{},
-			headers: nodeHeaders(branch0Nodes, 0, 1, 2, 3, 4, 5, 6,
-				7, 8, 9, 10, 11, 12, 13, 14, 15, 16, 17),
-			hashes: nodeHashes(branch0Nodes, 0, 1, 2, 3, 4, 5, 6,
-				7, 8, 9, 10, 11, 12, 13, 14, 15, 16, 17),
-		},
-		{
-			// Locators from remote for second block in main chain
-			// and no stop hash, but with an overridden max limit.
-			// The expected result is the blocks after the second
-			// block limited by the max.
-			name:       "remote genesis",
-			locator:    locatorHashes(branch0Nodes, 0),
-			hashStop:   daghash.Hash{},
-			maxAllowed: 3,
-			headers:    nodeHeaders(branch0Nodes, 1, 2, 3),
-			hashes:     nodeHashes(branch0Nodes, 1, 2, 3),
-		},
-		{
-			// Poorly formed locator.
-			//
-			// Locator from remote that only includes a single
-			// block on a side chain the local node knows.  The
-			// expected result is the blocks after the genesis
-			// block since even though the block is known, it is on
-			// a side chain and there are no more locators to find
-			// the fork point.
-			name:     "weak locator, single known side block",
-			locator:  locatorHashes(branch1Nodes, 1),
-			hashStop: daghash.Hash{},
-			headers: nodeHeaders(branch0Nodes, 0, 1, 2, 3, 4, 5, 6,
-				7, 8, 9, 10, 11, 12, 13, 14, 15, 16, 17),
-			hashes: nodeHashes(branch0Nodes, 0, 1, 2, 3, 4, 5, 6,
-				7, 8, 9, 10, 11, 12, 13, 14, 15, 16, 17),
-		},
-		{
-			// Poorly formed locator.
-			//
-			// Locator from remote that only includes multiple
-			// blocks on a side chain the local node knows however
-			// none in the main chain.  The expected result is the
-			// blocks after the genesis block since even though the
-			// blocks are known, they are all on a side chain and
-			// there are no more locators to find the fork point.
-			name:     "weak locator, multiple known side blocks",
-			locator:  locatorHashes(branch1Nodes, 1),
-			hashStop: daghash.Hash{},
-			headers: nodeHeaders(branch0Nodes, 0, 1, 2, 3, 4, 5, 6,
-				7, 8, 9, 10, 11, 12, 13, 14, 15, 16, 17),
-			hashes: nodeHashes(branch0Nodes, 0, 1, 2, 3, 4, 5, 6,
-				7, 8, 9, 10, 11, 12, 13, 14, 15, 16, 17),
-		},
-		{
-			// Poorly formed locator.
-			//
-			// Locator from remote that only includes multiple
-			// blocks on a side chain the local node knows however
-			// none in the main chain but includes a stop hash in
-			// the main chain.  The expected result is the blocks
-			// after the genesis block up to the stop hash since
-			// even though the blocks are known, they are all on a
-			// side chain and there are no more locators to find the
-			// fork point.
-			name:     "weak locator, multiple known side blocks, stop in main",
-			locator:  locatorHashes(branch1Nodes, 1),
-			hashStop: branch0Nodes[5].hash,
-			headers:  nodeHeaders(branch0Nodes, 0, 1, 2, 3, 4, 5),
-			hashes:   nodeHashes(branch0Nodes, 0, 1, 2, 3, 4, 5),
-		},
-	}
-	for _, test := range tests {
-		// Ensure the expected headers are located.
-		var headers []wire.BlockHeader
-		if test.maxAllowed != 0 {
-			// Need to use the unexported function to override the
-			// max allowed for headers.
-			dag.dagLock.RLock()
-			headers = dag.locateHeaders(test.locator,
-				&test.hashStop, test.maxAllowed)
-			dag.dagLock.RUnlock()
-		} else {
-			headers = dag.LocateHeaders(test.locator,
-				&test.hashStop)
-		}
-		if !reflect.DeepEqual(headers, test.headers) {
-			t.Errorf("%s: unxpected headers -- got %v, want %v",
-				test.name, headers, test.headers)
-			continue
-		}
-
-		// Ensure the expected block hashes are located.
-		maxAllowed := uint32(wire.MaxBlocksPerMsg)
-		if test.maxAllowed != 0 {
-			maxAllowed = test.maxAllowed
-		}
-		hashes := dag.LocateBlocks(test.locator, &test.hashStop,
-			maxAllowed)
-		if !reflect.DeepEqual(hashes, test.hashes) {
-			t.Errorf("%s: unxpected hashes -- got %v, want %v",
-				test.name, hashes, test.hashes)
-			continue
-		}
-	}
-=======
 // testTip is a convenience function to grab the tip of a chain of block nodes
 // created via chainedNodes.
 func testTip(nodes []*blockNode) *blockNode {
 	return nodes[len(nodes)-1]
->>>>>>> 460216be
 }
 
 // TestHeightToHashRange ensures that fetching a range of block hashes by start
