--- conflicted
+++ resolved
@@ -18,15 +18,8 @@
 
 const (
 	// BFFastAdd may be set to indicate that several checks can be avoided
-<<<<<<< HEAD
 	// for the block since it is already known to fit into the DAG due to
-	// already proving it correct links into the DAG up to a known
-	// checkpoint. This is primarily used for headers-first mode.
-=======
-	// for the block since it is already known to fit into the chain due to
-	// already proving it correct links into the chain.
-	// This is primarily used for headers-first mode.
->>>>>>> e3d7e83d
+	// already proving it correct links into the DAG.
 	BFFastAdd BehaviorFlags = 1 << iota
 
 	// BFNoPoWCheck may be set to indicate the proof of work check which
