package blockdag

import (
	"bytes"
	"github.com/kaspanet/kaspad/dbaccess"
	"github.com/kaspanet/kaspad/util/daghash"
	"github.com/kaspanet/kaspad/util/locks"
)

type blockUTXODiffData struct {
	diff      *UTXODiff
	diffChild *blockNode
}

type utxoDiffStore struct {
	dag    *BlockDAG
	dirty  map[daghash.Hash]struct{}
	loaded map[daghash.Hash]*blockUTXODiffData
	mtx    *locks.PriorityMutex
}

func newUTXODiffStore(dag *BlockDAG) *utxoDiffStore {
	return &utxoDiffStore{
		dag:    dag,
		dirty:  make(map[daghash.Hash]struct{}),
		loaded: make(map[daghash.Hash]*blockUTXODiffData),
		mtx:    locks.NewPriorityMutex(),
	}
}

func (diffStore *utxoDiffStore) setBlockDiff(node *blockNode, diff *UTXODiff) error {
	diffStore.mtx.HighPriorityWriteLock()
	defer diffStore.mtx.HighPriorityWriteUnlock()
	// load the diff data from DB to diffStore.loaded
	_, err := diffStore.diffDataByHash(node.hash)
	if dbaccess.IsNotFoundError(err) {
		diffStore.loaded[*node.hash] = &blockUTXODiffData{}
	} else if err != nil {
		return err
	}

	diffStore.loaded[*node.hash].diff = diff
	diffStore.setBlockAsDirty(node.hash)
	return nil
}

func (diffStore *utxoDiffStore) setBlockDiffChild(node *blockNode, diffChild *blockNode) error {
	diffStore.mtx.HighPriorityWriteLock()
	defer diffStore.mtx.HighPriorityWriteUnlock()
	// load the diff data from DB to diffStore.loaded
	_, err := diffStore.diffDataByHash(node.hash)
	if err != nil {
		return err
	}

	diffStore.loaded[*node.hash].diffChild = diffChild
	diffStore.setBlockAsDirty(node.hash)
	return nil
}

func (diffStore *utxoDiffStore) removeBlocksDiffData(context dbaccess.Context, blockHashes []*daghash.Hash) error {
	for _, hash := range blockHashes {
		err := diffStore.removeBlockDiffData(context, hash)
		if err != nil {
			return err
		}
	}
	return nil
}

func (diffStore *utxoDiffStore) removeBlockDiffData(context dbaccess.Context, blockHash *daghash.Hash) error {
	diffStore.mtx.LowPriorityWriteLock()
	defer diffStore.mtx.LowPriorityWriteUnlock()
	delete(diffStore.loaded, *blockHash)
	err := dbaccess.RemoveDiffData(context, blockHash)
	if err != nil {
		return err
	}
	return nil
}

func (diffStore *utxoDiffStore) setBlockAsDirty(blockHash *daghash.Hash) {
	diffStore.dirty[*blockHash] = struct{}{}
}

func (diffStore *utxoDiffStore) diffDataByHash(hash *daghash.Hash) (*blockUTXODiffData, error) {
	if diffData, ok := diffStore.loaded[*hash]; ok {
		return diffData, nil
	}
	diffData, err := diffStore.diffDataFromDB(hash)
	if err != nil {
		return nil, err
	}
	diffStore.loaded[*hash] = diffData
	return diffData, nil
}

func (diffStore *utxoDiffStore) diffByNode(node *blockNode) (*UTXODiff, error) {
	diffStore.mtx.HighPriorityReadLock()
	defer diffStore.mtx.HighPriorityReadUnlock()
	diffData, err := diffStore.diffDataByHash(node.hash)
	if err != nil {
		return nil, err
	}
	return diffData.diff, nil
}

func (diffStore *utxoDiffStore) diffChildByNode(node *blockNode) (*blockNode, error) {
	diffStore.mtx.HighPriorityReadLock()
	defer diffStore.mtx.HighPriorityReadUnlock()
	diffData, err := diffStore.diffDataByHash(node.hash)
	if err != nil {
		return nil, err
	}
	return diffData.diffChild, nil
}

func (diffStore *utxoDiffStore) diffDataFromDB(hash *daghash.Hash) (*blockUTXODiffData, error) {
	serializedBlockDiffData, err := dbaccess.FetchUTXODiffData(dbaccess.NoTx(), hash)
	if err != nil {
		return nil, err
	}

	return diffStore.deserializeBlockUTXODiffData(serializedBlockDiffData)
}

// flushToDB writes all dirty diff data to the database. If all writes
// succeed, this clears the dirty set.
func (diffStore *utxoDiffStore) flushToDB(context dbaccess.Context) error {
	diffStore.mtx.HighPriorityWriteLock()
	defer diffStore.mtx.HighPriorityWriteUnlock()
	if len(diffStore.dirty) == 0 {
		return nil
	}

	// Allocate a buffer here to avoid needless allocations/grows
	// while writing each entry.
	buffer := &bytes.Buffer{}
	for hash := range diffStore.dirty {
		hash := hash // Copy hash to a new variable to avoid passing the same pointer
		buffer.Reset()
		diffData := diffStore.loaded[hash]
<<<<<<< HEAD
		err := dbStoreDiffData(context, buffer, &hash, diffData)
=======
		err := storeDiffData(context, buffer, &hash, diffData)
>>>>>>> 2c67c8cd
		if err != nil {
			return err
		}
	}
	return nil
}

func (diffStore *utxoDiffStore) clearDirtyEntries() {
	diffStore.dirty = make(map[daghash.Hash]struct{})
}

// storeDiffData stores the UTXO diff data to the database.
// This overwrites the current entry if there exists one.
<<<<<<< HEAD
func dbStoreDiffData(context dbaccess.Context, w *bytes.Buffer, hash *daghash.Hash, diffData *blockUTXODiffData) error {
=======
func storeDiffData(context dbaccess.Context, w *bytes.Buffer, hash *daghash.Hash, diffData *blockUTXODiffData) error {
>>>>>>> 2c67c8cd
	// To avoid a ton of allocs, use the io.Writer
	// instead of allocating one. We expect the buffer to
	// already be initalized and, in most cases, to already
	// be large enough to accommodate the serialized data
	// without growing.
	err := serializeBlockUTXODiffData(w, diffData)
	if err != nil {
		return err
	}

	return dbaccess.StoreUTXODiffData(context, hash, w.Bytes())
}<|MERGE_RESOLUTION|>--- conflicted
+++ resolved
@@ -140,11 +140,7 @@
 		hash := hash // Copy hash to a new variable to avoid passing the same pointer
 		buffer.Reset()
 		diffData := diffStore.loaded[hash]
-<<<<<<< HEAD
-		err := dbStoreDiffData(context, buffer, &hash, diffData)
-=======
 		err := storeDiffData(context, buffer, &hash, diffData)
->>>>>>> 2c67c8cd
 		if err != nil {
 			return err
 		}
@@ -158,11 +154,7 @@
 
 // storeDiffData stores the UTXO diff data to the database.
 // This overwrites the current entry if there exists one.
-<<<<<<< HEAD
-func dbStoreDiffData(context dbaccess.Context, w *bytes.Buffer, hash *daghash.Hash, diffData *blockUTXODiffData) error {
-=======
 func storeDiffData(context dbaccess.Context, w *bytes.Buffer, hash *daghash.Hash, diffData *blockUTXODiffData) error {
->>>>>>> 2c67c8cd
 	// To avoid a ton of allocs, use the io.Writer
 	// instead of allocating one. We expect the buffer to
 	// already be initalized and, in most cases, to already
