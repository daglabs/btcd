package blockdag

import (
	"bytes"
	"errors"
	"fmt"
	"math"
	"sort"
	"strings"

	"github.com/daglabs/btcd/btcec"
	"github.com/daglabs/btcd/wire"
)

const (
	// UnminedBlueScore is the blue score used for the "block" blueScore field of the
	// contextual transaction information provided in a transaction store
	// when it has not yet been mined into a block.
	UnminedBlueScore = math.MaxUint64
)

// UTXOEntry houses details about an individual transaction output in a utxo
<<<<<<< HEAD
// set such as whether or not it was contained in a coinbase tx, the height of
// the block that contains the tx, whether or not it is spent, its public key
// script, and how much it pays.
=======
// set such as whether or not it was contained in a block reward tx, the blue
// score of the block that contains the tx, its public key script, and how
// much it pays.
>>>>>>> ffd88649
type UTXOEntry struct {
	// NOTE: Additions, deletions, or modifications to the order of the
	// definitions in this struct should not be changed without considering
	// how it affects alignment on 64-bit platforms.  The current order is
	// specifically crafted to result in minimal padding.  There will be a
	// lot of these in memory, so a few extra bytes of padding adds up.

	amount         uint64
	pkScript       []byte // The public key script for the output.
	blockBlueScore uint64 // Blue score of the block containing the tx.

	// packedFlags contains additional info about output such as whether it
	// is a coinbase, and whether it has been modified
	// since it was loaded.  This approach is used in order to reduce memory
	// usage since there will be a lot of these in memory.
	packedFlags txoFlags
}

// IsCoinbase returns whether or not the output was contained in a block
// reward transaction.
func (entry *UTXOEntry) IsCoinbase() bool {
	return entry.packedFlags&tfCoinbase == tfCoinbase
}

// BlockBlueScore returns the blue score of the block containing the output.
func (entry *UTXOEntry) BlockBlueScore() uint64 {
	return entry.blockBlueScore
}

// Amount returns the amount of the output.
func (entry *UTXOEntry) Amount() uint64 {
	return entry.amount
}

// PkScript returns the public key script for the output.
func (entry *UTXOEntry) PkScript() []byte {
	return entry.pkScript
}

// IsUnmined returns true iff this UTXOEntry has still not been mined,
// a.k.a. still in the mempool.
func (entry *UTXOEntry) IsUnmined() bool {
	return entry.blockBlueScore == UnminedBlueScore
}

// txoFlags is a bitmask defining additional information and state for a
// transaction output in a UTXO set.
type txoFlags uint8

const (
	// tfCoinbase indicates that a txout was contained in a coinbase tx.
	tfCoinbase txoFlags = 1 << iota
)

// NewUTXOEntry creates a new utxoEntry representing the given txOut
func NewUTXOEntry(txOut *wire.TxOut, isBlockReward bool, blockBlueScore uint64) *UTXOEntry {
	entry := &UTXOEntry{
		amount:         txOut.Value,
		pkScript:       txOut.PkScript,
		blockBlueScore: blockBlueScore,
	}

	if isBlockReward {
		entry.packedFlags |= tfBlockReward
	}

	return entry
}

// utxoCollection represents a set of UTXOs indexed by their outpoints
type utxoCollection map[wire.Outpoint]*UTXOEntry

func (uc utxoCollection) String() string {
	utxoStrings := make([]string, len(uc))

	i := 0
	for outpoint, utxoEntry := range uc {
		utxoStrings[i] = fmt.Sprintf("(%s, %d) => %d", outpoint.TxID, outpoint.Index, utxoEntry.amount)
		i++
	}

	// Sort strings for determinism.
	sort.Strings(utxoStrings)

	return fmt.Sprintf("[ %s ]", strings.Join(utxoStrings, ", "))
}

// add adds a new UTXO entry to this collection
func (uc utxoCollection) add(outpoint wire.Outpoint, entry *UTXOEntry) {
	uc[outpoint] = entry
}

// remove removes a UTXO entry from this collection if it exists
func (uc utxoCollection) remove(outpoint wire.Outpoint) {
	delete(uc, outpoint)
}

// get returns the UTXOEntry represented by provided outpoint,
// and a boolean value indicating if said UTXOEntry is in the set or not
func (uc utxoCollection) get(outpoint wire.Outpoint) (*UTXOEntry, bool) {
	entry, ok := uc[outpoint]
	return entry, ok
}

// contains returns a boolean value indicating whether a UTXO entry is in the set
func (uc utxoCollection) contains(outpoint wire.Outpoint) bool {
	_, ok := uc[outpoint]
	return ok
}

// clone returns a clone of this collection
func (uc utxoCollection) clone() utxoCollection {
	clone := utxoCollection{}
	for outpoint, entry := range uc {
		clone.add(outpoint, entry)
	}

	return clone
}

// UTXODiff represents a diff between two UTXO Sets.
type UTXODiff struct {
	toAdd        utxoCollection
	toRemove     utxoCollection
	diffMultiset *btcec.Multiset
}

// NewUTXODiff creates a new, empty utxoDiff
func NewUTXODiff() *UTXODiff {
	return &UTXODiff{
		toAdd:        utxoCollection{},
		toRemove:     utxoCollection{},
		diffMultiset: btcec.NewMultiset(btcec.S256()),
	}
}

// diffFrom returns a new utxoDiff with the difference between this utxoDiff and another
// Assumes that:
// Both utxoDiffs are from the same base
// If a txOut exists in both utxoDiffs, its underlying values would be the same
//
// diffFrom follows a set of rules represented by the following 3 by 3 table:
//
//          |           | this      |           |
// ---------+-----------+-----------+-----------+-----------
//          |           | toAdd     | toRemove  | None
// ---------+-----------+-----------+-----------+-----------
// other    | toAdd     | -         | X         | toAdd
// ---------+-----------+-----------+-----------+-----------
//          | toRemove  | X         | -         | toRemove
// ---------+-----------+-----------+-----------+-----------
//          | None      | toRemove  | toAdd     | -
//
// Key:
// -		Don't add anything to the result
// X		Return an error
// toAdd	Add the UTXO into the toAdd collection of the result
// toRemove	Add the UTXO into the toRemove collection of the result
//
// Examples:
// 1. This diff contains a UTXO in toAdd, and the other diff contains it in toRemove
//    diffFrom results in an error
// 2. This diff contains a UTXO in toRemove, and the other diff does not contain it
//    diffFrom results in the UTXO being added to toAdd
func (d *UTXODiff) diffFrom(other *UTXODiff) (*UTXODiff, error) {
	result := UTXODiff{
		toAdd:        make(utxoCollection, len(d.toRemove)+len(other.toAdd)),
		toRemove:     make(utxoCollection, len(d.toAdd)+len(other.toRemove)),
		diffMultiset: btcec.NewMultiset(btcec.S256()),
	}

	// Note that the following cases are not accounted for, as they are impossible
	// as long as the base utxoSet is the same:
	// - if utxoEntry is in d.toAdd and other.toRemove
	// - if utxoEntry is in d.toRemove and other.toAdd

	// All transactions in d.toAdd:
	// If they are not in other.toAdd - should be added in result.toRemove
	// If they are in other.toRemove - base utxoSet is not the same
	for outpoint, utxoEntry := range d.toAdd {
		if !other.toAdd.contains(outpoint) {
			result.toRemove.add(outpoint, utxoEntry)
		}
		if other.toRemove.contains(outpoint) {
			return nil, fmt.Errorf("diffFrom: outpoint %s both in d.toAdd and in other.toRemove", outpoint)
		}
	}

	// All transactions in d.toRemove:
	// If they are not in other.toRemove - should be added in result.toAdd
	// If they are in other.toAdd - base utxoSet is not the same
	for outpoint, utxoEntry := range d.toRemove {
		if !other.toRemove.contains(outpoint) {
			result.toAdd.add(outpoint, utxoEntry)
		}
		if other.toAdd.contains(outpoint) {
			return nil, errors.New("diffFrom: transaction both in d.toRemove and in other.toAdd")
		}
	}

	// All transactions in other.toAdd:
	// If they are not in d.toAdd - should be added in result.toAdd
	for outpoint, utxoEntry := range other.toAdd {
		if !d.toAdd.contains(outpoint) {
			result.toAdd.add(outpoint, utxoEntry)
		}
	}

	// All transactions in other.toRemove:
	// If they are not in d.toRemove - should be added in result.toRemove
	for outpoint, utxoEntry := range other.toRemove {
		if !d.toRemove.contains(outpoint) {
			result.toRemove.add(outpoint, utxoEntry)
		}
	}

	// Create a new diffMultiset as the subtraction of the two diffs.
	result.diffMultiset = other.diffMultiset.Subtract(d.diffMultiset)

	return &result, nil
}

// WithDiff applies provided diff to this diff, creating a new utxoDiff, that would be the result if
// first d, and than diff were applied to the same base
//
// WithDiff follows a set of rules represented by the following 3 by 3 table:
//
//          |           | this      |           |
// ---------+-----------+-----------+-----------+-----------
//          |           | toAdd     | toRemove  | None
// ---------+-----------+-----------+-----------+-----------
// other    | toAdd     | X         | -         | toAdd
// ---------+-----------+-----------+-----------+-----------
//          | toRemove  | -         | X         | toRemove
// ---------+-----------+-----------+-----------+-----------
//          | None      | toAdd     | toRemove  | -
//
// Key:
// -		Don't add anything to the result
// X		Return an error
// toAdd	Add the UTXO into the toAdd collection of the result
// toRemove	Add the UTXO into the toRemove collection of the result
//
// Examples:
// 1. This diff contains a UTXO in toAdd, and the other diff contains it in toRemove
//    WithDiff results in nothing being added
// 2. This diff contains a UTXO in toRemove, and the other diff does not contain it
//    WithDiff results in the UTXO being added to toRemove
func (d *UTXODiff) WithDiff(diff *UTXODiff) (*UTXODiff, error) {
	result := UTXODiff{
		toAdd:        make(utxoCollection, len(d.toAdd)+len(diff.toAdd)),
		toRemove:     make(utxoCollection, len(d.toRemove)+len(diff.toRemove)),
		diffMultiset: btcec.NewMultiset(btcec.S256()),
	}

	// All transactions in d.toAdd:
	// If they are not in diff.toRemove - should be added in result.toAdd
	// If they are in diff.toAdd - should throw an error
	// Otherwise - should be ignored
	for outpoint, utxoEntry := range d.toAdd {
		if !diff.toRemove.contains(outpoint) {
			result.toAdd.add(outpoint, utxoEntry)
		}
		if diff.toAdd.contains(outpoint) {
			return nil, ruleError(ErrWithDiff, fmt.Sprintf("WithDiff: outpoint %s both in d.toAdd and in other.toAdd", outpoint))
		}
	}

	// All transactions in d.toRemove:
	// If they are not in diff.toAdd - should be added in result.toRemove
	// If they are in diff.toRemove - should throw an error
	// Otherwise - should be ignored
	for outpoint, utxoEntry := range d.toRemove {
		if !diff.toAdd.contains(outpoint) {
			result.toRemove.add(outpoint, utxoEntry)
		}
		if diff.toRemove.contains(outpoint) {
			return nil, ruleError(ErrWithDiff, "WithDiff: transaction both in d.toRemove and in other.toRemove")
		}
	}

	// All transactions in diff.toAdd:
	// If they are not in d.toRemove - should be added in result.toAdd
	for outpoint, utxoEntry := range diff.toAdd {
		if !d.toRemove.contains(outpoint) {
			result.toAdd.add(outpoint, utxoEntry)
		}
	}

	// All transactions in diff.toRemove:
	// If they are not in d.toAdd - should be added in result.toRemove
	for outpoint, utxoEntry := range diff.toRemove {
		if !d.toAdd.contains(outpoint) {
			result.toRemove.add(outpoint, utxoEntry)
		}
	}

	// Apply diff.diffMultiset to d.diffMultiset
	result.diffMultiset = d.diffMultiset.Union(diff.diffMultiset)

	return &result, nil
}

// clone returns a clone of this utxoDiff
func (d *UTXODiff) clone() *UTXODiff {
	return &UTXODiff{
		toAdd:        d.toAdd.clone(),
		toRemove:     d.toRemove.clone(),
		diffMultiset: d.diffMultiset.Clone(),
	}
}

// AddEntry adds a UTXOEntry to the diff
func (d *UTXODiff) AddEntry(outpoint wire.Outpoint, entry *UTXOEntry) error {
	if d.toRemove.contains(outpoint) {
		d.toRemove.remove(outpoint)
	} else if _, exists := d.toAdd[outpoint]; exists {
		return fmt.Errorf("AddEntry: Cannot add outpoint %s twice", outpoint)
	} else {
		d.toAdd.add(outpoint, entry)
	}

	var err error
	newMs, err := addUTXOToMultiset(d.diffMultiset, entry, &outpoint)
	if err != nil {
		return err
	}
	d.diffMultiset = newMs
	return nil
}

// RemoveEntry removes a UTXOEntry from the diff
func (d *UTXODiff) RemoveEntry(outpoint wire.Outpoint, entry *UTXOEntry) error {
	if d.toAdd.contains(outpoint) {
		d.toAdd.remove(outpoint)
	} else if _, exists := d.toRemove[outpoint]; exists {
		return fmt.Errorf("removeEntry: Cannot remove outpoint %s twice", outpoint)
	} else {
		d.toRemove.add(outpoint, entry)
	}

	var err error
	newMs, err := removeUTXOFromMultiset(d.diffMultiset, entry, &outpoint)
	if err != nil {
		return err
	}
	d.diffMultiset = newMs
	return nil
}

func (d UTXODiff) String() string {
	return fmt.Sprintf("toAdd: %s; toRemove: %s, Multiset-Hash: %s", d.toAdd, d.toRemove, d.diffMultiset.Hash())
}

<<<<<<< HEAD
// NewUTXOEntry creates a new utxoEntry representing the given txOut
func NewUTXOEntry(txOut *wire.TxOut, isCoinbase bool, blockChainHeight uint64) *UTXOEntry {
	entry := &UTXOEntry{
		amount:           txOut.Value,
		pkScript:         txOut.PkScript,
		blockChainHeight: blockChainHeight,
	}

	if isCoinbase {
		entry.packedFlags |= tfCoinbase
	}

	return entry
}

=======
>>>>>>> ffd88649
// UTXOSet represents a set of unspent transaction outputs
// Every DAG has exactly one fullUTXOSet.
// When a new block arrives, it is validated and applied to the fullUTXOSet in the following manner:
// 1. Get the block's PastUTXO:
// 2. Add all the block's transactions to the block's PastUTXO
// 3. For each of the block's parents,
// 3.1. Rebuild their utxoDiff
// 3.2. Set the block as their diffChild
// 4. Create and initialize a new virtual block
// 5. Get the new virtual's PastUTXO
// 6. Rebuild the utxoDiff for all the tips
// 7. Convert (meld) the new virtual's diffUTXOSet into a fullUTXOSet. This updates the DAG's fullUTXOSet
type UTXOSet interface {
	fmt.Stringer
	diffFrom(other UTXOSet) (*UTXODiff, error)
	WithDiff(utxoDiff *UTXODiff) (UTXOSet, error)
	diffFromTx(tx *wire.MsgTx, node *blockNode) (*UTXODiff, error)
	AddTx(tx *wire.MsgTx, blockBlueScore uint64) (ok bool, err error)
	clone() UTXOSet
	Get(outpoint wire.Outpoint) (*UTXOEntry, bool)
	Multiset() *btcec.Multiset
	WithTransactions(transactions []*wire.MsgTx, blockBlueScore uint64, ignoreDoubleSpends bool) (UTXOSet, error)
}

// diffFromTx is a common implementation for diffFromTx, that works
// for both diff-based and full UTXO sets
// Returns a diff that is equivalent to provided transaction,
// or an error if provided transaction is not valid in the context of this UTXOSet
func diffFromTx(u UTXOSet, tx *wire.MsgTx, containingNode *blockNode) (*UTXODiff, error) {
	diff := NewUTXODiff()
	isCoinbase := tx.IsCoinBase()
	if !isCoinbase {
		for _, txIn := range tx.TxIn {
			if entry, ok := u.Get(txIn.PreviousOutpoint); ok {
				err := diff.RemoveEntry(txIn.PreviousOutpoint, entry)
				if err != nil {
					return nil, err
				}
			} else {
				return nil, ruleError(ErrMissingTxOut, fmt.Sprintf(
					"Transaction %s is invalid because spends outpoint %s that is not in utxo set",
					tx.TxID(), txIn.PreviousOutpoint))
			}
		}
	}
	for i, txOut := range tx.TxOut {
<<<<<<< HEAD
		entry := NewUTXOEntry(txOut, isCoinbase, containingNode.height)
=======
		entry := NewUTXOEntry(txOut, isBlockReward, containingNode.blueScore)
>>>>>>> ffd88649
		outpoint := *wire.NewOutpoint(tx.TxID(), uint32(i))
		err := diff.AddEntry(outpoint, entry)
		if err != nil {
			return nil, err
		}
	}
	return diff, nil
}

// FullUTXOSet represents a full list of transaction outputs and their values
type FullUTXOSet struct {
	utxoCollection
	UTXOMultiset *btcec.Multiset
}

// NewFullUTXOSet creates a new utxoSet with full list of transaction outputs and their values
func NewFullUTXOSet() *FullUTXOSet {
	return &FullUTXOSet{
		utxoCollection: utxoCollection{},
		UTXOMultiset:   btcec.NewMultiset(btcec.S256()),
	}
}

// diffFrom returns the difference between this utxoSet and another
// diffFrom can only work when other is a diffUTXOSet, and its base utxoSet is this.
func (fus *FullUTXOSet) diffFrom(other UTXOSet) (*UTXODiff, error) {
	otherDiffSet, ok := other.(*DiffUTXOSet)
	if !ok {
		return nil, errors.New("can't diffFrom two fullUTXOSets")
	}

	if otherDiffSet.base != fus {
		return nil, errors.New("can diffFrom only with diffUTXOSet where this fullUTXOSet is the base")
	}

	return otherDiffSet.UTXODiff, nil
}

// WithDiff returns a utxoSet which is a diff between this and another utxoSet
func (fus *FullUTXOSet) WithDiff(other *UTXODiff) (UTXOSet, error) {
	return NewDiffUTXOSet(fus, other.clone()), nil
}

// AddTx adds a transaction to this utxoSet and returns isAccepted=true iff it's valid in this UTXO's context.
// It returns error if something unexpected happens, such as serialization error (isAccepted=false doesn't
// necessarily means there's an error).
<<<<<<< HEAD
func (fus *FullUTXOSet) AddTx(tx *wire.MsgTx, blockHeight uint64) (isAccepted bool, err error) {
	isCoinbase := tx.IsCoinBase()
	if !isCoinbase {
=======
func (fus *FullUTXOSet) AddTx(tx *wire.MsgTx, blueScore uint64) (isAccepted bool, err error) {
	isBlockReward := tx.IsBlockReward()
	if !isBlockReward {
>>>>>>> ffd88649
		if !fus.containsInputs(tx) {
			return false, nil
		}

		for _, txIn := range tx.TxIn {
			outpoint := *wire.NewOutpoint(&txIn.PreviousOutpoint.TxID, txIn.PreviousOutpoint.Index)
			err := fus.removeAndUpdateMultiset(outpoint)
			if err != nil {
				return false, err
			}
		}
	}

	for i, txOut := range tx.TxOut {
		outpoint := *wire.NewOutpoint(tx.TxID(), uint32(i))
<<<<<<< HEAD
		entry := NewUTXOEntry(txOut, isCoinbase, blockHeight)
=======
		entry := NewUTXOEntry(txOut, isBlockReward, blueScore)
>>>>>>> ffd88649

		err := fus.addAndUpdateMultiset(outpoint, entry)
		if err != nil {
			return false, err
		}
	}

	return true, nil
}

// diffFromTx returns a diff that is equivalent to provided transaction,
// or an error if provided transaction is not valid in the context of this UTXOSet
func (fus *FullUTXOSet) diffFromTx(tx *wire.MsgTx, node *blockNode) (*UTXODiff, error) {
	return diffFromTx(fus, tx, node)
}

func (fus *FullUTXOSet) containsInputs(tx *wire.MsgTx) bool {
	for _, txIn := range tx.TxIn {
		outpoint := *wire.NewOutpoint(&txIn.PreviousOutpoint.TxID, txIn.PreviousOutpoint.Index)
		if !fus.contains(outpoint) {
			return false
		}
	}

	return true
}

// clone returns a clone of this utxoSet
func (fus *FullUTXOSet) clone() UTXOSet {
	return &FullUTXOSet{utxoCollection: fus.utxoCollection.clone(), UTXOMultiset: fus.UTXOMultiset.Clone()}
}

// Get returns the UTXOEntry associated with the given Outpoint, and a boolean indicating if such entry was found
func (fus *FullUTXOSet) Get(outpoint wire.Outpoint) (*UTXOEntry, bool) {
	utxoEntry, ok := fus.utxoCollection[outpoint]
	return utxoEntry, ok
}

// Multiset returns the ecmh-Multiset of this utxoSet
func (fus *FullUTXOSet) Multiset() *btcec.Multiset {
	return fus.UTXOMultiset
}

// addAndUpdateMultiset adds a UTXOEntry to this utxoSet and updates its multiset accordingly
func (fus *FullUTXOSet) addAndUpdateMultiset(outpoint wire.Outpoint, entry *UTXOEntry) error {
	fus.add(outpoint, entry)
	newMs, err := addUTXOToMultiset(fus.UTXOMultiset, entry, &outpoint)
	if err != nil {
		return err
	}
	fus.UTXOMultiset = newMs
	return nil
}

// removeAndUpdateMultiset removes a UTXOEntry from this utxoSet and updates its multiset accordingly
func (fus *FullUTXOSet) removeAndUpdateMultiset(outpoint wire.Outpoint) error {
	entry, ok := fus.Get(outpoint)
	if !ok {
		return fmt.Errorf("Couldn't find outpoint %s", outpoint)
	}
	fus.remove(outpoint)
	var err error
	newMs, err := removeUTXOFromMultiset(fus.UTXOMultiset, entry, &outpoint)
	if err != nil {
		return err
	}
	fus.UTXOMultiset = newMs
	return nil
}

// WithTransactions returns a new UTXO Set with the added transactions
func (fus *FullUTXOSet) WithTransactions(transactions []*wire.MsgTx, blockBlueScore uint64, ignoreDoubleSpends bool) (UTXOSet, error) {
	diffSet := NewDiffUTXOSet(fus, NewUTXODiff())
	for _, tx := range transactions {
		isAccepted, err := diffSet.AddTx(tx, blockBlueScore)
		if err != nil {
			return nil, err
		}
		if !ignoreDoubleSpends && !isAccepted {
			return nil, fmt.Errorf("Transaction %s is not valid with the current UTXO set", tx.TxID())
		}
	}
	return UTXOSet(diffSet), nil
}

// DiffUTXOSet represents a utxoSet with a base fullUTXOSet and a UTXODiff
type DiffUTXOSet struct {
	base     *FullUTXOSet
	UTXODiff *UTXODiff
}

// NewDiffUTXOSet Creates a new utxoSet based on a base fullUTXOSet and a UTXODiff
func NewDiffUTXOSet(base *FullUTXOSet, diff *UTXODiff) *DiffUTXOSet {
	return &DiffUTXOSet{
		base:     base,
		UTXODiff: diff,
	}
}

// diffFrom returns the difference between this utxoSet and another.
// diffFrom can work if other is this's base fullUTXOSet, or a diffUTXOSet with the same base as this
func (dus *DiffUTXOSet) diffFrom(other UTXOSet) (*UTXODiff, error) {
	otherDiffSet, ok := other.(*DiffUTXOSet)
	if !ok {
		return nil, errors.New("can't diffFrom diffUTXOSet with fullUTXOSet")
	}

	if otherDiffSet.base != dus.base {
		return nil, errors.New("can't diffFrom with another diffUTXOSet with a different base")
	}

	return dus.UTXODiff.diffFrom(otherDiffSet.UTXODiff)
}

// WithDiff return a new utxoSet which is a diffFrom between this and another utxoSet
func (dus *DiffUTXOSet) WithDiff(other *UTXODiff) (UTXOSet, error) {
	diff, err := dus.UTXODiff.WithDiff(other)
	if err != nil {
		return nil, err
	}

	return NewDiffUTXOSet(dus.base, diff), nil
}

// AddTx adds a transaction to this utxoSet and returns true iff it's valid in this UTXO's context
<<<<<<< HEAD
func (dus *DiffUTXOSet) AddTx(tx *wire.MsgTx, blockHeight uint64) (bool, error) {
	isCoinbase := tx.IsCoinBase()
	if !isCoinbase && !dus.containsInputs(tx) {
		return false, nil
	}

	err := dus.appendTx(tx, blockHeight, isCoinbase)
=======
func (dus *DiffUTXOSet) AddTx(tx *wire.MsgTx, blockBlueScore uint64) (bool, error) {
	isBlockReward := tx.IsBlockReward()
	if !isBlockReward && !dus.containsInputs(tx) {
		return false, nil
	}

	err := dus.appendTx(tx, blockBlueScore, isBlockReward)
>>>>>>> ffd88649
	if err != nil {
		return false, err
	}

	return true, nil
}

<<<<<<< HEAD
func (dus *DiffUTXOSet) appendTx(tx *wire.MsgTx, blockHeight uint64, isCoinbase bool) error {
	if !isCoinbase {
=======
func (dus *DiffUTXOSet) appendTx(tx *wire.MsgTx, blockBlueScore uint64, isBlockReward bool) error {
	if !isBlockReward {
>>>>>>> ffd88649
		for _, txIn := range tx.TxIn {
			outpoint := *wire.NewOutpoint(&txIn.PreviousOutpoint.TxID, txIn.PreviousOutpoint.Index)
			entry, ok := dus.Get(outpoint)
			if !ok {
				return fmt.Errorf("Couldn't find entry for outpoint %s", outpoint)
			}
			err := dus.UTXODiff.RemoveEntry(outpoint, entry)
			if err != nil {
				return err
			}
		}
	}

	for i, txOut := range tx.TxOut {
		outpoint := *wire.NewOutpoint(tx.TxID(), uint32(i))
<<<<<<< HEAD
		entry := NewUTXOEntry(txOut, isCoinbase, blockHeight)
=======
		entry := NewUTXOEntry(txOut, isBlockReward, blockBlueScore)
>>>>>>> ffd88649

		err := dus.UTXODiff.AddEntry(outpoint, entry)
		if err != nil {
			return err
		}
	}
	return nil
}

func (dus *DiffUTXOSet) containsInputs(tx *wire.MsgTx) bool {
	for _, txIn := range tx.TxIn {
		outpoint := *wire.NewOutpoint(&txIn.PreviousOutpoint.TxID, txIn.PreviousOutpoint.Index)
		isInBase := dus.base.contains(outpoint)
		isInDiffToAdd := dus.UTXODiff.toAdd.contains(outpoint)
		isInDiffToRemove := dus.UTXODiff.toRemove.contains(outpoint)
		if (!isInBase && !isInDiffToAdd) || isInDiffToRemove {
			return false
		}
	}

	return true
}

// meldToBase updates the base fullUTXOSet with all changes in diff
func (dus *DiffUTXOSet) meldToBase() error {
	for outpoint := range dus.UTXODiff.toRemove {
		if _, ok := dus.base.Get(outpoint); ok {
			dus.base.remove(outpoint)
		} else {
			return fmt.Errorf("Couldn't remove outpoint %s because it doesn't exist in the DiffUTXOSet base", outpoint)
		}
	}

	for outpoint, utxoEntry := range dus.UTXODiff.toAdd {
		dus.base.add(outpoint, utxoEntry)
	}

	dus.base.UTXOMultiset = dus.base.UTXOMultiset.Union(dus.UTXODiff.diffMultiset)

	dus.UTXODiff = NewUTXODiff()
	return nil
}

// diffFromTx returns a diff that is equivalent to provided transaction,
// or an error if provided transaction is not valid in the context of this UTXOSet
func (dus *DiffUTXOSet) diffFromTx(tx *wire.MsgTx, node *blockNode) (*UTXODiff, error) {
	return diffFromTx(dus, tx, node)
}

func (dus *DiffUTXOSet) String() string {
	return fmt.Sprintf("{Base: %s, To Add: %s, To Remove: %s, Multiset-Hash:%s}", dus.base, dus.UTXODiff.toAdd, dus.UTXODiff.toRemove, dus.Multiset().Hash())
}

// clone returns a clone of this UTXO Set
func (dus *DiffUTXOSet) clone() UTXOSet {
	return NewDiffUTXOSet(dus.base.clone().(*FullUTXOSet), dus.UTXODiff.clone())
}

// Get returns the UTXOEntry associated with provided outpoint in this UTXOSet.
// Returns false in second output if this UTXOEntry was not found
func (dus *DiffUTXOSet) Get(outpoint wire.Outpoint) (*UTXOEntry, bool) {
	if dus.UTXODiff.toRemove.contains(outpoint) {
		return nil, false
	}
	if txOut, ok := dus.base.get(outpoint); ok {
		return txOut, true
	}
	txOut, ok := dus.UTXODiff.toAdd.get(outpoint)
	return txOut, ok
}

// Multiset returns the ecmh-Multiset of this utxoSet
func (dus *DiffUTXOSet) Multiset() *btcec.Multiset {
	return dus.base.UTXOMultiset.Union(dus.UTXODiff.diffMultiset)
}

// WithTransactions returns a new UTXO Set with the added transactions
func (dus *DiffUTXOSet) WithTransactions(transactions []*wire.MsgTx, blockBlueScore uint64, ignoreDoubleSpends bool) (UTXOSet, error) {
	diffSet := NewDiffUTXOSet(dus.base, dus.UTXODiff.clone())
	for _, tx := range transactions {
		isAccepted, err := diffSet.AddTx(tx, blockBlueScore)
		if err != nil {
			return nil, err
		}
		if !ignoreDoubleSpends && !isAccepted {
			return nil, fmt.Errorf("Transaction %s is not valid with the current UTXO set", tx.TxID())
		}
	}
	return UTXOSet(diffSet), nil
}

func addUTXOToMultiset(ms *btcec.Multiset, entry *UTXOEntry, outpoint *wire.Outpoint) (*btcec.Multiset, error) {
	w := &bytes.Buffer{}
	err := serializeUTXO(w, entry, outpoint)
	if err != nil {
		return nil, err
	}
	return ms.Add(w.Bytes()), nil
}

func removeUTXOFromMultiset(ms *btcec.Multiset, entry *UTXOEntry, outpoint *wire.Outpoint) (*btcec.Multiset, error) {
	w := &bytes.Buffer{}
	err := serializeUTXO(w, entry, outpoint)
	if err != nil {
		return nil, err
	}
	return ms.Remove(w.Bytes()), nil
}<|MERGE_RESOLUTION|>--- conflicted
+++ resolved
@@ -20,15 +20,9 @@
 )
 
 // UTXOEntry houses details about an individual transaction output in a utxo
-<<<<<<< HEAD
-// set such as whether or not it was contained in a coinbase tx, the height of
-// the block that contains the tx, whether or not it is spent, its public key
-// script, and how much it pays.
-=======
-// set such as whether or not it was contained in a block reward tx, the blue
+// set such as whether or not it was contained in a coinbase tx, the blue
 // score of the block that contains the tx, its public key script, and how
 // much it pays.
->>>>>>> ffd88649
 type UTXOEntry struct {
 	// NOTE: Additions, deletions, or modifications to the order of the
 	// definitions in this struct should not be changed without considering
@@ -84,15 +78,15 @@
 )
 
 // NewUTXOEntry creates a new utxoEntry representing the given txOut
-func NewUTXOEntry(txOut *wire.TxOut, isBlockReward bool, blockBlueScore uint64) *UTXOEntry {
+func NewUTXOEntry(txOut *wire.TxOut, isCoinbase bool, blockBlueScore uint64) *UTXOEntry {
 	entry := &UTXOEntry{
 		amount:         txOut.Value,
 		pkScript:       txOut.PkScript,
 		blockBlueScore: blockBlueScore,
 	}
 
-	if isBlockReward {
-		entry.packedFlags |= tfBlockReward
+	if isCoinbase {
+		entry.packedFlags |= tfCoinbase
 	}
 
 	return entry
@@ -383,24 +377,6 @@
 	return fmt.Sprintf("toAdd: %s; toRemove: %s, Multiset-Hash: %s", d.toAdd, d.toRemove, d.diffMultiset.Hash())
 }
 
-<<<<<<< HEAD
-// NewUTXOEntry creates a new utxoEntry representing the given txOut
-func NewUTXOEntry(txOut *wire.TxOut, isCoinbase bool, blockChainHeight uint64) *UTXOEntry {
-	entry := &UTXOEntry{
-		amount:           txOut.Value,
-		pkScript:         txOut.PkScript,
-		blockChainHeight: blockChainHeight,
-	}
-
-	if isCoinbase {
-		entry.packedFlags |= tfCoinbase
-	}
-
-	return entry
-}
-
-=======
->>>>>>> ffd88649
 // UTXOSet represents a set of unspent transaction outputs
 // Every DAG has exactly one fullUTXOSet.
 // When a new block arrives, it is validated and applied to the fullUTXOSet in the following manner:
@@ -447,11 +423,7 @@
 		}
 	}
 	for i, txOut := range tx.TxOut {
-<<<<<<< HEAD
-		entry := NewUTXOEntry(txOut, isCoinbase, containingNode.height)
-=======
-		entry := NewUTXOEntry(txOut, isBlockReward, containingNode.blueScore)
->>>>>>> ffd88649
+		entry := NewUTXOEntry(txOut, isCoinbase, containingNode.blueScore)
 		outpoint := *wire.NewOutpoint(tx.TxID(), uint32(i))
 		err := diff.AddEntry(outpoint, entry)
 		if err != nil {
@@ -498,15 +470,9 @@
 // AddTx adds a transaction to this utxoSet and returns isAccepted=true iff it's valid in this UTXO's context.
 // It returns error if something unexpected happens, such as serialization error (isAccepted=false doesn't
 // necessarily means there's an error).
-<<<<<<< HEAD
-func (fus *FullUTXOSet) AddTx(tx *wire.MsgTx, blockHeight uint64) (isAccepted bool, err error) {
+func (fus *FullUTXOSet) AddTx(tx *wire.MsgTx, blueScore uint64) (isAccepted bool, err error) {
 	isCoinbase := tx.IsCoinBase()
 	if !isCoinbase {
-=======
-func (fus *FullUTXOSet) AddTx(tx *wire.MsgTx, blueScore uint64) (isAccepted bool, err error) {
-	isBlockReward := tx.IsBlockReward()
-	if !isBlockReward {
->>>>>>> ffd88649
 		if !fus.containsInputs(tx) {
 			return false, nil
 		}
@@ -522,11 +488,7 @@
 
 	for i, txOut := range tx.TxOut {
 		outpoint := *wire.NewOutpoint(tx.TxID(), uint32(i))
-<<<<<<< HEAD
-		entry := NewUTXOEntry(txOut, isCoinbase, blockHeight)
-=======
-		entry := NewUTXOEntry(txOut, isBlockReward, blueScore)
->>>>>>> ffd88649
+		entry := NewUTXOEntry(txOut, isCoinbase, blueScore)
 
 		err := fus.addAndUpdateMultiset(outpoint, entry)
 		if err != nil {
@@ -652,23 +614,13 @@
 }
 
 // AddTx adds a transaction to this utxoSet and returns true iff it's valid in this UTXO's context
-<<<<<<< HEAD
-func (dus *DiffUTXOSet) AddTx(tx *wire.MsgTx, blockHeight uint64) (bool, error) {
+func (dus *DiffUTXOSet) AddTx(tx *wire.MsgTx, blockBlueScore uint64) (bool, error) {
 	isCoinbase := tx.IsCoinBase()
 	if !isCoinbase && !dus.containsInputs(tx) {
 		return false, nil
 	}
 
-	err := dus.appendTx(tx, blockHeight, isCoinbase)
-=======
-func (dus *DiffUTXOSet) AddTx(tx *wire.MsgTx, blockBlueScore uint64) (bool, error) {
-	isBlockReward := tx.IsBlockReward()
-	if !isBlockReward && !dus.containsInputs(tx) {
-		return false, nil
-	}
-
-	err := dus.appendTx(tx, blockBlueScore, isBlockReward)
->>>>>>> ffd88649
+	err := dus.appendTx(tx, blockBlueScore, isCoinbase)
 	if err != nil {
 		return false, err
 	}
@@ -676,13 +628,8 @@
 	return true, nil
 }
 
-<<<<<<< HEAD
-func (dus *DiffUTXOSet) appendTx(tx *wire.MsgTx, blockHeight uint64, isCoinbase bool) error {
+func (dus *DiffUTXOSet) appendTx(tx *wire.MsgTx, blockBlueScore uint64, isCoinbase bool) error {
 	if !isCoinbase {
-=======
-func (dus *DiffUTXOSet) appendTx(tx *wire.MsgTx, blockBlueScore uint64, isBlockReward bool) error {
-	if !isBlockReward {
->>>>>>> ffd88649
 		for _, txIn := range tx.TxIn {
 			outpoint := *wire.NewOutpoint(&txIn.PreviousOutpoint.TxID, txIn.PreviousOutpoint.Index)
 			entry, ok := dus.Get(outpoint)
@@ -698,11 +645,7 @@
 
 	for i, txOut := range tx.TxOut {
 		outpoint := *wire.NewOutpoint(tx.TxID(), uint32(i))
-<<<<<<< HEAD
-		entry := NewUTXOEntry(txOut, isCoinbase, blockHeight)
-=======
-		entry := NewUTXOEntry(txOut, isBlockReward, blockBlueScore)
->>>>>>> ffd88649
+		entry := NewUTXOEntry(txOut, isCoinbase, blockBlueScore)
 
 		err := dus.UTXODiff.AddEntry(outpoint, entry)
 		if err != nil {
