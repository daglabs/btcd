package blockdag

import (
	"bytes"
	"errors"
	"fmt"
	"math"
	"sort"
	"strings"

	"github.com/daglabs/btcd/btcec"
	"github.com/daglabs/btcd/wire"
)

const (
	// UnminedChainHeight is the chain-height used for the "block" height field of the
	// contextual transaction information provided in a transaction store
	// when it has not yet been mined into a block.
	UnminedChainHeight = math.MaxUint64
)

// UTXOEntry houses details about an individual transaction output in a utxo
// set such as whether or not it was contained in a block reward tx, the height of
// the block that contains the tx, whether or not it is spent, its public key
// script, and how much it pays.
type UTXOEntry struct {
	// NOTE: Additions, deletions, or modifications to the order of the
	// definitions in this struct should not be changed without considering
	// how it affects alignment on 64-bit platforms.  The current order is
	// specifically crafted to result in minimal padding.  There will be a
	// lot of these in memory, so a few extra bytes of padding adds up.

	amount           uint64
	pkScript         []byte // The public key script for the output.
	blockChainHeight uint64 // Chain-height of block containing tx.

	// packedFlags contains additional info about output such as whether it
	// is a block reward, and whether it has been modified
	// since it was loaded.  This approach is used in order to reduce memory
	// usage since there will be a lot of these in memory.
	packedFlags txoFlags
}

// IsBlockReward returns whether or not the output was contained in a block
// reward transaction.
func (entry *UTXOEntry) IsBlockReward() bool {
	return entry.packedFlags&tfBlockReward == tfBlockReward
}

// BlockChainHeight returns the chain-height of the block containing the output.
func (entry *UTXOEntry) BlockChainHeight() uint64 {
	return entry.blockChainHeight
}

// Amount returns the amount of the output.
func (entry *UTXOEntry) Amount() uint64 {
	return entry.amount
}

// PkScript returns the public key script for the output.
func (entry *UTXOEntry) PkScript() []byte {
	return entry.pkScript
}

// IsUnmined returns true iff this UTXOEntry has still not been mined,
// a.k.a. still in the mempool.
func (entry *UTXOEntry) IsUnmined() bool {
	return entry.blockChainHeight == UnminedChainHeight
}

// txoFlags is a bitmask defining additional information and state for a
// transaction output in a UTXO set.
type txoFlags uint8

const (
	// tfBlockReward indicates that a txout was contained in a block reward tx (coinbase or fee transaction).
	tfBlockReward txoFlags = 1 << iota
)

// utxoCollection represents a set of UTXOs indexed by their outPoints
type utxoCollection map[wire.OutPoint]*UTXOEntry

func (uc utxoCollection) String() string {
	utxoStrings := make([]string, len(uc))

	i := 0
	for outPoint, utxoEntry := range uc {
		utxoStrings[i] = fmt.Sprintf("(%s, %d) => %d", outPoint.TxID, outPoint.Index, utxoEntry.amount)
		i++
	}

	// Sort strings for determinism.
	sort.Strings(utxoStrings)

	return fmt.Sprintf("[ %s ]", strings.Join(utxoStrings, ", "))
}

// add adds a new UTXO entry to this collection
func (uc utxoCollection) add(outPoint wire.OutPoint, entry *UTXOEntry) {
	uc[outPoint] = entry
}

// remove removes a UTXO entry from this collection if it exists
func (uc utxoCollection) remove(outPoint wire.OutPoint) {
	delete(uc, outPoint)
}

// get returns the UTXOEntry represented by provided outPoint,
// and a boolean value indicating if said UTXOEntry is in the set or not
func (uc utxoCollection) get(outPoint wire.OutPoint) (*UTXOEntry, bool) {
	entry, ok := uc[outPoint]
	return entry, ok
}

// contains returns a boolean value indicating whether a UTXO entry is in the set
func (uc utxoCollection) contains(outPoint wire.OutPoint) bool {
	_, ok := uc[outPoint]
	return ok
}

// clone returns a clone of this collection
func (uc utxoCollection) clone() utxoCollection {
	clone := utxoCollection{}
	for outPoint, entry := range uc {
		clone.add(outPoint, entry)
	}

	return clone
}

// UTXODiff represents a diff between two UTXO Sets.
type UTXODiff struct {
	toAdd        utxoCollection
	toRemove     utxoCollection
	diffMultiset *btcec.Multiset
}

// NewUTXODiff creates a new, empty utxoDiff
func NewUTXODiff() *UTXODiff {
	return &UTXODiff{
		toAdd:        utxoCollection{},
		toRemove:     utxoCollection{},
		diffMultiset: btcec.NewMultiset(btcec.S256()),
	}
}

// diffFrom returns a new utxoDiff with the difference between this utxoDiff and another
// Assumes that:
// Both utxoDiffs are from the same base
// If a txOut exists in both utxoDiffs, its underlying values would be the same
//
// diffFrom follows a set of rules represented by the following 3 by 3 table:
//
//          |           | this      |           |
// ---------+-----------+-----------+-----------+-----------
//          |           | toAdd     | toRemove  | None
// ---------+-----------+-----------+-----------+-----------
// other    | toAdd     | -         | X         | toAdd
// ---------+-----------+-----------+-----------+-----------
//          | toRemove  | X         | -         | toRemove
// ---------+-----------+-----------+-----------+-----------
//          | None      | toRemove  | toAdd     | -
//
// Key:
// -		Don't add anything to the result
// X		Return an error
// toAdd	Add the UTXO into the toAdd collection of the result
// toRemove	Add the UTXO into the toRemove collection of the result
//
// Examples:
// 1. This diff contains a UTXO in toAdd, and the other diff contains it in toRemove
//    diffFrom results in an error
// 2. This diff contains a UTXO in toRemove, and the other diff does not contain it
//    diffFrom results in the UTXO being added to toAdd
func (d *UTXODiff) diffFrom(other *UTXODiff) (*UTXODiff, error) {
	result := UTXODiff{
		toAdd:    make(utxoCollection, len(d.toRemove)+len(other.toAdd)),
		toRemove: make(utxoCollection, len(d.toAdd)+len(other.toRemove)),
	}

	// Note that the following cases are not accounted for, as they are impossible
	// as long as the base utxoSet is the same:
	// - if utxoEntry is in d.toAdd and other.toRemove
	// - if utxoEntry is in d.toRemove and other.toAdd

	// All transactions in d.toAdd:
	// If they are not in other.toAdd - should be added in result.toRemove
	// If they are in other.toRemove - base utxoSet is not the same
	for outPoint, utxoEntry := range d.toAdd {
		if !other.toAdd.contains(outPoint) {
			result.toRemove.add(outPoint, utxoEntry)
		}
		if other.toRemove.contains(outPoint) {
			return nil, fmt.Errorf("diffFrom: outpoint %s both in d.toAdd and in other.toRemove", outPoint)
		}
	}

	// All transactions in d.toRemove:
	// If they are not in other.toRemove - should be added in result.toAdd
	// If they are in other.toAdd - base utxoSet is not the same
	for outPoint, utxoEntry := range d.toRemove {
		if !other.toRemove.contains(outPoint) {
			result.toAdd.add(outPoint, utxoEntry)
		}
		if other.toAdd.contains(outPoint) {
			return nil, errors.New("diffFrom: transaction both in d.toRemove and in other.toAdd")
		}
	}

	// All transactions in other.toAdd:
	// If they are not in d.toAdd - should be added in result.toAdd
	for outPoint, utxoEntry := range other.toAdd {
		if !d.toAdd.contains(outPoint) {
			result.toAdd.add(outPoint, utxoEntry)
		}
	}

	// All transactions in other.toRemove:
	// If they are not in d.toRemove - should be added in result.toRemove
	for outPoint, utxoEntry := range other.toRemove {
		if !d.toRemove.contains(outPoint) {
			result.toRemove.add(outPoint, utxoEntry)
		}
	}

<<<<<<< HEAD
	return &result, nil
=======
	// Create a new diffMultiset as the subtraction of the two diffs.
	result.diffMultiset = other.diffMultiset.Subtract(d.diffMultiset)

	return result, nil
>>>>>>> aa51b5f0
}

// WithDiff applies provided diff to this diff, creating a new utxoDiff, that would be the result if
// first d, and than diff were applied to the same base
//
// WithDiff follows a set of rules represented by the following 3 by 3 table:
//
//          |           | this      |           |
// ---------+-----------+-----------+-----------+-----------
//          |           | toAdd     | toRemove  | None
// ---------+-----------+-----------+-----------+-----------
// other    | toAdd     | X         | -         | toAdd
// ---------+-----------+-----------+-----------+-----------
//          | toRemove  | -         | X         | toRemove
// ---------+-----------+-----------+-----------+-----------
//          | None      | toAdd     | toRemove  | -
//
// Key:
// -		Don't add anything to the result
// X		Return an error
// toAdd	Add the UTXO into the toAdd collection of the result
// toRemove	Add the UTXO into the toRemove collection of the result
//
// Examples:
// 1. This diff contains a UTXO in toAdd, and the other diff contains it in toRemove
//    WithDiff results in nothing being added
// 2. This diff contains a UTXO in toRemove, and the other diff does not contain it
//    WithDiff results in the UTXO being added to toRemove
func (d *UTXODiff) WithDiff(diff *UTXODiff) (*UTXODiff, error) {
	result := UTXODiff{
		toAdd:    make(utxoCollection, len(d.toAdd)+len(diff.toAdd)),
		toRemove: make(utxoCollection, len(d.toRemove)+len(diff.toRemove)),
	}

	// All transactions in d.toAdd:
	// If they are not in diff.toRemove - should be added in result.toAdd
	// If they are in diff.toAdd - should throw an error
	// Otherwise - should be ignored
	for outPoint, utxoEntry := range d.toAdd {
		if !diff.toRemove.contains(outPoint) {
			result.toAdd.add(outPoint, utxoEntry)
		}
		if diff.toAdd.contains(outPoint) {
			return nil, ruleError(ErrWithDiff, fmt.Sprintf("WithDiff: outpoint %s both in d.toAdd and in other.toAdd", outPoint))
		}
	}

	// All transactions in d.toRemove:
	// If they are not in diff.toAdd - should be added in result.toRemove
	// If they are in diff.toRemove - should throw an error
	// Otherwise - should be ignored
	for outPoint, utxoEntry := range d.toRemove {
		if !diff.toAdd.contains(outPoint) {
			result.toRemove.add(outPoint, utxoEntry)
		}
		if diff.toRemove.contains(outPoint) {
			return nil, ruleError(ErrWithDiff, "WithDiff: transaction both in d.toRemove and in other.toRemove")
		}
	}

	// All transactions in diff.toAdd:
	// If they are not in d.toRemove - should be added in result.toAdd
	for outPoint, utxoEntry := range diff.toAdd {
		if !d.toRemove.contains(outPoint) {
			result.toAdd.add(outPoint, utxoEntry)
		}
	}

	// All transactions in diff.toRemove:
	// If they are not in d.toAdd - should be added in result.toRemove
	for outPoint, utxoEntry := range diff.toRemove {
		if !d.toAdd.contains(outPoint) {
			result.toRemove.add(outPoint, utxoEntry)
		}
	}

<<<<<<< HEAD
	return &result, nil
=======
	// Apply diff.diffMultiset to d.diffMultiset
	result.diffMultiset = d.diffMultiset.Union(diff.diffMultiset)

	return result, nil
>>>>>>> aa51b5f0
}

// clone returns a clone of this utxoDiff
func (d *UTXODiff) clone() *UTXODiff {
	return &UTXODiff{
		toAdd:        d.toAdd.clone(),
		toRemove:     d.toRemove.clone(),
		diffMultiset: d.diffMultiset.Clone(),
	}
}

// AddEntry adds a UTXOEntry to the diff
func (d *UTXODiff) AddEntry(outPoint wire.OutPoint, entry *UTXOEntry) error {
	if d.toRemove.contains(outPoint) {
		d.toRemove.remove(outPoint)
	} else if _, exists := d.toAdd[outPoint]; exists {
		return fmt.Errorf("AddEntry: Cannot add outpoint %s twice", outPoint)
	} else {
		d.toAdd.add(outPoint, entry)
	}

	var err error
	newMs, err := addUTXOToMultiset(d.diffMultiset, entry, &outPoint)
	if err != nil {
		return err
	}
	d.diffMultiset = newMs
	return nil
}

// RemoveEntry removes a UTXOEntry from the diff
func (d *UTXODiff) RemoveEntry(outPoint wire.OutPoint, entry *UTXOEntry) error {
	if d.toAdd.contains(outPoint) {
		d.toAdd.remove(outPoint)
	} else if _, exists := d.toRemove[outPoint]; exists {
		return fmt.Errorf("removeEntry: Cannot remove outpoint %s twice", outPoint)
	} else {
		d.toRemove.add(outPoint, entry)
	}

	var err error
	newMs, err := removeUTXOFromMultiset(d.diffMultiset, entry, &outPoint)
	if err != nil {
		return err
	}
	d.diffMultiset = newMs
	return nil
}

func (d UTXODiff) String() string {
	return fmt.Sprintf("toAdd: %s; toRemove: %s, Multiset-Hash: %s", d.toAdd, d.toRemove, d.diffMultiset.Hash())
}

// NewUTXOEntry creates a new utxoEntry representing the given txOut
func NewUTXOEntry(txOut *wire.TxOut, isBlockReward bool, blockChainHeight uint64) *UTXOEntry {
	entry := &UTXOEntry{
		amount:           txOut.Value,
		pkScript:         txOut.PkScript,
		blockChainHeight: blockChainHeight,
	}

	if isBlockReward {
		entry.packedFlags |= tfBlockReward
	}

	return entry
}

// UTXOSet represents a set of unspent transaction outputs
// Every DAG has exactly one fullUTXOSet.
// When a new block arrives, it is validated and applied to the fullUTXOSet in the following manner:
// 1. Get the block's PastUTXO:
// 2. Add all the block's transactions to the block's PastUTXO
// 3. For each of the block's parents,
// 3.1. Rebuild their utxoDiff
// 3.2. Set the block as their diffChild
// 4. Create and initialize a new virtual block
// 5. Get the new virtual's PastUTXO
// 6. Rebuild the utxoDiff for all the tips
// 7. Convert (meld) the new virtual's diffUTXOSet into a fullUTXOSet. This updates the DAG's fullUTXOSet
type UTXOSet interface {
	fmt.Stringer
	diffFrom(other UTXOSet) (*UTXODiff, error)
	WithDiff(utxoDiff *UTXODiff) (UTXOSet, error)
	diffFromTx(tx *wire.MsgTx, node *blockNode) (*UTXODiff, error)
	AddTx(tx *wire.MsgTx, blockHeight uint64) (ok bool, err error)
	clone() UTXOSet
	Get(outPoint wire.OutPoint) (*UTXOEntry, bool)
	Multiset() *btcec.Multiset
}

// diffFromTx is a common implementation for diffFromTx, that works
// for both diff-based and full UTXO sets
// Returns a diff that is equivalent to provided transaction,
// or an error if provided transaction is not valid in the context of this UTXOSet
func diffFromTx(u UTXOSet, tx *wire.MsgTx, containingNode *blockNode) (*UTXODiff, error) {
	diff := NewUTXODiff()
	isBlockReward := tx.IsBlockReward()
	if !isBlockReward {
		for _, txIn := range tx.TxIn {
			if entry, ok := u.Get(txIn.PreviousOutPoint); ok {
				err := diff.RemoveEntry(txIn.PreviousOutPoint, entry)
				if err != nil {
					return nil, err
				}
			} else {
				return nil, ruleError(ErrMissingTxOut, fmt.Sprintf(
					"Transaction %s is invalid because spends outpoint %s that is not in utxo set",
					tx.TxID(), txIn.PreviousOutPoint))
			}
		}
	}
	for i, txOut := range tx.TxOut {
		entry := NewUTXOEntry(txOut, isBlockReward, containingNode.height)
		outPoint := *wire.NewOutPoint(tx.TxID(), uint32(i))
		err := diff.AddEntry(outPoint, entry)
		if err != nil {
			return nil, err
		}
	}
	return diff, nil
}

// FullUTXOSet represents a full list of transaction outputs and their values
type FullUTXOSet struct {
	utxoCollection
	UTXOMultiset *btcec.Multiset
}

// NewFullUTXOSet creates a new utxoSet with full list of transaction outputs and their values
func NewFullUTXOSet() *FullUTXOSet {
	return &FullUTXOSet{
		utxoCollection: utxoCollection{},
		UTXOMultiset:   btcec.NewMultiset(btcec.S256()),
	}
}

// diffFrom returns the difference between this utxoSet and another
// diffFrom can only work when other is a diffUTXOSet, and its base utxoSet is this.
func (fus *FullUTXOSet) diffFrom(other UTXOSet) (*UTXODiff, error) {
	otherDiffSet, ok := other.(*DiffUTXOSet)
	if !ok {
		return nil, errors.New("can't diffFrom two fullUTXOSets")
	}

	if otherDiffSet.base != fus {
		return nil, errors.New("can diffFrom only with diffUTXOSet where this fullUTXOSet is the base")
	}

	return otherDiffSet.UTXODiff, nil
}

// WithDiff returns a utxoSet which is a diff between this and another utxoSet
func (fus *FullUTXOSet) WithDiff(other *UTXODiff) (UTXOSet, error) {
	return NewDiffUTXOSet(fus, other.clone()), nil
}

// AddTx adds a transaction to this utxoSet and returns isAccepted=true iff it's valid in this UTXO's context.
// It returns error if something unexpected happens, such as serialization error (isAccepted=false doesn't
// necessarily means there's an error).
func (fus *FullUTXOSet) AddTx(tx *wire.MsgTx, blockHeight uint64) (isAccepted bool, err error) {
	isBlockReward := tx.IsBlockReward()
	if !isBlockReward {
		if !fus.containsInputs(tx) {
			return false, nil
		}

		for _, txIn := range tx.TxIn {
			outPoint := *wire.NewOutPoint(&txIn.PreviousOutPoint.TxID, txIn.PreviousOutPoint.Index)
			err := fus.removeAndUpdateMultiset(outPoint)
			if err != nil {
				return false, err
			}
		}
	}

	for i, txOut := range tx.TxOut {
		outPoint := *wire.NewOutPoint(tx.TxID(), uint32(i))
		entry := NewUTXOEntry(txOut, isBlockReward, blockHeight)

		err := fus.addAndUpdateMultiset(outPoint, entry)
		if err != nil {
			return false, err
		}
	}

	return true, nil
}

// diffFromTx returns a diff that is equivalent to provided transaction,
// or an error if provided transaction is not valid in the context of this UTXOSet
func (fus *FullUTXOSet) diffFromTx(tx *wire.MsgTx, node *blockNode) (*UTXODiff, error) {
	return diffFromTx(fus, tx, node)
}

func (fus *FullUTXOSet) containsInputs(tx *wire.MsgTx) bool {
	for _, txIn := range tx.TxIn {
		outPoint := *wire.NewOutPoint(&txIn.PreviousOutPoint.TxID, txIn.PreviousOutPoint.Index)
		if !fus.contains(outPoint) {
			return false
		}
	}

	return true
}

// clone returns a clone of this utxoSet
func (fus *FullUTXOSet) clone() UTXOSet {
	return &FullUTXOSet{utxoCollection: fus.utxoCollection.clone(), UTXOMultiset: fus.UTXOMultiset.Clone()}
}

// Get returns the UTXOEntry associated with the given OutPoint, and a boolean indicating if such entry was found
func (fus *FullUTXOSet) Get(outPoint wire.OutPoint) (*UTXOEntry, bool) {
	utxoEntry, ok := fus.utxoCollection[outPoint]
	return utxoEntry, ok
}

// Multiset returns the ecmh-Multiset of this utxoSet
func (fus *FullUTXOSet) Multiset() *btcec.Multiset {
	return fus.UTXOMultiset
}

// addAndUpdateMultiset adds a UTXOEntry to this utxoSet and updates its multiset accordingly
func (fus *FullUTXOSet) addAndUpdateMultiset(outPoint wire.OutPoint, entry *UTXOEntry) error {
	fus.add(outPoint, entry)
	newMs, err := addUTXOToMultiset(fus.UTXOMultiset, entry, &outPoint)
	if err != nil {
		return err
	}
	fus.UTXOMultiset = newMs
	return nil
}

// removeAndUpdateMultiset removes a UTXOEntry from this utxoSet and updates its multiset accordingly
func (fus *FullUTXOSet) removeAndUpdateMultiset(outPoint wire.OutPoint) error {
	entry, ok := fus.Get(outPoint)
	if !ok {
		return fmt.Errorf("Couldn't find outpoint %s", outPoint)
	}
	fus.remove(outPoint)
	var err error
	newMs, err := removeUTXOFromMultiset(fus.UTXOMultiset, entry, &outPoint)
	if err != nil {
		return err
	}
	fus.UTXOMultiset = newMs
	return nil
}

// DiffUTXOSet represents a utxoSet with a base fullUTXOSet and a UTXODiff
type DiffUTXOSet struct {
	base     *FullUTXOSet
	UTXODiff *UTXODiff
}

// NewDiffUTXOSet Creates a new utxoSet based on a base fullUTXOSet and a UTXODiff
func NewDiffUTXOSet(base *FullUTXOSet, diff *UTXODiff) *DiffUTXOSet {
	return &DiffUTXOSet{
		base:     base,
		UTXODiff: diff,
	}
}

// diffFrom returns the difference between this utxoSet and another.
// diffFrom can work if other is this's base fullUTXOSet, or a diffUTXOSet with the same base as this
func (dus *DiffUTXOSet) diffFrom(other UTXOSet) (*UTXODiff, error) {
	otherDiffSet, ok := other.(*DiffUTXOSet)
	if !ok {
		return nil, errors.New("can't diffFrom diffUTXOSet with fullUTXOSet")
	}

	if otherDiffSet.base != dus.base {
		return nil, errors.New("can't diffFrom with another diffUTXOSet with a different base")
	}

	return dus.UTXODiff.diffFrom(otherDiffSet.UTXODiff)
}

// WithDiff return a new utxoSet which is a diffFrom between this and another utxoSet
func (dus *DiffUTXOSet) WithDiff(other *UTXODiff) (UTXOSet, error) {
	diff, err := dus.UTXODiff.WithDiff(other)
	if err != nil {
		return nil, err
	}

	return NewDiffUTXOSet(dus.base, diff), nil
}

// AddTx adds a transaction to this utxoSet and returns true iff it's valid in this UTXO's context
func (dus *DiffUTXOSet) AddTx(tx *wire.MsgTx, blockHeight uint64) (bool, error) {
	isBlockReward := tx.IsBlockReward()
	if !isBlockReward && !dus.containsInputs(tx) {
		return false, nil
	}

	err := dus.appendTx(tx, blockHeight, isBlockReward)
	if err != nil {
		return false, err
	}

	return true, nil
}

func (dus *DiffUTXOSet) appendTx(tx *wire.MsgTx, blockHeight uint64, isBlockReward bool) error {
	if !isBlockReward {
		for _, txIn := range tx.TxIn {
			outPoint := *wire.NewOutPoint(&txIn.PreviousOutPoint.TxID, txIn.PreviousOutPoint.Index)
			entry, ok := dus.Get(outPoint)
			if !ok {
				return fmt.Errorf("Couldn't find entry for outpoint %s", outPoint)
			}
			err := dus.UTXODiff.RemoveEntry(outPoint, entry)
			if err != nil {
				return err
			}
		}
	}

	for i, txOut := range tx.TxOut {
		outPoint := *wire.NewOutPoint(tx.TxID(), uint32(i))
		entry := NewUTXOEntry(txOut, isBlockReward, blockHeight)

		err := dus.UTXODiff.AddEntry(outPoint, entry)
		if err != nil {
			return err
		}
	}
	return nil
}

func (dus *DiffUTXOSet) containsInputs(tx *wire.MsgTx) bool {
	for _, txIn := range tx.TxIn {
		outPoint := *wire.NewOutPoint(&txIn.PreviousOutPoint.TxID, txIn.PreviousOutPoint.Index)
		isInBase := dus.base.contains(outPoint)
		isInDiffToAdd := dus.UTXODiff.toAdd.contains(outPoint)
		isInDiffToRemove := dus.UTXODiff.toRemove.contains(outPoint)
		if (!isInBase && !isInDiffToAdd) || isInDiffToRemove {
			return false
		}
	}

	return true
}

// meldToBase updates the base fullUTXOSet with all changes in diff
func (dus *DiffUTXOSet) meldToBase() error {
	for outPoint := range dus.UTXODiff.toRemove {
		if _, ok := dus.base.Get(outPoint); ok {
			dus.base.remove(outPoint)
		} else {
			return fmt.Errorf("Couldn't remove outpoint %s because it doesn't exist in the DiffUTXOSet base", outPoint)
		}
	}

	for outPoint, utxoEntry := range dus.UTXODiff.toAdd {
		dus.base.add(outPoint, utxoEntry)
	}

	dus.base.UTXOMultiset = dus.base.UTXOMultiset.Union(dus.UTXODiff.diffMultiset)

	dus.UTXODiff = NewUTXODiff()
	return nil
}

// diffFromTx returns a diff that is equivalent to provided transaction,
// or an error if provided transaction is not valid in the context of this UTXOSet
func (dus *DiffUTXOSet) diffFromTx(tx *wire.MsgTx, node *blockNode) (*UTXODiff, error) {
	return diffFromTx(dus, tx, node)
}

func (dus *DiffUTXOSet) String() string {
	return fmt.Sprintf("{Base: %s, To Add: %s, To Remove: %s, Multiset-Hash:%s}", dus.base, dus.UTXODiff.toAdd, dus.UTXODiff.toRemove, dus.Multiset().Hash())
}

// clone returns a clone of this UTXO Set
func (dus *DiffUTXOSet) clone() UTXOSet {
	return NewDiffUTXOSet(dus.base.clone().(*FullUTXOSet), dus.UTXODiff.clone())
}

// Get returns the UTXOEntry associated with provided outPoint in this UTXOSet.
// Returns false in second output if this UTXOEntry was not found
func (dus *DiffUTXOSet) Get(outPoint wire.OutPoint) (*UTXOEntry, bool) {
	if dus.UTXODiff.toRemove.contains(outPoint) {
		return nil, false
	}
	if txOut, ok := dus.base.get(outPoint); ok {
		return txOut, true
	}
	txOut, ok := dus.UTXODiff.toAdd.get(outPoint)
	return txOut, ok
}

// Multiset returns the ecmh-Multiset of this utxoSet
func (dus *DiffUTXOSet) Multiset() *btcec.Multiset {
	return dus.base.UTXOMultiset.Union(dus.UTXODiff.diffMultiset)
}

func addUTXOToMultiset(ms *btcec.Multiset, entry *UTXOEntry, outPoint *wire.OutPoint) (*btcec.Multiset, error) {
	w := &bytes.Buffer{}
	err := serializeUTXO(w, entry, outPoint)
	if err != nil {
		return nil, err
	}
	return ms.Add(w.Bytes()), nil
}

func removeUTXOFromMultiset(ms *btcec.Multiset, entry *UTXOEntry, outPoint *wire.OutPoint) (*btcec.Multiset, error) {
	w := &bytes.Buffer{}
	err := serializeUTXO(w, entry, outPoint)
	if err != nil {
		return nil, err
	}
	return ms.Remove(w.Bytes()), nil
}<|MERGE_RESOLUTION|>--- conflicted
+++ resolved
@@ -223,14 +223,10 @@
 		}
 	}
 
-<<<<<<< HEAD
-	return &result, nil
-=======
 	// Create a new diffMultiset as the subtraction of the two diffs.
 	result.diffMultiset = other.diffMultiset.Subtract(d.diffMultiset)
 
-	return result, nil
->>>>>>> aa51b5f0
+	return &result, nil
 }
 
 // WithDiff applies provided diff to this diff, creating a new utxoDiff, that would be the result if
@@ -307,14 +303,10 @@
 		}
 	}
 
-<<<<<<< HEAD
-	return &result, nil
-=======
 	// Apply diff.diffMultiset to d.diffMultiset
 	result.diffMultiset = d.diffMultiset.Union(diff.diffMultiset)
 
-	return result, nil
->>>>>>> aa51b5f0
+	return &result, nil
 }
 
 // clone returns a clone of this utxoDiff
