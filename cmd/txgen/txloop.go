--- conflicted
+++ resolved
@@ -30,21 +30,13 @@
 	// PkScript bytes.
 	outputSize uint64 = 8 + 1 + 25
 
-<<<<<<< HEAD
-	txLifeSpan                                  = 1000
-	requiredConfirmations                       = 10
-	approximateConfirmationsForCoinbaseMaturity = 150
-	searchRawTransactionResultCount             = 1000
-	searchRawTransactionMaxResults              = 5000
-=======
 	txLifeSpan                                     = 1000
 	requiredConfirmations                          = 10
-	approximateConfirmationsForBlockRewardMaturity = 150
+	approximateConfirmationsForCoinbaseMaturity = 150
 	searchRawTransactionResultCount                = 1000
 	searchRawTransactionMaxResults                 = 5000
 	txMaxQueueLength                               = 10000
 	maxResendDepth                                 = 500
->>>>>>> 76f5619d
 )
 
 type walletTransaction struct {
