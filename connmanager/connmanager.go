package connmanager

import (
	"sync"
	"sync/atomic"
	"time"

	"github.com/kaspanet/kaspad/addrmgr"
	"github.com/kaspanet/kaspad/netadapter"

	"github.com/kaspanet/kaspad/config"
)

// connectionRequest represents a user request (either through CLI or RPC) to connect to a certain node
type connectionRequest struct {
	address       string
	isPermanent   bool
	nextAttempt   time.Time
	retryDuration time.Duration
}

// ConnectionManager monitors that the current active connections satisfy the requirements of
// outgoing, requested and incoming connections
type ConnectionManager struct {
	cfg            *config.Config
	netAdapter     *netadapter.NetAdapter
	addressManager *addrmgr.AddrManager

	activeRequested  map[string]*connectionRequest
	pendingRequested map[string]*connectionRequest
	activeOutgoing   map[string]struct{}
	targetOutgoing   int
	activeIncoming   map[string]struct{}
	maxIncoming      int

	stop                   uint32
	connectionRequestsLock sync.Mutex

	resetLoopChan chan struct{}
	loopTicker    *time.Ticker
}

// New instantiates a new instance of a ConnectionManager
func New(cfg *config.Config, netAdapter *netadapter.NetAdapter, addressManager *addrmgr.AddrManager) (*ConnectionManager, error) {
	c := &ConnectionManager{
		cfg:              cfg,
		netAdapter:       netAdapter,
		addressManager:   addressManager,
		activeRequested:  map[string]*connectionRequest{},
		pendingRequested: map[string]*connectionRequest{},
		activeOutgoing:   map[string]struct{}{},
		activeIncoming:   map[string]struct{}{},
		resetLoopChan:    make(chan struct{}),
		loopTicker:       time.NewTicker(connectionsLoopInterval),
	}

	connectPeers := cfg.AddPeers
	if len(cfg.ConnectPeers) > 0 {
		connectPeers = cfg.ConnectPeers
	}

	c.maxIncoming = cfg.MaxInboundPeers
	c.targetOutgoing = cfg.TargetOutboundPeers

	for _, connectPeer := range connectPeers {
		c.pendingRequested[connectPeer] = &connectionRequest{
			address:     connectPeer,
			isPermanent: true,
		}
	}

	return c, nil
}

// Start begins the operation of the ConnectionManager
func (c *ConnectionManager) Start() {
	spawn("ConnectionManager.connectionsLoop", c.connectionsLoop)
}

// Stop halts the operation of the ConnectionManager
func (c *ConnectionManager) Stop() {
	atomic.StoreUint32(&c.stop, 1)

	for _, connection := range c.netAdapter.Connections() {
		_ = c.netAdapter.Disconnect(connection) // Ignore errors since connection might be in the midst of disconnecting
	}

	c.loopTicker.Stop()
}

func (c *ConnectionManager) run() {
	c.resetLoopChan <- struct{}{}
}

func (c *ConnectionManager) initiateConnection(address string) error {
	log.Infof("Connecting to %s", address)
	return c.netAdapter.Connect(address)
}

const connectionsLoopInterval = 30 * time.Second

func (c *ConnectionManager) connectionsLoop() {
	for atomic.LoadUint32(&c.stop) == 0 {
		connections := c.netAdapter.Connections()

		// We convert the connections list to a set, so that connections can be found quickly
		// Then we go over the set, classifying connection by category: requested, outgoing or incoming.
		// Every step removes all matching connections so that once we get to checkIncomingConnections -
		// the only connections left are the incoming ones
		connSet := convertToSet(connections)

		c.checkRequestedConnections(connSet)

		c.checkOutgoingConnections(connSet)

		c.checkIncomingConnections(connSet)

		c.waitTillNextIteration()
	}
}

// ConnectionCount returns the count of the connected connections
func (c *ConnectionManager) ConnectionCount() int {
	return c.netAdapter.ConnectionCount()
}

<<<<<<< HEAD
func (c *ConnectionManager) waitTillNextIteration() {
	select {
	case <-c.resetLoopChan:
		c.loopTicker.Stop()
		c.loopTicker = time.NewTicker(connectionsLoopInterval)
	case <-c.loopTicker.C:
	}
=======
// Ban prevents the given netConnection from connecting again
func (c *ConnectionManager) Ban(netConnection *netadapter.NetConnection) {
	c.netAdapter.Ban(netConnection)
>>>>>>> 5d5a0ef3
}<|MERGE_RESOLUTION|>--- conflicted
+++ resolved
@@ -124,7 +124,6 @@
 	return c.netAdapter.ConnectionCount()
 }
 
-<<<<<<< HEAD
 func (c *ConnectionManager) waitTillNextIteration() {
 	select {
 	case <-c.resetLoopChan:
@@ -132,9 +131,9 @@
 		c.loopTicker = time.NewTicker(connectionsLoopInterval)
 	case <-c.loopTicker.C:
 	}
-=======
+}
+
 // Ban prevents the given netConnection from connecting again
 func (c *ConnectionManager) Ban(netConnection *netadapter.NetConnection) {
 	c.netAdapter.Ban(netConnection)
->>>>>>> 5d5a0ef3
 }