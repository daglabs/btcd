--- conflicted
+++ resolved
@@ -14,13 +14,8 @@
 func (c *gRPCConnection) connectionLoops() error {
 	errChan := make(chan error, 1) // buffered channel because one of the loops might try write after disconnect
 
-<<<<<<< HEAD
-	spawn(func() { errChan <- c.receiveLoop(stream) })
-	spawn(func() { errChan <- c.sendLoop(stream) })
-=======
 	spawn(func() { errChan <- c.receiveLoop() })
 	spawn(func() { errChan <- c.sendLoop() })
->>>>>>> 05db135d
 
 	err := <-errChan
 
@@ -34,21 +29,6 @@
 func (c *gRPCConnection) sendLoop() error {
 	outgoingRoute := c.router.OutgoingRoute()
 	for c.IsConnected() {
-<<<<<<< HEAD
-		message, err := c.router.OutgoingRoute().Dequeue()
-		if err != nil {
-			return err
-		}
-		messageProto, err := protowire.FromWireMessage(message)
-		if err != nil {
-			return err
-		}
-		err = stream.Send(messageProto)
-		c.errChan <- err
-		if err != nil {
-			return err
-		}
-=======
 		message, isOpen := outgoingRoute.Dequeue()
 		if !isOpen {
 			return nil
@@ -73,18 +53,13 @@
 			return err
 		}
 
->>>>>>> 05db135d
 	}
 	return nil
 }
 
 func (c *gRPCConnection) receiveLoop() error {
 	for c.IsConnected() {
-<<<<<<< HEAD
-		protoMessage, err := stream.Recv()
-=======
 		protoMessage, err := c.stream.Recv()
->>>>>>> 05db135d
 		if err != nil {
 			if err == io.EOF {
 				err = nil
@@ -95,22 +70,12 @@
 		if err != nil {
 			return err
 		}
-<<<<<<< HEAD
-		route, err := c.router.IncomingRoute(message)
-		if err != nil {
-			return err
-		}
-		err = route.Enqueue(message)
-		if err != nil {
-			return err
-=======
 		isOpen, err := c.router.EnqueueIncomingMessage(message)
 		if err != nil {
 			return err
 		}
 		if !isOpen {
 			return nil
->>>>>>> 05db135d
 		}
 	}
 	return nil
