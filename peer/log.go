// Copyright (c) 2015-2016 The btcsuite developers
// Use of this source code is governed by an ISC
// license that can be found in the LICENSE file.

package peer

import (
	"fmt"
	"strings"
	"time"

	"github.com/btcsuite/btclog"
	"github.com/daglabs/btcd/logger"
	"github.com/daglabs/btcd/txscript"
	"github.com/daglabs/btcd/util/daghash"
	"github.com/daglabs/btcd/util/panics"
	"github.com/daglabs/btcd/wire"
)

const (
	// maxRejectReasonLen is the maximum length of a sanitized reject reason
	// that will be logged.
	maxRejectReasonLen = 250
)

// log is a logger that is initialized with no output filters.  This
// means the package will not perform any logging by default until the caller
// requests it.
var log btclog.Logger
var spawn func(func())

// The default amount of logging is none.
func init() {
	log, _ = logger.Get(logger.SubsystemTags.PEER)
	spawn = panics.GoroutineWrapperFunc(log)
}

// LogClosure is a closure that can be printed with %s to be used to
// generate expensive-to-create data for a detailed log level and avoid doing
// the work if the data isn't printed.
type logClosure func() string

func (c logClosure) String() string {
	return c()
}

func newLogClosure(c func() string) logClosure {
	return logClosure(c)
}

// formatLockTime returns a transaction lock time as a human-readable string.
func formatLockTime(lockTime uint64) string {
	// The lock time field of a transaction is either a block height at
	// which the transaction is finalized or a timestamp depending on if the
	// value is before the lockTimeThreshold.  When it is under the
	// threshold it is a block height.
	if lockTime < txscript.LockTimeThreshold {
		return fmt.Sprintf("height %d", lockTime)
	}

	return time.Unix(int64(lockTime), 0).String()
}

// invSummary returns an inventory message as a human-readable string.
func invSummary(invList []*wire.InvVect) string {
	// No inventory.
	invLen := len(invList)
	if invLen == 0 {
		return "empty"
	}

	// One inventory item.
	if invLen == 1 {
		iv := invList[0]
		switch iv.Type {
		case wire.InvTypeError:
			return fmt.Sprintf("error %s", iv.Hash)
		case wire.InvTypeBlock:
			return fmt.Sprintf("block %s", iv.Hash)
		case wire.InvTypeSyncBlock:
			return fmt.Sprintf("sync block %s", iv.Hash)
		case wire.InvTypeTx:
			return fmt.Sprintf("tx %s", iv.Hash)
		}

		return fmt.Sprintf("unknown (%d) %s", uint32(iv.Type), iv.Hash)
	}

	// More than one inv item.
	return fmt.Sprintf("size %d", invLen)
}

// locatorSummary returns a block locator as a human-readable string.
func locatorSummary(locator []*daghash.Hash, stopHash *daghash.Hash) string {
	if len(locator) > 0 {
		return fmt.Sprintf("locator %s, stop %s", locator[0], stopHash)
	}

	return fmt.Sprintf("no locator, stop %s", stopHash)

}

// sanitizeString strips any characters which are even remotely dangerous, such
// as html control characters, from the passed string.  It also limits it to
// the passed maximum size, which can be 0 for unlimited.  When the string is
// limited, it will also add "..." to the string to indicate it was truncated.
func sanitizeString(str string, maxLength uint) string {
	const safeChars = "abcdefghijklmnopqrstuvwxyzABCDEFGHIJKLMNOPQRSTUVWXY" +
		"Z01234567890 .,;_/:?@"

	// Strip any characters not in the safeChars string removed.
	str = strings.Map(func(r rune) rune {
		if strings.ContainsRune(safeChars, r) {
			return r
		}
		return -1
	}, str)

	// Limit the string to the max allowed length.
	if maxLength > 0 && uint(len(str)) > maxLength {
		str = str[:maxLength]
		str = str + "..."
	}
	return str
}

// messageSummary returns a human-readable string which summarizes a message.
// Not all messages have or need a summary.  This is used for debug logging.
func messageSummary(msg wire.Message) string {
	switch msg := msg.(type) {
	case *wire.MsgVersion:
		return fmt.Sprintf("agent %s, pver %d, selected tip %s",
			msg.UserAgent, msg.ProtocolVersion, msg.SelectedTip)

	case *wire.MsgVerAck:
		// No summary.

	case *wire.MsgGetAddr:
		if msg.IncludeAllSubnetworks {
			return "all subnetworks and full nodes"
		}
		if msg.SubnetworkID == nil {
			return "full nodes"
		}
		return fmt.Sprintf("subnetwork ID %v", msg.SubnetworkID)

	case *wire.MsgAddr:
		return fmt.Sprintf("%d addr", len(msg.AddrList))

	case *wire.MsgPing:
		// No summary - perhaps add nonce.

	case *wire.MsgPong:
		// No summary - perhaps add nonce.

	case *wire.MsgAlert:
		// No summary.

	case *wire.MsgMemPool:
		// No summary.

	case *wire.MsgTx:
		return fmt.Sprintf("hash %s, %d inputs, %d outputs, lock %s",
			msg.TxID(), len(msg.TxIn), len(msg.TxOut),
			formatLockTime(msg.LockTime))

	case *wire.MsgBlock:
		header := &msg.Header
		return fmt.Sprintf("hash %s, ver %d, %d tx, %s", msg.BlockHash(),
			header.Version, len(msg.Transactions), header.Timestamp)

	case *wire.MsgInv:
		return invSummary(msg.InvList)

	case *wire.MsgNotFound:
		return invSummary(msg.InvList)

	case *wire.MsgGetData:
		return invSummary(msg.InvList)

<<<<<<< HEAD
	case *wire.MsgGetBlockInvs:
		return locatorSummary(msg.BlockLocatorHashes, msg.HashStop)
=======
	case *wire.MsgGetBlocks:
		return locatorSummary(msg.BlockLocatorHashes, msg.StopHash)
>>>>>>> 594a209f

	case *wire.MsgGetHeaders:
		return locatorSummary(msg.BlockLocatorHashes, msg.StopHash)

	case *wire.MsgHeaders:
		return fmt.Sprintf("num %d", len(msg.Headers))

	case *wire.MsgReject:
		// Ensure the variable length strings don't contain any
		// characters which are even remotely dangerous such as HTML
		// control characters, etc.  Also limit them to sane length for
		// logging.
		rejCommand := sanitizeString(msg.Cmd, wire.CommandSize)
		rejReason := sanitizeString(msg.Reason, maxRejectReasonLen)
		summary := fmt.Sprintf("cmd %s, code %s, reason %s", rejCommand,
			msg.Code, rejReason)
		if rejCommand == wire.CmdBlock || rejCommand == wire.CmdTx {
			summary += fmt.Sprintf(", hash %s", msg.Hash)
		}
		return summary
	}

	// No summary for other messages.
	return ""
}<|MERGE_RESOLUTION|>--- conflicted
+++ resolved
@@ -178,13 +178,8 @@
 	case *wire.MsgGetData:
 		return invSummary(msg.InvList)
 
-<<<<<<< HEAD
 	case *wire.MsgGetBlockInvs:
-		return locatorSummary(msg.BlockLocatorHashes, msg.HashStop)
-=======
-	case *wire.MsgGetBlocks:
 		return locatorSummary(msg.BlockLocatorHashes, msg.StopHash)
->>>>>>> 594a209f
 
 	case *wire.MsgGetHeaders:
 		return locatorSummary(msg.BlockLocatorHashes, msg.StopHash)
