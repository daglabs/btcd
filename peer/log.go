--- conflicted
+++ resolved
@@ -167,31 +167,23 @@
 	case *wire.MsgGetData:
 		return invSummary(msg.InvList)
 
-<<<<<<< HEAD
-	case *wire.MsgGetBlocks:
-		return fmt.Sprintf("hash start %s, hash stop %s", msg.HashStart,
-			msg.HashStop)
+	case *wire.MsgGetBlockInvs:
+		return fmt.Sprintf("start hash %s, stop hash %s", msg.StartHash,
+			msg.StopHash)
 
 	case *wire.MsgGetHeaders:
-		return fmt.Sprintf("hash start %s, hash stop %s", msg.HashStart,
-			msg.HashStop)
+		return fmt.Sprintf("start hash %s, stop hash %s", msg.StartHash,
+			msg.StopHash)
 
 	case *wire.MsgGetBlockLocator:
-		return fmt.Sprintf("hash start %s, hash stop %s", msg.HashStart,
-			msg.HashStop)
+		return fmt.Sprintf("hash start %s, hash stop %s", msg.StartHash,
+			msg.StopHash)
 
 	case *wire.MsgBlockLocator:
 		if len(msg.BlockLocatorHashes) > 0 {
 			return fmt.Sprintf("locator first hash: %s, last hash: %s", msg.BlockLocatorHashes[0], msg.BlockLocatorHashes[len(msg.BlockLocatorHashes)-1])
 		}
 		return fmt.Sprintf("no locator")
-=======
-	case *wire.MsgGetBlockInvs:
-		return locatorSummary(msg.BlockLocatorHashes, msg.StopHash)
-
-	case *wire.MsgGetHeaders:
-		return locatorSummary(msg.BlockLocatorHashes, msg.StopHash)
->>>>>>> 5f49115c
 
 	case *wire.MsgHeaders:
 		return fmt.Sprintf("num %d", len(msg.Headers))
