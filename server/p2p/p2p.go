--- conflicted
+++ resolved
@@ -1660,17 +1660,7 @@
 		indexManager = indexers.NewManager(indexes)
 	}
 
-<<<<<<< HEAD
-	// Merge given checkpoints with the default ones unless they are disabled.
-	var checkpoints []dagconfig.Checkpoint
-	if !config.ActiveConfig().DisableCheckpoints {
-		checkpoints = mergeCheckpoints(s.DAGParams.Checkpoints, config.ActiveConfig().AddCheckpoints)
-	}
-
 	// Create a new block DAG instance with the appropriate configuration.
-=======
-	// Create a new block chain instance with the appropriate configuration.
->>>>>>> e3d7e83d
 	var err error
 	s.DAG, err = blockdag.New(&blockdag.Config{
 		DB:           s.db,
@@ -1707,20 +1697,11 @@
 	s.TxMemPool = mempool.New(&txC)
 
 	s.SyncManager, err = netsync.New(&netsync.Config{
-<<<<<<< HEAD
-		PeerNotifier:       &s,
-		DAG:                s.DAG,
-		TxMemPool:          s.TxMemPool,
-		DAGParams:          s.DAGParams,
-		DisableCheckpoints: cfg.DisableCheckpoints,
-		MaxPeers:           maxPeers,
-=======
 		PeerNotifier: &s,
 		DAG:          s.DAG,
 		TxMemPool:    s.TxMemPool,
-		ChainParams:  s.DAGParams,
+		DAGParams:  s.DAGParams,
 		MaxPeers:     maxPeers,
->>>>>>> e3d7e83d
 	})
 	if err != nil {
 		return nil, err
