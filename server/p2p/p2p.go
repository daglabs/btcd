--- conflicted
+++ resolved
@@ -1122,9 +1122,9 @@
 		return
 	}
 
-	if msg.SubnetworkID == nil || (!msg.SubnetworkID.IsEqual(config.MainConfig().SubnetworkID) && !msg.SubnetworkID.IsEqual(&wire.SubnetworkIDSupportsAll)) {
+	if msg.SubnetworkID == nil || (!msg.SubnetworkID.IsEqual(config.MainConfig().SubnetworkID) && !msg.SubnetworkID.IsEqual(&subnetworkid.SubnetworkIDSupportsAll)) {
 		peerLog.Errorf("Only %s and %s subnetwork IDs are allowed in [%s] command, but got subnetwork ID %s from %s",
-			wire.SubnetworkIDSupportsAll, config.MainConfig().SubnetworkID, msg.Command(), msg.SubnetworkID, sp.Peer)
+			subnetworkid.SubnetworkIDSupportsAll, config.MainConfig().SubnetworkID, msg.Command(), msg.SubnetworkID, sp.Peer)
 		sp.Disconnect()
 		return
 	}
@@ -1908,7 +1908,7 @@
 	if !config.MainConfig().DisableDNSSeed {
 		seedFromSubNetwork := func(subnetworkID *subnetworkid.SubnetworkID) {
 			connmgr.SeedFromDNS(config.ActiveNetParams(), defaultRequiredServices,
-				&wire.SubnetworkIDSupportsAll, serverutils.BTCDLookup, func(addrs []*wire.NetAddress) {
+				&subnetworkid.SubnetworkIDSupportsAll, serverutils.BTCDLookup, func(addrs []*wire.NetAddress) {
 					// Bitcoind uses a lookup of the dns seeder here. Since seeder returns
 					// IPs of nodes and not its own IP, we can not know real IP of
 					// source. So we'll take first returned address as source.
@@ -1917,12 +1917,7 @@
 		}
 
 		// Add full nodes discovered through DNS to the address manager.
-<<<<<<< HEAD
-		connmgr.SeedFromDNS(config.ActiveNetParams(), defaultRequiredServices,
-			&subnetworkid.SubnetworkIDSupportsAll, serverutils.BTCDLookup, seedFn)
-=======
-		seedFromSubNetwork(&wire.SubnetworkIDSupportsAll)
->>>>>>> aa46c167
+		seedFromSubNetwork(&subnetworkid.SubnetworkIDSupportsAll)
 
 		if !config.MainConfig().SubnetworkID.IsEqual(&subnetworkid.SubnetworkIDSupportsAll) {
 			// Node is partial - fetch nodes with same subnetwork
