// Copyright (c) 2015-2017 The btcsuite developers
// Copyright (c) 2015-2017 The Decred developers
// Use of this source code is governed by an ISC
// license that can be found in the LICENSE file.

package rpc

import (
	"errors"
	"sort"
	"strings"
	"sync"

	"github.com/daglabs/btcd/btcjson"
)

// helpDescsEnUS defines the English descriptions used for the help strings.
var helpDescsEnUS = map[string]string{
	// DebugLevelCmd help.
	"debugLevel--synopsis": "Dynamically changes the debug logging level.\n" +
		"The levelspec can either a debug level or of the form:\n" +
		"<subsystem>=<level>,<subsystem2>=<level2>,...\n" +
		"The valid debug levels are trace, debug, info, warn, error, and critical.\n" +
		"The valid subsystems are AMGR, ADXR, BCDB, BMGR, BTCD, CHAN, DISC, PEER, RPCS, SCRP, SRVR, and TXMP.\n" +
		"Finally the keyword 'show' will return a list of the available subsystems.",
	"debugLevel-levelSpec":   "The debug level(s) to use or the keyword 'show'",
	"debugLevel--condition0": "levelspec!=show",
	"debugLevel--condition1": "levelspec=show",
	"debugLevel--result0":    "The string 'Done.'",
	"debugLevel--result1":    "The list of subsystems",

	// AddManualNodeCmd help.
	"addManualNode--synopsis": "Attempts to add or remove a persistent peer.",
	"addManualNode-addr":      "IP address and port of the peer to operate on",
	"addManualNode-oneTry":    "When enabled, will try a single connection to a peer",

	// NodeCmd help.
	"node--synopsis":     "Attempts to add or remove a peer.",
	"node-subCmd":        "'disconnect' to remove all matching non-persistent peers, 'remove' to remove a persistent peer, or 'connect' to connect to a peer",
	"node-target":        "Either the IP address and port of the peer to operate on, or a valid peer ID.",
	"node-connectSubCmd": "'perm' to make the connected peer a permanent one, 'temp' to try a single connect to a peer",

	// TransactionInput help.
	"transactionInput-txId": "The hash of the input transaction",
	"transactionInput-vout": "The specific output of the input transaction to redeem",

	// CreateRawTransactionCmd help.
	"createRawTransaction--synopsis": "Returns a new transaction spending the provided inputs and sending to the provided addresses.\n" +
		"The transaction inputs are not signed in the created transaction, and as such must be signed separately.",
	"createRawTransaction-inputs":         "The inputs to the transaction",
	"createRawTransaction-amounts":        "JSON object with the destination addresses as keys and amounts as values",
	"createRawTransaction-amounts--key":   "address",
	"createRawTransaction-amounts--value": "n.nnn",
	"createRawTransaction-amounts--desc":  "The destination address as the key and the amount in BTC as the value",
	"createRawTransaction-lockTime":       "Locktime value; a non-zero value will also locktime-activate the inputs",
	"createRawTransaction--result0":       "Hex-encoded bytes of the serialized transaction",

	// ScriptSig help.
	"scriptSig-asm": "Disassembly of the script",
	"scriptSig-hex": "Hex-encoded bytes of the script",

	// PrevOut help.
	"prevOut-addresses": "previous output addresses",
	"prevOut-value":     "previous output value",

	// VinPrevOut help.
	"vinPrevOut-coinbase":  "The hex-encoded bytes of the signature script (coinbase txns only)",
	"vinPrevOut-txId":      "The hash of the origin transaction (non-coinbase txns only)",
	"vinPrevOut-vout":      "The index of the output being redeemed from the origin transaction (non-coinbase txns only)",
	"vinPrevOut-scriptSig": "The signature script used to redeem the origin transaction as a JSON object (non-coinbase txns only)",
	"vinPrevOut-prevOut":   "Data from the origin transaction output with index vout.",
	"vinPrevOut-sequence":  "The script sequence number",

	// Vin help.
	"vin-coinbase":  "The hex-encoded bytes of the signature script (coinbase txns only)",
	"vin-txId":      "The hash of the origin transaction (non-coinbase txns only)",
	"vin-vout":      "The index of the output being redeemed from the origin transaction (non-coinbase txns only)",
	"vin-scriptSig": "The signature script used to redeem the origin transaction as a JSON object (non-coinbase txns only)",
	"vin-sequence":  "The script sequence number",

	// ScriptPubKeyResult help.
	"scriptPubKeyResult-asm":       "Disassembly of the script",
	"scriptPubKeyResult-hex":       "Hex-encoded bytes of the script",
	"scriptPubKeyResult-type":      "The type of the script (e.g. 'pubkeyhash')",
	"scriptPubKeyResult-reqSigs":   "The number of required signatures",
	"scriptPubKeyResult-addresses": "The bitcoin addresses associated with this script",

	// Vout help.
	"vout-value":        "The amount in BTC",
	"vout-n":            "The index of this transaction output",
	"vout-scriptPubKey": "The public key script used to pay coins as a JSON object",

	// ChainBlock help.
	"chainBlock-hash":           "The hash of the chain block",
	"chainBlock-acceptedBlocks": "The blocks accepted by this chain block",

	// AcceptedBlock help.
	"acceptedBlock-hash":          "The hash of the accepted block",
	"acceptedBlock-acceptedTxIds": "The transactions in this block accepted by the chain block",

	// TxRawDecodeResult help.
	"txRawDecodeResult-txId":     "The hash of the transaction",
	"txRawDecodeResult-version":  "The transaction version",
	"txRawDecodeResult-lockTime": "The transaction lock time",
	"txRawDecodeResult-vin":      "The transaction inputs as JSON objects",
	"txRawDecodeResult-vout":     "The transaction outputs as JSON objects",

	// DecodeRawTransactionCmd help.
	"decodeRawTransaction--synopsis": "Returns a JSON object representing the provided serialized, hex-encoded transaction.",
	"decodeRawTransaction-hexTx":     "Serialized, hex-encoded transaction",

	// DecodeScriptResult help.
	"decodeScriptResult-asm":       "Disassembly of the script",
	"decodeScriptResult-type":      "The type of the script (e.g. 'pubkeyhash')",
	"decodeScriptResult-reqSigs":   "The number of required signatures",
	"decodeScriptResult-addresses": "The bitcoin addresses associated with this script",
	"decodeScriptResult-p2sh":      "The script hash for use in pay-to-script-hash transactions (only present if the provided redeem script is not already a pay-to-script-hash script)",

	// DecodeScriptCmd help.
	"decodeScript--synopsis": "Returns a JSON object with information about the provided hex-encoded script.",
	"decodeScript-hexScript": "Hex-encoded script",

	// GenerateCmd help
	"generate--synopsis": "Generates a set number of blocks (simnet or regtest only) and returns a JSON\n" +
		" array of their hashes.",
	"generate-numBlocks": "Number of blocks to generate",
	"generate--result0":  "The hashes, in order, of blocks generated by the call",

	// GetAllManualNodesInfoCmd help.
	"getAllManualNodesInfo--synopsis":   "Returns information about manually added (persistent) peers.",
	"getAllManualNodesInfo-details":     "Specifies whether the returned data is a JSON object including DNS and connection information, or just a list of added peers",
	"getAllManualNodesInfo--condition0": "details=false",
	"getAllManualNodesInfo--condition1": "details=true",
	"getAllManualNodesInfo--result0":    "List of added peers",

	// GetManualNodeInfoResultAddr help.
	"getManualNodeInfoResultAddr-address":   "The ip address for this DNS entry",
	"getManualNodeInfoResultAddr-connected": "The connection 'direction' (inbound/outbound/false)",

	// GetManualNodeInfoResult help.
	"getManualNodeInfoResult-manualNode": "The ip address or domain of the manually added peer",
	"getManualNodeInfoResult-connected":  "Whether or not the peer is currently connected",
	"getManualNodeInfoResult-addresses":  "DNS lookup and connection information about the peer",

	// GetManualNodeInfoCmd help.
	"getManualNodeInfo--synopsis":   "Returns information about manually added (persistent) peers.",
	"getManualNodeInfo-details":     "Specifies whether the returned data is a JSON object including DNS and connection information, or just a list of added peers",
	"getManualNodeInfo-node":        "Only return information about this specific peer instead of all added peers",
	"getManualNodeInfo--condition0": "details=false",
	"getManualNodeInfo--condition1": "details=true",
	"getManualNodeInfo--result0":    "List of added peers",

	// GetBestBlockResult help.
	"getBestBlockResult-hash":   "Hex-encoded bytes of the best block hash",
	"getBestBlockResult-height": "Height of the best block",

	// GetBestBlockCmd help.
	"getBestBlock--synopsis": "Get block height and hash of best block in the main chain.",
	"getBestBlock--result0":  "Get block height and hash of best block in the main chain.",

	// GetBestBlockHashCmd help.
	"getBestBlockHash--synopsis": "Returns the hash of the of the best (most recent) block in the longest block chain.",
	"getBestBlockHash--result0":  "The hex-encoded block hash",

	// GetBlockCmd help.
	"getBlock--synopsis":   "Returns information about a block given its hash.",
	"getBlock-hash":        "The hash of the block",
	"getBlock-verbose":     "Specifies the block is returned as a JSON object instead of hex-encoded string",
	"getBlock-verboseTx":   "Specifies that each transaction is returned as a JSON object and only applies if the verbose flag is true (btcd extension)",
	"getBlock-subnetwork":  "If passed, the returned block will be a partial block of the specified subnetwork",
	"getBlock--condition0": "verbose=false",
	"getBlock--condition1": "verbose=true",
	"getBlock-acceptedTx":  "Specifies if the transaction got accepted",
	"getBlock--result0":    "Hex-encoded bytes of the serialized block",

	// GetBlockChainInfoCmd help.
	"getBlockDagInfo--synopsis": "Returns information about the current blockDAG state and the status of any active soft-fork deployments.",

	// GetBlockDAGInfoResult help.
	"getBlockDagInfoResult-dag":                  "The name of the DAG the daemon is on (testnet, mainnet, etc)",
	"getBlockDagInfoResult-blocks":               "The number of blocks in the best known chain",
	"getBlockDagInfoResult-headers":              "The number of headers that we've gathered for in the best known chain",
	"getBlockDagInfoResult-tipHashes":            "The block hashes for the tips in the DAG",
	"getBlockDagInfoResult-difficulty":           "The current chain difficulty",
	"getBlockDagInfoResult-medianTime":           "The median time from the PoV of the best block in the chain",
	"getBlockDagInfoResult-utxoCommitment":       "Commitment to the dag's UTXOSet",
	"getBlockDagInfoResult-verificationProgress": "An estimate for how much of the best chain we've verified",
	"getBlockDagInfoResult-pruned":               "A bool that indicates if the node is pruned or not",
	"getBlockDagInfoResult-pruneHeight":          "The lowest block retained in the current pruned chain",
	"getBlockDagInfoResult-dagWork":              "The total cumulative work in the DAG",
	"getBlockDagInfoResult-softForks":            "The status of the super-majority soft-forks",
	"getBlockDagInfoResult-bip9SoftForks":        "JSON object describing active BIP0009 deployments",
	"getBlockDagInfoResult-bip9SoftForks--key":   "bip9_softforks",
	"getBlockDagInfoResult-bip9SoftForks--value": "An object describing a particular BIP009 deployment",
	"getBlockDagInfoResult-bip9SoftForks--desc":  "The status of any defined BIP0009 soft-fork deployments",

	// SoftForkDescription help.
	"softForkDescription-reject":  "The current activation status of the softfork",
	"softForkDescription-version": "The block version that signals enforcement of this softfork",
	"softForkDescription-id":      "The string identifier for the soft fork",
	"-status":                     "A bool which indicates if the soft fork is active",

	// TxRawResult help.
	"txRawResult-hex":           "Hex-encoded transaction",
	"txRawResult-txId":          "The hash of the transaction",
	"txRawResult-version":       "The transaction version",
	"txRawResult-lockTime":      "The transaction lock time",
	"txRawResult-subnetwork":    "The transaction subnetwork",
	"txRawResult-gas":           "The transaction gas",
	"txRawResult-payloadHash":   "The transaction payload hash",
	"txRawResult-payload":       "The transaction payload",
	"txRawResult-vin":           "The transaction inputs as JSON objects",
	"txRawResult-vout":          "The transaction outputs as JSON objects",
	"txRawResult-blockHash":     "Hash of the block the transaction is part of",
	"txRawResult-confirmations": "Number of confirmations of the block (Will be 'null' if txindex is not disabled)",
	"txRawResult-isInMempool":   "Whether the transaction is in the mempool",
	"txRawResult-time":          "Transaction time in seconds since 1 Jan 1970 GMT",
	"txRawResult-blockTime":     "Block time in seconds since the 1 Jan 1970 GMT",
	"txRawResult-size":          "The size of the transaction in bytes",
	"txRawResult-hash":          "The wtxid of the transaction",
	"txRawResult-acceptedBy":    "The block in which the transaction got accepted in (Will be 'null' if txindex is not disabled)",

	// SearchRawTransactionsResult help.
	"searchRawTransactionsResult-hex":           "Hex-encoded transaction",
	"searchRawTransactionsResult-txId":          "The hash of the transaction",
	"searchRawTransactionsResult-hash":          "The wxtid of the transaction",
	"searchRawTransactionsResult-version":       "The transaction version",
	"searchRawTransactionsResult-lockTime":      "The transaction lock time",
	"searchRawTransactionsResult-vin":           "The transaction inputs as JSON objects",
	"searchRawTransactionsResult-vout":          "The transaction outputs as JSON objects",
	"searchRawTransactionsResult-blockHash":     "Hash of the block the transaction is part of",
	"searchRawTransactionsResult-confirmations": "Number of confirmations of the block (Will be 'null' if txindex is not disabled)",
	"searchRawTransactionsResult-isInMempool":   "Whether the transaction is in the mempool",
	"searchRawTransactionsResult-time":          "Transaction time in seconds since 1 Jan 1970 GMT",
	"searchRawTransactionsResult-blockTime":     "Block time in seconds since the 1 Jan 1970 GMT",
	"searchRawTransactionsResult-size":          "The size of the transaction in bytes",

	// GetBlockVerboseResult help.
	"getBlockVerboseResult-hash":                 "The hash of the block (same as provided)",
	"getBlockVerboseResult-confirmations":        "The number of confirmations",
	"getBlockVerboseResult-size":                 "The size of the block",
	"getBlockVerboseResult-height":               "The height of the block in the block chain",
	"getBlockVerboseResult-version":              "The block version",
	"getBlockVerboseResult-versionHex":           "The block version in hexadecimal",
	"getBlockVerboseResult-hashMerkleRoot":       "Merkle tree reference to hash of all transactions for the block",
	"getBlockVerboseResult-acceptedIdMerkleRoot": "Merkle tree reference to hash all transactions accepted form the block blues",
	"getBlockVerboseResult-tx":                   "The transaction hashes (only when verbosetx=false)",
	"getBlockVerboseResult-rawRx":                "The transactions as JSON objects (only when verbosetx=true)",
	"getBlockVerboseResult-time":                 "The block time in seconds since 1 Jan 1970 GMT",
	"getBlockVerboseResult-nonce":                "The block nonce",
	"getBlockVerboseResult-bits":                 "The bits which represent the block difficulty",
	"getBlockVerboseResult-difficulty":           "The proof-of-work difficulty as a multiple of the minimum difficulty",
	"getBlockVerboseResult-parentHashes":         "The hashes of the parent blocks",
	"getBlockVerboseResult-nextHashes":           "The hashes of the next blocks (only if there are any)",

	// GetBlockCountCmd help.
	"getBlockCount--synopsis": "Returns the number of blocks in the longest block chain.",
	"getBlockCount--result0":  "The current block count",

	// GetBlockHashCmd help.
	"getBlockHash--synopsis": "Returns hash of the block in best block chain at the given height.",
	"getBlockHash-index":     "The block height",
	"getBlockHash--result0":  "The block hash",

	// GetBlockHeaderCmd help.
	"getBlockHeader--synopsis":   "Returns information about a block header given its hash.",
	"getBlockHeader-hash":        "The hash of the block",
	"getBlockHeader-verbose":     "Specifies the block header is returned as a JSON object instead of hex-encoded string",
	"getBlockHeader--condition0": "verbose=false",
	"getBlockHeader--condition1": "verbose=true",
	"getBlockHeader--result0":    "The block header hash",

	// GetBlockHeaderVerboseResult help.
	"getBlockHeaderVerboseResult-hash":                 "The hash of the block (same as provided)",
	"getBlockHeaderVerboseResult-confirmations":        "The number of confirmations",
	"getBlockHeaderVerboseResult-height":               "The height of the block in the block chain",
	"getBlockHeaderVerboseResult-version":              "The block version",
	"getBlockHeaderVerboseResult-versionHex":           "The block version in hexadecimal",
	"getBlockHeaderVerboseResult-hashMerkleRoot":       "Merkle tree reference to hash of all transactions for the block",
	"getBlockHeaderVerboseResult-acceptedIdMerkleRoot": "Merkle tree reference to hash all transactions accepted form the block blues",
	"getBlockHeaderVerboseResult-time":                 "The block time in seconds since 1 Jan 1970 GMT",
	"getBlockHeaderVerboseResult-nonce":                "The block nonce",
	"getBlockHeaderVerboseResult-bits":                 "The bits which represent the block difficulty",
	"getBlockHeaderVerboseResult-difficulty":           "The proof-of-work difficulty as a multiple of the minimum difficulty",
	"getBlockHeaderVerboseResult-parentHashes":         "The hashes of the parent blocks",
	"getBlockHeaderVerboseResult-nextHashes":           "The hashes of the next blocks (only if there are any)",

	// TemplateRequest help.
	"templateRequest-mode":         "This is 'template', 'proposal', or omitted",
	"templateRequest-capabilities": "List of capabilities",
	"templateRequest-longPollId":   "The long poll ID of a job to monitor for expiration; required and valid only for long poll requests ",
	"templateRequest-sigOpLimit":   "Number of signature operations allowed in blocks (this parameter is ignored)",
	"templateRequest-massLimit":    "Max transaction mass allowed in blocks (this parameter is ignored)",
	"templateRequest-maxVersion":   "Highest supported block version number (this parameter is ignored)",
	"templateRequest-target":       "The desired target for the block template (this parameter is ignored)",
	"templateRequest-data":         "Hex-encoded block data (only for mode=proposal)",
	"templateRequest-workId":       "The server provided workid if provided in block template (not applicable)",

	// GetBlockTemplateResultTx help.
	"getBlockTemplateResultTx-data":    "Hex-encoded transaction data (byte-for-byte)",
	"getBlockTemplateResultTx-hash":    "Hex-encoded transaction hash (little endian if treated as a 256-bit number)",
	"getBlockTemplateResultTx-id":      "Hex-encoded transaction ID (little endian if treated as a 256-bit number)",
	"getBlockTemplateResultTx-depends": "Other transactions before this one (by 1-based index in the 'transactions'  list) that must be present in the final block if this one is",
	"getBlockTemplateResultTx-mass":    "Total mass of all transactions in the block",
	"getBlockTemplateResultTx-fee":     "Difference in value between transaction inputs and outputs (in Satoshi)",
	"getBlockTemplateResultTx-sigOps":  "Total number of signature operations as counted for purposes of block limits",

	// GetBlockTemplateResultAux help.
	"getBlockTemplateResultAux-flags": "Hex-encoded byte-for-byte data to include in the coinbase signature script",

	// GetBlockTemplateResult help.
	"getBlockTemplateResult-bits":                 "Hex-encoded compressed difficulty",
	"getBlockTemplateResult-curTime":              "Current time as seen by the server (recommended for block time); must fall within mintime/maxtime rules",
	"getBlockTemplateResult-height":               "Height of the block to be solved",
	"getBlockTemplateResult-parentHashes":         "Hex-encoded big-endian hashes of the parent blocks",
	"getBlockTemplateResult-sigOpLimit":           "Number of sigops allowed in blocks",
	"getBlockTemplateResult-massLimit":            "Max transaction mass allowed in blocks",
	"getBlockTemplateResult-transactions":         "Array of transactions as JSON objects",
	"getBlockTemplateResult-acceptedIdMerkleRoot": "The root of the merkle tree of transaction IDs accepted by this block",
	"getBlockTemplateResult-utxoCommitment":       "An ECMH UTXO commitment of this block",
	"getBlockTemplateResult-version":              "The block version",
	"getBlockTemplateResult-coinbaseAux":          "Data that should be included in the coinbase signature script",
	"getBlockTemplateResult-coinbaseTxn":          "Information about the coinbase transaction",
	"getBlockTemplateResult-coinbaseValue":        "Total amount available for the coinbase in Satoshi",
	"getBlockTemplateResult-workId":               "This value must be returned with result if provided (not provided)",
	"getBlockTemplateResult-longPollId":           "Identifier for long poll request which allows monitoring for expiration",
	"getBlockTemplateResult-longPollUri":          "An alternate URI to use for long poll requests if provided (not provided)",
	"getBlockTemplateResult-submitOld":            "Not applicable",
	"getBlockTemplateResult-target":               "Hex-encoded big-endian number which valid results must be less than",
	"getBlockTemplateResult-expires":              "Maximum number of seconds (starting from when the server sent the response) this work is valid for",
	"getBlockTemplateResult-maxTime":              "Maximum allowed time",
	"getBlockTemplateResult-minTime":              "Minimum allowed time",
	"getBlockTemplateResult-mutable":              "List of mutations the server explicitly allows",
	"getBlockTemplateResult-nonceRange":           "Two concatenated hex-encoded big-endian 64-bit integers which represent the valid ranges of nonces the miner may scan",
	"getBlockTemplateResult-capabilities":         "List of server capabilities including 'proposal' to indicate support for block proposals",
	"getBlockTemplateResult-rejectReason":         "Reason the proposal was invalid as-is (only applies to proposal responses)",

	// GetBlockTemplateCmd help.
	"getBlockTemplate--synopsis": "Returns a JSON object with information necessary to construct a block to mine or accepts a proposal to validate.\n" +
		"See BIP0022 and BIP0023 for the full specification.",
	"getBlockTemplate-request":     "Request object which controls the mode and several parameters",
	"getBlockTemplate--condition0": "mode=template",
	"getBlockTemplate--condition1": "mode=proposal, rejected",
	"getBlockTemplate--condition2": "mode=proposal, accepted",
	"getBlockTemplate--result1":    "An error string which represents why the proposal was rejected or nothing if accepted",

	// GetCFilterCmd help.
	"getCFilter--synopsis":  "Returns a block's committed filter given its hash.",
	"getCFilter-filterType": "The type of filter to return (0=regular, 1=extended)",
	"getCFilter-hash":       "The hash of the block",
	"getCFilter--result0":   "The block's committed filter",

	// GetChainFromBlockCmd help.
	"getChainFromBlock--synopsis":     "Return the selected parent chain starting from startHash up to the virtual.",
<<<<<<< HEAD
	"getChainFromBlock-startHash":     "Hash of the bottom of the requested chain. If this hash is unknown or not chain block - returns error.",
=======
	"getChainFromBlock-startHash":     "Hash of the bottom of the requested chain. If this hash is unknown or is not a chain block - returns an error.",
>>>>>>> 5f49115c
	"getChainFromBlock-includeBlocks": "If set to true - the block contents would be also included.",
	"getChainFromBlock--result0":      "The selected parent chain.",

	// GetChainFromBlockResult help.
	"getChainFromBlockResult-selectedParentChain": "List of ChainBlocks from Virtual.SelectedTip to StartHash (excluding StartHash) ordered bottom-to-top.",
	"getChainFromBlockResult-blocks":              "If includeBlocks=true - contains the contents of all chain and accepted blocks in the SelectedParentChain. Otherwise - omitted.",

	// GetCFilterHeaderCmd help.
	"getCFilterHeader--synopsis":  "Returns a block's compact filter header given its hash.",
	"getCFilterHeader-filterType": "The type of filter header to return (0=regular, 1=extended)",
	"getCFilterHeader-hash":       "The hash of the block",
	"getCFilterHeader--result0":   "The block's gcs filter header",

	// GetConnectionCountCmd help.
	"getConnectionCount--synopsis": "Returns the number of active connections to other peers.",
	"getConnectionCount--result0":  "The number of connections",

	// GetCurrentNetCmd help.
	"getCurrentNet--synopsis": "Get bitcoin network the server is running on.",
	"getCurrentNet--result0":  "The network identifer",

	// GetDifficultyCmd help.
	"getDifficulty--synopsis": "Returns the proof-of-work difficulty as a multiple of the minimum difficulty.",
	"getDifficulty--result0":  "The difficulty",

	// GetGenerateCmd help.
	"getGenerate--synopsis": "Returns if the server is set to generate coins (mine) or not.",
	"getGenerate--result0":  "True if mining, false if not",

	// GetHashesPerSecCmd help.
	"getHashesPerSec--synopsis": "Returns a recent hashes per second performance measurement while generating coins (mining).",
	"getHashesPerSec--result0":  "The number of hashes per second",

	// InfoDAGResult help.
	"infoDagResult-version":         "The version of the server",
	"infoDagResult-protocolVersion": "The latest supported protocol version",
	"infoDagResult-blocks":          "The number of blocks processed",
	"infoDagResult-timeOffset":      "The time offset",
	"infoDagResult-connections":     "The number of connected peers",
	"infoDagResult-proxy":           "The proxy used by the server",
	"infoDagResult-difficulty":      "The current target difficulty",
	"infoDagResult-testNet":         "Whether or not server is using testnet",
	"infoDagResult-devNet":          "Whether or not server is using devnet",
	"infoDagResult-relayFee":        "The minimum relay fee for non-free transactions in BTC/KB",
	"infoDagResult-errors":          "Any current errors",

	// GetTopHeadersCmd help.
	"getTopHeaders--synopsis": "Returns the top block headers starting with the provided start hash (not inclusive)",
	"getTopHeaders-startHash": "Block hash to stop including block headers for; if not found, all headers to the latest known block are returned.",
	"getTopHeaders--result0":  "Serialized block headers of all located blocks, limited to some arbitrary maximum number of hashes (currently 2000, which matches the wire protocol headers message, but this is not guaranteed)",

	// GetHeadersCmd help.
	"getHeaders--synopsis":     "Returns block headers starting with the first known block hash from the request",
	"getHeaders-blockLocators": "JSON array of hex-encoded hashes of blocks.  Headers are returned starting from the first known hash in this list",
	"getHeaders-stopHash":      "Block hash to stop including block headers for; if not found, all headers to the latest known block are returned.",
	"getHeaders--result0":      "Serialized block headers of all located blocks, limited to some arbitrary maximum number of hashes (currently 2000, which matches the wire protocol headers message, but this is not guaranteed)",

	// GetInfoCmd help.
	"getInfo--synopsis": "Returns a JSON object containing various state info.",

	// GetMempoolInfoCmd help.
	"getMempoolInfo--synopsis": "Returns memory pool information",

	// GetMempoolInfoResult help.
	"getMempoolInfoResult-bytes": "Size in bytes of the mempool",
	"getMempoolInfoResult-size":  "Number of transactions in the mempool",

	// GetMiningInfoResult help.
	"getMiningInfoResult-blocks":           "Height of the latest best block",
	"getMiningInfoResult-currentBlockSize": "Size of the latest best block",
	"getMiningInfoResult-currentBlockTx":   "Number of transactions in the latest best block",
	"getMiningInfoResult-difficulty":       "Current target difficulty",
	"getMiningInfoResult-errors":           "Any current errors",
	"getMiningInfoResult-generate":         "Whether or not server is set to generate coins",
	"getMiningInfoResult-genProcLimit":     "Number of processors to use for coin generation (-1 when disabled)",
	"getMiningInfoResult-hashesPerSec":     "Recent hashes per second performance measurement while generating coins",
	"getMiningInfoResult-networkHashPs":    "Estimated network hashes per second for the most recent blocks",
	"getMiningInfoResult-pooledTx":         "Number of transactions in the memory pool",
	"getMiningInfoResult-testNet":          "Whether or not server is using testnet",
	"getMiningInfoResult-devNet":           "Whether or not server is using devnet",

	// GetMiningInfoCmd help.
	"getMiningInfo--synopsis": "Returns a JSON object containing mining-related information.",

	// GetNetworkHashPSCmd help.
	"getNetworkHashPs--synopsis": "Returns the estimated network hashes per second for the block heights provided by the parameters.",
	"getNetworkHashPs-blocks":    "The number of blocks, or -1 for blocks since last difficulty change",
	"getNetworkHashPs-height":    "Perform estimate ending with this height or -1 for current best chain block height",
	"getNetworkHashPs--result0":  "Estimated hashes per second",

	// GetNetTotalsCmd help.
	"getNetTotals--synopsis": "Returns a JSON object containing network traffic statistics.",

	// GetNetTotalsResult help.
	"getNetTotalsResult-totalBytesRecv": "Total bytes received",
	"getNetTotalsResult-totalBytesSent": "Total bytes sent",
	"getNetTotalsResult-timeMillis":     "Number of milliseconds since 1 Jan 1970 GMT",

	// GetPeerInfoResult help.
	"getPeerInfoResult-id":          "A unique node ID",
	"getPeerInfoResult-addr":        "The ip address and port of the peer",
	"getPeerInfoResult-services":    "Services bitmask which represents the services supported by the peer",
	"getPeerInfoResult-relayTxes":   "Peer has requested transactions be relayed to it",
	"getPeerInfoResult-lastSend":    "Time the last message was received in seconds since 1 Jan 1970 GMT",
	"getPeerInfoResult-lastRecv":    "Time the last message was sent in seconds since 1 Jan 1970 GMT",
	"getPeerInfoResult-bytesSent":   "Total bytes sent",
	"getPeerInfoResult-bytesRecv":   "Total bytes received",
	"getPeerInfoResult-connTime":    "Time the connection was made in seconds since 1 Jan 1970 GMT",
	"getPeerInfoResult-timeOffset":  "The time offset of the peer",
	"getPeerInfoResult-pingTime":    "Number of microseconds the last ping took",
	"getPeerInfoResult-pingWait":    "Number of microseconds a queued ping has been waiting for a response",
	"getPeerInfoResult-version":     "The protocol version of the peer",
	"getPeerInfoResult-subVer":      "The user agent of the peer",
	"getPeerInfoResult-inbound":     "Whether or not the peer is an inbound connection",
	"getPeerInfoResult-selectedTip": "The selected tip of the peer",
	"getPeerInfoResult-banScore":    "The ban score",
	"getPeerInfoResult-feeFilter":   "The requested minimum fee a transaction must have to be announced to the peer",
	"getPeerInfoResult-syncNode":    "Whether or not the peer is the sync peer",

	// GetPeerInfoCmd help.
	"getPeerInfo--synopsis": "Returns data about each connected network peer as an array of json objects.",

	// GetRawMempoolVerboseResult help.
	"getRawMempoolVerboseResult-size":             "Transaction size in bytes",
	"getRawMempoolVerboseResult-fee":              "Transaction fee in bitcoins",
	"getRawMempoolVerboseResult-time":             "Local time transaction entered pool in seconds since 1 Jan 1970 GMT",
	"getRawMempoolVerboseResult-height":           "Block height when transaction entered the pool",
	"getRawMempoolVerboseResult-startingPriority": "Priority when transaction entered the pool",
	"getRawMempoolVerboseResult-currentPriority":  "Current priority",
	"getRawMempoolVerboseResult-depends":          "Unconfirmed transactions used as inputs for this transaction",

	// GetRawMempoolCmd help.
	"getRawMempool--synopsis":   "Returns information about all of the transactions currently in the memory pool.",
	"getRawMempool-verbose":     "Returns JSON object when true or an array of transaction hashes when false",
	"getRawMempool--condition0": "verbose=false",
	"getRawMempool--condition1": "verbose=true",
	"getRawMempool--result0":    "Array of transaction hashes",

	// GetRawTransactionCmd help.
	"getRawTransaction--synopsis":   "Returns information about a transaction given its hash.",
	"getRawTransaction-txId":        "The hash of the transaction",
	"getRawTransaction-verbose":     "Specifies the transaction is returned as a JSON object instead of a hex-encoded string",
	"getRawTransaction--condition0": "verbose=false",
	"getRawTransaction--condition1": "verbose=true",
	"getRawTransaction--result0":    "Hex-encoded bytes of the serialized transaction",

	// GetSubnetworkCmd help.
	"getSubnetwork--synopsis":    "Returns information about a subnetwork given its ID.",
	"getSubnetwork-subnetworkId": "The ID of the subnetwork",

	// GetSubnetworkResult help.
	"getSubnetworkResult-gasLimit": "The gas limit of the subnetwork",

	// GetTxOutResult help.
	"getTxOutResult-bestBlock":     "The block hash that contains the transaction output",
	"getTxOutResult-confirmations": "The number of confirmations (Will be 'null' if txindex is not disabled)",
	"getTxOutResult-isInMempool":   "Whether the transaction is in the mempool",
	"getTxOutResult-value":         "The transaction amount in BTC",
	"getTxOutResult-scriptPubKey":  "The public key script used to pay coins as a JSON object",
	"getTxOutResult-version":       "The transaction version",
	"getTxOutResult-coinbase":      "Whether or not the transaction is a coinbase",

	// GetTxOutCmd help.
	"getTxOut--synopsis":      "Returns information about an unspent transaction output..",
	"getTxOut-txId":           "The hash of the transaction",
	"getTxOut-vout":           "The index of the output",
	"getTxOut-includeMempool": "Include the mempool when true",

	// HelpCmd help.
	"help--synopsis":   "Returns a list of all commands or help for a specified command.",
	"help-command":     "The command to retrieve help for",
	"help--condition0": "no command provided",
	"help--condition1": "command specified",
	"help--result0":    "List of commands",
	"help--result1":    "Help for specified command",

	// PingCmd help.
	"ping--synopsis": "Queues a ping to be sent to each connected peer.\n" +
		"Ping times are provided by getPeerInfo via the pingtime and pingwait fields.",

	// RemoveManualNodeCmd help.
	"removeManualNode--synopsis": "Removes a peer from the manual nodes list",
	"removeManualNode-addr":      "IP address and port of the peer to remove",

	// SearchRawTransactionsCmd help.
	"searchRawTransactions--synopsis": "Returns raw data for transactions involving the passed address.\n" +
		"Returned transactions are pulled from both the database, and transactions currently in the mempool.\n" +
		"Transactions pulled from the mempool will have the 'confirmations' field set to 0.\n" +
		"Usage of this RPC requires the optional --addrindex flag to be activated, otherwise all responses will simply return with an error stating the address index has not yet been built.\n" +
		"Similarly, until the address index has caught up with the current best height, all requests will return an error response in order to avoid serving stale data.",
	"searchRawTransactions-address":     "The Bitcoin address to search for",
	"searchRawTransactions-verbose":     "Specifies the transaction is returned as a JSON object instead of hex-encoded string",
	"searchRawTransactions--condition0": "verbose=0",
	"searchRawTransactions--condition1": "verbose=1",
	"searchRawTransactions-skip":        "The number of leading transactions to leave out of the final response",
	"searchRawTransactions-count":       "The maximum number of transactions to return",
	"searchRawTransactions-vinExtra":    "Specify that extra data from previous output will be returned in vin",
	"searchRawTransactions-reverse":     "Specifies that the transactions should be returned in reverse chronological order",
	"searchRawTransactions-filterAddrs": "Address list.  Only inputs or outputs with matching address will be returned",
	"searchRawTransactions--result0":    "Hex-encoded serialized transaction",

	// SendRawTransactionCmd help.
	"sendRawTransaction--synopsis":     "Submits the serialized, hex-encoded transaction to the local peer and relays it to the network.",
	"sendRawTransaction-hexTx":         "Serialized, hex-encoded signed transaction",
	"sendRawTransaction-allowHighFees": "Whether or not to allow insanely high fees (btcd does not yet implement this parameter, so it has no effect)",
	"sendRawTransaction--result0":      "The hash of the transaction",

	// SetGenerateCmd help.
	"setGenerate--synopsis":    "Set the server to generate coins (mine) or not.",
	"setGenerate-generate":     "Use true to enable generation, false to disable it",
	"setGenerate-genProcLimit": "The number of processors (cores) to limit generation to or -1 for default",

	// StopCmd help.
	"stop--synopsis": "Shutdown btcd.",
	"stop--result0":  "The string 'btcd stopping.'",

	// SubmitBlockOptions help.
	"submitBlockOptions-workId": "This parameter is currently ignored",

	// SubmitBlockCmd help.
	"submitBlock--synopsis":   "Attempts to submit a new serialized, hex-encoded block to the network.",
	"submitBlock-hexBlock":    "Serialized, hex-encoded block",
	"submitBlock-options":     "This parameter is currently ignored",
	"submitBlock--condition0": "Block successfully submitted",
	"submitBlock--condition1": "Block rejected",
	"submitBlock--result1":    "The reason the block was rejected",

	// ValidateAddressResult help.
	"validateAddressResult-isValid": "Whether or not the address is valid",
	"validateAddressResult-address": "The bitcoin address (only when isvalid is true)",

	// ValidateAddressCmd help.
	"validateAddress--synopsis": "Verify an address is valid.",
	"validateAddress-address":   "Bitcoin address to validate",

	// VerifyMessageCmd help.
	"verifyMessage--synopsis": "Verify a signed message.",
	"verifyMessage-address":   "The bitcoin address to use for the signature",
	"verifyMessage-signature": "The base-64 encoded signature provided by the signer",
	"verifyMessage-message":   "The signed message",
	"verifyMessage--result0":  "Whether or not the signature verified",

	// -------- Websocket-specific help --------

	// Session help.
	"session--synopsis":       "Return details regarding a websocket client's current connection session.",
	"sessionResult-sessionId": "The unique session ID for a client's websocket connection.",

	// NotifyBlocksCmd help.
	"notifyBlocks--synopsis": "Request notifications for whenever a block is connected or disconnected from the main (best) chain.",

	// StopNotifyBlocksCmd help.
	"stopNotifyBlocks--synopsis": "Cancel registered notifications for whenever a block is connected or disconnected from the main (best) chain.",

	// NotifyNewTransactionsCmd help.
	"notifyNewTransactions--synopsis":  "Send either a txaccepted or a txacceptedverbose notification when a new transaction is accepted into the mempool.",
	"notifyNewTransactions-verbose":    "Specifies which type of notification to receive. If verbose is true, then the caller receives txacceptedverbose, otherwise the caller receives txaccepted",
	"notifyNewTransactions-subnetwork": "Specifies which subnetwork to receive full transactions of. Requires verbose=true. Not allowed when node subnetwork is Native. Must be equal to node subnetwork when node is partial.",

	// StopNotifyNewTransactionsCmd help.
	"stopNotifyNewTransactions--synopsis": "Stop sending either a txaccepted or a txacceptedverbose notification when a new transaction is accepted into the mempool.",

	// Outpoint help.
	"outpoint-txid":  "The hex-encoded bytes of the outpoint transaction ID",
	"outpoint-index": "The index of the outpoint",

	// LoadTxFilterCmd help.
	"loadTxFilter--synopsis": "Load, add to, or reload a websocket client's transaction filter for mempool transactions, new blocks and rescanBlocks.",
	"loadTxFilter-reload":    "Load a new filter instead of adding data to an existing one",
	"loadTxFilter-addresses": "Array of addresses to add to the transaction filter",
	"loadTxFilter-outpoints": "Array of outpoints to add to the transaction filter",

	// RescanBlocks help.
	"rescanBlocks--synopsis":   "Rescan blocks for transactions matching the loaded transaction filter.",
	"rescanBlocks-blockHashes": "List of hashes to rescan.  Each next block must be a child of the previous.",
	"rescanBlocks--result0":    "List of matching blocks.",

	// RescannedBlock help.
	"rescannedBlock-hash":         "Hash of the matching block.",
	"rescannedBlock-transactions": "List of matching transactions, serialized and hex-encoded.",

	// Uptime help.
	"uptime--synopsis": "Returns the total uptime of the server.",
	"uptime--result0":  "The number of seconds that the server has been running",

	// Version help.
	"version--synopsis":       "Returns the JSON-RPC API version (semver)",
	"version--result0--desc":  "Version objects keyed by the program or API name",
	"version--result0--key":   "Program or API name",
	"version--result0--value": "Object containing the semantic version",

	// VersionResult help.
	"versionResult-versionString": "The JSON-RPC API version (semver)",
	"versionResult-major":         "The major component of the JSON-RPC API version",
	"versionResult-minor":         "The minor component of the JSON-RPC API version",
	"versionResult-patch":         "The patch component of the JSON-RPC API version",
	"versionResult-prerelease":    "Prerelease info about the current build",
	"versionResult-buildMetadata": "Metadata about the current build",

	// TODO: (Ori) This is a temporary rpc command for dev use. It needs to be removed.
	"flushDbCache--synopsis":       "No Synopsis",
	"flushDbCache--result0--desc":  "No Result",
	"flushDbCache--result0--value": "No Value",
	"flushDbCache--result0--key":   "No Key",
}

// rpcResultTypes specifies the result types that each RPC command can return.
// This information is used to generate the help.  Each result type must be a
// pointer to the type (or nil to indicate no return value).
var rpcResultTypes = map[string][]interface{}{
	"addManualNode":         nil,
	"createRawTransaction":  {(*string)(nil)},
	"debugLevel":            {(*string)(nil), (*string)(nil)},
	"decodeRawTransaction":  {(*btcjson.TxRawDecodeResult)(nil)},
	"decodeScript":          {(*btcjson.DecodeScriptResult)(nil)},
	"generate":              {(*[]string)(nil)},
	"getAllManualNodesInfo": {(*[]string)(nil), (*[]btcjson.GetManualNodeInfoResult)(nil)},
	"getBestBlock":          {(*btcjson.GetBestBlockResult)(nil)},
	"getBestBlockHash":      {(*string)(nil)},
	"getBlock":              {(*string)(nil), (*btcjson.GetBlockVerboseResult)(nil)},
	"getBlockCount":         {(*int64)(nil)},
	"getBlockHash":          {(*string)(nil)},
	"getBlockHeader":        {(*string)(nil), (*btcjson.GetBlockHeaderVerboseResult)(nil)},
	"getBlockTemplate":      {(*btcjson.GetBlockTemplateResult)(nil), (*string)(nil), nil},
	"getBlockDagInfo":       {(*btcjson.GetBlockDAGInfoResult)(nil)},
	"getCFilter":            {(*string)(nil)},
	"getCFilterHeader":      {(*string)(nil)},
	"getChainFromBlock":     {(*btcjson.GetChainFromBlockResult)(nil)},
	"getConnectionCount":    {(*int32)(nil)},
	"getCurrentNet":         {(*uint32)(nil)},
	"getDifficulty":         {(*float64)(nil)},
	"getGenerate":           {(*bool)(nil)},
	"getHashesPerSec":       {(*float64)(nil)},
	"getTopHeaders":         {(*[]string)(nil)},
	"getHeaders":            {(*[]string)(nil)},
	"getInfo":               {(*btcjson.InfoDAGResult)(nil)},
	"getManualNodeInfo":     {(*string)(nil), (*btcjson.GetManualNodeInfoResult)(nil)},
	"getMempoolInfo":        {(*btcjson.GetMempoolInfoResult)(nil)},
	"getMiningInfo":         {(*btcjson.GetMiningInfoResult)(nil)},
	"getNetTotals":          {(*btcjson.GetNetTotalsResult)(nil)},
	"getNetworkHashPs":      {(*int64)(nil)},
	"getPeerInfo":           {(*[]btcjson.GetPeerInfoResult)(nil)},
	"getRawMempool":         {(*[]string)(nil), (*btcjson.GetRawMempoolVerboseResult)(nil)},
	"getRawTransaction":     {(*string)(nil), (*btcjson.TxRawResult)(nil)},
	"getSubnetwork":         {(*btcjson.GetSubnetworkResult)(nil)},
	"getTxOut":              {(*btcjson.GetTxOutResult)(nil)},
	"node":                  nil,
	"help":                  {(*string)(nil), (*string)(nil)},
	"ping":                  nil,
	"removeManualNode":      nil,
	"searchRawTransactions": {(*string)(nil), (*[]btcjson.SearchRawTransactionsResult)(nil)},
	"sendRawTransaction":    {(*string)(nil)},
	"setGenerate":           nil,
	"stop":                  {(*string)(nil)},
	"submitBlock":           {nil, (*string)(nil)},
	"uptime":                {(*int64)(nil)},
	"validateAddress":       {(*btcjson.ValidateAddressResult)(nil)},
	"verifyMessage":         {(*bool)(nil)},
	"version":               {(*map[string]btcjson.VersionResult)(nil)},
	"flushDbCache":          {(*map[string]struct{})(nil)},

	// Websocket commands.
	"loadTxFilter":              nil,
	"session":                   {(*btcjson.SessionResult)(nil)},
	"notifyBlocks":              nil,
	"stopNotifyBlocks":          nil,
	"notifyNewTransactions":     nil,
	"stopNotifyNewTransactions": nil,
	"rescanBlocks":              {(*[]btcjson.RescannedBlock)(nil)},
}

// helpCacher provides a concurrent safe type that provides help and usage for
// the RPC server commands and caches the results for future calls.
type helpCacher struct {
	sync.Mutex
	usage      string
	methodHelp map[string]string
}

// rpcMethodHelp returns an RPC help string for the provided method.
//
// This function is safe for concurrent access.
func (c *helpCacher) rpcMethodHelp(method string) (string, error) {
	c.Lock()
	defer c.Unlock()

	// Return the cached method help if it exists.
	if help, exists := c.methodHelp[method]; exists {
		return help, nil
	}

	// Look up the result types for the method.
	resultTypes, ok := rpcResultTypes[method]
	if !ok {
		return "", errors.New("no result types specified for method " +
			method)
	}

	// Generate, cache, and return the help.
	help, err := btcjson.GenerateHelp(method, helpDescsEnUS, resultTypes...)
	if err != nil {
		return "", err
	}
	c.methodHelp[method] = help
	return help, nil
}

// rpcUsage returns one-line usage for all support RPC commands.
//
// This function is safe for concurrent access.
func (c *helpCacher) rpcUsage(includeWebsockets bool) (string, error) {
	c.Lock()
	defer c.Unlock()

	// Return the cached usage if it is available.
	if c.usage != "" {
		return c.usage, nil
	}

	// Generate a list of one-line usage for every command.
	usageTexts := make([]string, 0, len(rpcHandlers))
	for k := range rpcHandlers {
		usage, err := btcjson.MethodUsageText(k)
		if err != nil {
			return "", err
		}
		usageTexts = append(usageTexts, usage)
	}

	// Include websockets commands if requested.
	if includeWebsockets {
		for k := range wsHandlers {
			usage, err := btcjson.MethodUsageText(k)
			if err != nil {
				return "", err
			}
			usageTexts = append(usageTexts, usage)
		}
	}

	sort.Sort(sort.StringSlice(usageTexts))
	c.usage = strings.Join(usageTexts, "\n")
	return c.usage, nil
}

// newHelpCacher returns a new instance of a help cacher which provides help and
// usage for the RPC server commands and caches the results for future calls.
func newHelpCacher() *helpCacher {
	return &helpCacher{
		methodHelp: make(map[string]string),
	}
}<|MERGE_RESOLUTION|>--- conflicted
+++ resolved
@@ -352,11 +352,7 @@
 
 	// GetChainFromBlockCmd help.
 	"getChainFromBlock--synopsis":     "Return the selected parent chain starting from startHash up to the virtual.",
-<<<<<<< HEAD
-	"getChainFromBlock-startHash":     "Hash of the bottom of the requested chain. If this hash is unknown or not chain block - returns error.",
-=======
 	"getChainFromBlock-startHash":     "Hash of the bottom of the requested chain. If this hash is unknown or is not a chain block - returns an error.",
->>>>>>> 5f49115c
 	"getChainFromBlock-includeBlocks": "If set to true - the block contents would be also included.",
 	"getChainFromBlock--result0":      "The selected parent chain.",
 
