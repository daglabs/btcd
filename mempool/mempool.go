--- conflicted
+++ resolved
@@ -532,7 +532,6 @@
 		}
 	}
 
-<<<<<<< HEAD
 	if _, exists := mp.fetchTransaction(txID); !exists {
 		return nil
 	}
@@ -566,66 +565,38 @@
 		mp.cfg.AddrIndex.RemoveUnconfirmedTx(txID)
 	}
 
-	diff.RemoveTxOuts(txDesc.Tx.MsgTx())
+	msgTx := tx.MsgTx()
+	for idx := range msgTx.TxOut {
+		outPoint := *wire.NewOutPoint(txID, uint32(idx))
+		entry, exists := mp.mpUTXOSet.Get(outPoint)
+		if exists {
+			err := diff.RemoveEntry(outPoint, entry)
+			if err != nil {
+				return err
+			}
+		}
+	}
 
 	// Mark the referenced outpoints as unspent by the pool.
-	for _, txIn := range txDesc.Tx.MsgTx().TxIn {
+	for _, txIn := range msgTx.TxIn {
 		if restoreInputs {
 			if prevTxDesc, exists := mp.pool[txIn.PreviousOutPoint.TxID]; exists {
 				prevOut := prevTxDesc.Tx.MsgTx().TxOut[txIn.PreviousOutPoint.Index]
 				entry := blockdag.NewUTXOEntry(prevOut, false, blockdag.UnminedChainHeight)
-				diff.AddEntry(txIn.PreviousOutPoint, entry)
+				err := diff.AddEntry(txIn.PreviousOutPoint, entry)
+				if err != nil {
+					return err
+				}
 			}
 			if prevTxDesc, exists := mp.depends[txIn.PreviousOutPoint.TxID]; exists {
 				prevOut := prevTxDesc.Tx.MsgTx().TxOut[txIn.PreviousOutPoint.Index]
 				entry := blockdag.NewUTXOEntry(prevOut, false, blockdag.UnminedChainHeight)
-				diff.AddEntry(txIn.PreviousOutPoint, entry)
-=======
-	msgTx := tx.MsgTx()
-
-	// Remove the transaction if needed.
-	if txDesc, exists := mp.fetchTransaction(txID); exists {
-		// Remove unconfirmed address index entries associated with the
-		// transaction if enabled.
-		if mp.cfg.AddrIndex != nil {
-			mp.cfg.AddrIndex.RemoveUnconfirmedTx(txID)
-		}
-
-		diff := blockdag.NewUTXODiff()
-
-		for idx := range msgTx.TxOut {
-			outPoint := *wire.NewOutPoint(txID, uint32(idx))
-			entry, exists := mp.mpUTXOSet.Get(outPoint)
-			if exists {
-				err := diff.RemoveEntry(outPoint, entry)
+				err := diff.AddEntry(txIn.PreviousOutPoint, entry)
 				if err != nil {
 					return err
 				}
 			}
 		}
-
-		// Mark the referenced outpoints as unspent by the pool.
-		for _, txIn := range msgTx.TxIn {
-			if restoreInputs {
-				if prevTxDesc, exists := mp.pool[txIn.PreviousOutPoint.TxID]; exists {
-					prevOut := prevTxDesc.Tx.MsgTx().TxOut[txIn.PreviousOutPoint.Index]
-					entry := blockdag.NewUTXOEntry(prevOut, false, blockdag.UnminedChainHeight)
-					err := diff.AddEntry(txIn.PreviousOutPoint, entry)
-					if err != nil {
-						return err
-					}
-				}
-				if prevTxDesc, exists := mp.depends[txIn.PreviousOutPoint.TxID]; exists {
-					prevOut := prevTxDesc.Tx.MsgTx().TxOut[txIn.PreviousOutPoint.Index]
-					entry := blockdag.NewUTXOEntry(prevOut, false, blockdag.UnminedChainHeight)
-					err := diff.AddEntry(txIn.PreviousOutPoint, entry)
-					if err != nil {
-						return err
-					}
-				}
->>>>>>> aa51b5f0
-			}
-		}
 		delete(mp.outpoints, txIn.PreviousOutPoint)
 	}
 
@@ -635,27 +606,15 @@
 		delete(mp.depends, *txID)
 	}
 
-<<<<<<< HEAD
 	// Process dependent transactions
 	prevOut := wire.OutPoint{TxID: *txID}
-	for txOutIdx := range tx.MsgTx().TxOut {
+	for txOutIdx := range msgTx.TxOut {
 		// Skip to the next available output if there are none.
 		prevOut.Index = uint32(txOutIdx)
 		depends, exists := mp.dependsByPrev[prevOut]
 		if !exists {
 			continue
 		}
-=======
-		// Process dependent transactions
-		prevOut := wire.OutPoint{TxID: *txID}
-		for txOutIdx := range msgTx.TxOut {
-			// Skip to the next available output if there are none.
-			prevOut.Index = uint32(txOutIdx)
-			depends, exists := mp.dependsByPrev[prevOut]
-			if !exists {
-				continue
-			}
->>>>>>> aa51b5f0
 
 		// Move independent transactions into main pool
 		for _, txD := range depends {
@@ -1450,21 +1409,12 @@
 	// no longer an orphan. Transactions which depend on a confirmed
 	// transaction are NOT removed recursively because they are still
 	// valid.
-<<<<<<< HEAD
-	err := mp.RemoveTransactions(block.Transactions()[1:])
-	if err != nil {
-		mp.mpUTXOSet = oldUTXOSet
-		return err
-	}
-	for _, tx := range block.Transactions()[1:] {
-=======
 	for _, tx := range block.Transactions()[util.FeeTransactionIndex:] {
 		err := mp.RemoveTransaction(tx, false, false)
 		if err != nil {
 			mp.mpUTXOSet = oldUTXOSet
 			return err
 		}
->>>>>>> aa51b5f0
 		mp.RemoveDoubleSpends(tx)
 		mp.RemoveOrphan(tx)
 		acceptedTxs := mp.ProcessOrphans(tx)
