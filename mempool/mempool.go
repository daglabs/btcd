--- conflicted
+++ resolved
@@ -666,17 +666,10 @@
 
 	// Check that transaction does not overuse GAS
 	msgTx := tx.MsgTx()
-<<<<<<< HEAD
-	if msgTx.SubnetworkID == wire.SubnetworkSupportsAll {
-		return nil, nil, txRuleError(wire.RejectInvalid, "Subnetwork 0 is not permited in transaction")
-	} else if msgTx.SubnetworkID != wire.SubnetworkDAGCoin {
-		gasLimit, err := mp.cfg.DAG.SubnetworkStore.GasLimit(&msgTx.SubnetworkID)
-=======
 	if msgTx.SubnetworkID == wire.SubnetworkIDSupportsAll {
 		return nil, nil, txRuleError(wire.RejectInvalid, "SubnetworkIDSupportsAll is not permited in transaction")
 	} else if msgTx.SubnetworkID != wire.SubnetworkIDNative {
-		gasLimit, err := mp.cfg.DAG.GasLimit(&msgTx.SubnetworkID)
->>>>>>> 4be23bff
+		gasLimit, err := mp.cfg.DAG.SubnetworkStore.GasLimit(&msgTx.SubnetworkID)
 		if err != nil {
 			return nil, nil, err
 		}
