// Copyright (c) 2013-2016 The btcsuite developers
// Use of this source code is governed by an ISC
// license that can be found in the LICENSE file.

package mempool

import (
	"container/list"
	"fmt"
	"math"
	"sync"
	"sync/atomic"
	"time"

	"github.com/daglabs/btcd/blockdag"
	"github.com/daglabs/btcd/blockdag/indexers"
	"github.com/daglabs/btcd/btcjson"
	"github.com/daglabs/btcd/dagconfig"
	"github.com/daglabs/btcd/dagconfig/daghash"
	"github.com/daglabs/btcd/logger"
	"github.com/daglabs/btcd/mining"
	"github.com/daglabs/btcd/txscript"
	"github.com/daglabs/btcd/util"
	"github.com/daglabs/btcd/wire"
)

const (
	// DefaultBlockPrioritySize is the default size in bytes for high-
	// priority / low-fee transactions.  It is used to help determine which
	// are allowed into the mempool and consequently affects their relay and
	// inclusion when generating block templates.
	DefaultBlockPrioritySize = 50000

	// orphanTTL is the maximum amount of time an orphan is allowed to
	// stay in the orphan pool before it expires and is evicted during the
	// next scan.
	orphanTTL = time.Minute * 15

	// orphanExpireScanInterval is the minimum amount of time in between
	// scans of the orphan pool to evict expired transactions.
	orphanExpireScanInterval = time.Minute * 5
)

// NewBlockMsg is the type that is used in NewBlockMsg to transfer
// data about transaction removed and added to the mempool
type NewBlockMsg struct {
	AcceptedTxs []*TxDesc
	Tx          *util.Tx
}

// Tag represents an identifier to use for tagging orphan transactions.  The
// caller may choose any scheme it desires, however it is common to use peer IDs
// so that orphans can be identified by which peer first relayed them.
type Tag uint64

// Config is a descriptor containing the memory pool configuration.
type Config struct {
	// Policy defines the various mempool configuration options related
	// to policy.
	Policy Policy

	// DAGParams identifies which chain parameters the txpool is
	// associated with.
	DAGParams *dagconfig.Params

	// BestHeight defines the function to use to access the block height of
	// the current best chain.
	BestHeight func() int32

	// MedianTimePast defines the function to use in order to access the
	// median time past calculated from the point-of-view of the current
	// chain tip within the best chain.
	MedianTimePast func() time.Time

	// CalcSequenceLock defines the function to use in order to generate
	// the current sequence lock for the given transaction using the passed
	// utxo set.
	CalcSequenceLock func(*util.Tx, blockdag.UTXOSet) (*blockdag.SequenceLock, error)

	// IsDeploymentActive returns true if the target deploymentID is
	// active, and false otherwise. The mempool uses this function to gauge
	// if transactions using new to be soft-forked rules should be allowed
	// into the mempool or not.
	IsDeploymentActive func(deploymentID uint32) (bool, error)

	// SigCache defines a signature cache to use.
	SigCache *txscript.SigCache

	// AddrIndex defines the optional address index instance to use for
	// indexing the unconfirmed transactions in the memory pool.
	// This can be nil if the address index is not enabled.
	AddrIndex *indexers.AddrIndex

	// FeeEstimatator provides a feeEstimator. If it is not nil, the mempool
	// records all new transactions it observes into the feeEstimator.
	FeeEstimator *FeeEstimator

	// DAG is the BlockDAG we want to use (mainly for UTXO checks)
	DAG *blockdag.BlockDAG
}

// Policy houses the policy (configuration parameters) which is used to
// control the mempool.
type Policy struct {
	// MaxTxVersion is the transaction version that the mempool should
	// accept.  All transactions above this version are rejected as
	// non-standard.
	MaxTxVersion int32

	// DisableRelayPriority defines whether to relay free or low-fee
	// transactions that do not have enough priority to be relayed.
	DisableRelayPriority bool

	// AcceptNonStd defines whether to accept non-standard transactions. If
	// true, non-standard transactions will be accepted into the mempool.
	// Otherwise, all non-standard transactions will be rejected.
	AcceptNonStd bool

	// FreeTxRelayLimit defines the given amount in thousands of bytes
	// per minute that transactions with no fee are rate limited to.
	FreeTxRelayLimit float64

	// MaxOrphanTxs is the maximum number of orphan transactions
	// that can be queued.
	MaxOrphanTxs int

	// MaxOrphanTxSize is the maximum size allowed for orphan transactions.
	// This helps prevent memory exhaustion attacks from sending a lot of
	// of big orphans.
	MaxOrphanTxSize int

	// MaxSigOpsPerTx is the maximum number of signature operations
	// in a single transaction we will relay or mine.  It is a fraction
	// of the max signature operations for a block.
	MaxSigOpsPerTx int

	// MinRelayTxFee defines the minimum transaction fee in BTC/kB to be
	// considered a non-zero fee.
	MinRelayTxFee util.Amount
}

// TxDesc is a descriptor containing a transaction in the mempool along with
// additional metadata.
type TxDesc struct {
	mining.TxDesc

	// StartingPriority is the priority of the transaction when it was added
	// to the pool.
	StartingPriority float64
}

// orphanTx is normal transaction that references an ancestor transaction
// that is not yet available.  It also contains additional information related
// to it such as an expiration time to help prevent caching the orphan forever.
type orphanTx struct {
	tx         *util.Tx
	tag        Tag
	expiration time.Time
}

// TxPool is used as a source of transactions that need to be mined into blocks
// and relayed to other peers.  It is safe for concurrent access from multiple
// peers.
type TxPool struct {
	// The following variables must only be used atomically.
	lastUpdated int64 // last time pool was updated

	mtx           sync.RWMutex
	cfg           Config
	pool          map[daghash.Hash]*TxDesc
	orphans       map[daghash.Hash]*orphanTx
	orphansByPrev map[wire.OutPoint]map[daghash.Hash]*util.Tx
	outpoints     map[wire.OutPoint]*util.Tx
	pennyTotal    float64 // exponentially decaying total for penny spends.
	lastPennyUnix int64   // unix time of last ``penny spend''

	// nextExpireScan is the time after which the orphan pool will be
	// scanned in order to evict orphans.  This is NOT a hard deadline as
	// the scan will only run when an orphan is added to the pool as opposed
	// to on an unconditional timer.
	nextExpireScan time.Time

	mpUTXOSet blockdag.UTXOSet
}

// Ensure the TxPool type implements the mining.TxSource interface.
var _ mining.TxSource = (*TxPool)(nil)

// removeOrphan is the internal function which implements the public
// RemoveOrphan.  See the comment for RemoveOrphan for more details.
//
// This function MUST be called with the mempool lock held (for writes).
func (mp *TxPool) removeOrphan(tx *util.Tx, removeRedeemers bool) {
	// Nothing to do if passed tx is not an orphan.
	txHash := tx.Hash()
	otx, exists := mp.orphans[*txHash]
	if !exists {
		return
	}

	// Remove the reference from the previous orphan index.
	for _, txIn := range otx.tx.MsgTx().TxIn {
		orphans, exists := mp.orphansByPrev[txIn.PreviousOutPoint]
		if exists {
			delete(orphans, *txHash)

			// Remove the map entry altogether if there are no
			// longer any orphans which depend on it.
			if len(orphans) == 0 {
				delete(mp.orphansByPrev, txIn.PreviousOutPoint)
			}
		}
	}

	// Remove any orphans that redeem outputs from this one if requested.
	if removeRedeemers {
		prevOut := wire.OutPoint{Hash: *txHash}
		for txOutIdx := range tx.MsgTx().TxOut {
			prevOut.Index = uint32(txOutIdx)
			for _, orphan := range mp.orphansByPrev[prevOut] {
				mp.removeOrphan(orphan, true)
			}
		}
	}

	// Remove the transaction from the orphan pool.
	delete(mp.orphans, *txHash)
}

// RemoveOrphan removes the passed orphan transaction from the orphan pool and
// previous orphan index.
//
// This function is safe for concurrent access.
func (mp *TxPool) RemoveOrphan(tx *util.Tx) {
	mp.mtx.Lock()
	mp.removeOrphan(tx, false)
	mp.mtx.Unlock()
}

// RemoveOrphansByTag removes all orphan transactions tagged with the provided
// identifier.
//
// This function is safe for concurrent access.
func (mp *TxPool) RemoveOrphansByTag(tag Tag) uint64 {
	var numEvicted uint64
	mp.mtx.Lock()
	for _, otx := range mp.orphans {
		if otx.tag == tag {
			mp.removeOrphan(otx.tx, true)
			numEvicted++
		}
	}
	mp.mtx.Unlock()
	return numEvicted
}

// limitNumOrphans limits the number of orphan transactions by evicting a random
// orphan if adding a new one would cause it to overflow the max allowed.
//
// This function MUST be called with the mempool lock held (for writes).
func (mp *TxPool) limitNumOrphans() error {
	// Scan through the orphan pool and remove any expired orphans when it's
	// time.  This is done for efficiency so the scan only happens
	// periodically instead of on every orphan added to the pool.
	if now := time.Now(); now.After(mp.nextExpireScan) {
		origNumOrphans := len(mp.orphans)
		for _, otx := range mp.orphans {
			if now.After(otx.expiration) {
				// Remove redeemers too because the missing
				// parents are very unlikely to ever materialize
				// since the orphan has already been around more
				// than long enough for them to be delivered.
				mp.removeOrphan(otx.tx, true)
			}
		}

		// Set next expiration scan to occur after the scan interval.
		mp.nextExpireScan = now.Add(orphanExpireScanInterval)

		numOrphans := len(mp.orphans)
		if numExpired := origNumOrphans - numOrphans; numExpired > 0 {
			log.Debugf("Expired %d %s (remaining: %d)", numExpired,
				logger.PickNoun(uint64(numExpired), "orphan", "orphans"),
				numOrphans)
		}
	}

	// Nothing to do if adding another orphan will not cause the pool to
	// exceed the limit.
	if len(mp.orphans)+1 <= mp.cfg.Policy.MaxOrphanTxs {
		return nil
	}

	// Remove a random entry from the map.  For most compilers, Go's
	// range statement iterates starting at a random item although
	// that is not 100% guaranteed by the spec.  The iteration order
	// is not important here because an adversary would have to be
	// able to pull off preimage attacks on the hashing function in
	// order to target eviction of specific entries anyways.
	for _, otx := range mp.orphans {
		// Don't remove redeemers in the case of a random eviction since
		// it is quite possible it might be needed again shortly.
		mp.removeOrphan(otx.tx, false)
		break
	}

	return nil
}

// addOrphan adds an orphan transaction to the orphan pool.
//
// This function MUST be called with the mempool lock held (for writes).
func (mp *TxPool) addOrphan(tx *util.Tx, tag Tag) {
	// Nothing to do if no orphans are allowed.
	if mp.cfg.Policy.MaxOrphanTxs <= 0 {
		return
	}

	// Limit the number orphan transactions to prevent memory exhaustion.
	// This will periodically remove any expired orphans and evict a random
	// orphan if space is still needed.
	mp.limitNumOrphans()

	mp.orphans[*tx.Hash()] = &orphanTx{
		tx:         tx,
		tag:        tag,
		expiration: time.Now().Add(orphanTTL),
	}
	for _, txIn := range tx.MsgTx().TxIn {
		if _, exists := mp.orphansByPrev[txIn.PreviousOutPoint]; !exists {
			mp.orphansByPrev[txIn.PreviousOutPoint] =
				make(map[daghash.Hash]*util.Tx)
		}
		mp.orphansByPrev[txIn.PreviousOutPoint][*tx.Hash()] = tx
	}

	log.Debugf("Stored orphan transaction %v (total: %d)", tx.Hash(),
		len(mp.orphans))
}

// maybeAddOrphan potentially adds an orphan to the orphan pool.
//
// This function MUST be called with the mempool lock held (for writes).
func (mp *TxPool) maybeAddOrphan(tx *util.Tx, tag Tag) error {
	// Ignore orphan transactions that are too large.  This helps avoid
	// a memory exhaustion attack based on sending a lot of really large
	// orphans.  In the case there is a valid transaction larger than this,
	// it will ultimtely be rebroadcast after the parent transactions
	// have been mined or otherwise received.
	//
	// Note that the number of orphan transactions in the orphan pool is
	// also limited, so this equates to a maximum memory used of
	// mp.cfg.Policy.MaxOrphanTxSize * mp.cfg.Policy.MaxOrphanTxs (which is ~5MB
	// using the default values at the time this comment was written).
	serializedLen := tx.MsgTx().SerializeSize()
	if serializedLen > mp.cfg.Policy.MaxOrphanTxSize {
		str := fmt.Sprintf("orphan transaction size of %d bytes is "+
			"larger than max allowed size of %d bytes",
			serializedLen, mp.cfg.Policy.MaxOrphanTxSize)
		return txRuleError(wire.RejectNonstandard, str)
	}

	// Add the orphan if the none of the above disqualified it.
	mp.addOrphan(tx, tag)

	return nil
}

// removeOrphanDoubleSpends removes all orphans which spend outputs spent by the
// passed transaction from the orphan pool.  Removing those orphans then leads
// to removing all orphans which rely on them, recursively.  This is necessary
// when a transaction is added to the main pool because it may spend outputs
// that orphans also spend.
//
// This function MUST be called with the mempool lock held (for writes).
func (mp *TxPool) removeOrphanDoubleSpends(tx *util.Tx) {
	msgTx := tx.MsgTx()
	for _, txIn := range msgTx.TxIn {
		for _, orphan := range mp.orphansByPrev[txIn.PreviousOutPoint] {
			mp.removeOrphan(orphan, true)
		}
	}
}

// isTransactionInPool returns whether or not the passed transaction already
// exists in the main pool.
//
// This function MUST be called with the mempool lock held (for reads).
func (mp *TxPool) isTransactionInPool(hash *daghash.Hash) bool {
	if _, exists := mp.pool[*hash]; exists {
		return true
	}

	return false
}

// IsTransactionInPool returns whether or not the passed transaction already
// exists in the main pool.
//
// This function is safe for concurrent access.
func (mp *TxPool) IsTransactionInPool(hash *daghash.Hash) bool {
	// Protect concurrent access.
	mp.mtx.RLock()
	inPool := mp.isTransactionInPool(hash)
	mp.mtx.RUnlock()

	return inPool
}

// isOrphanInPool returns whether or not the passed transaction already exists
// in the orphan pool.
//
// This function MUST be called with the mempool lock held (for reads).
func (mp *TxPool) isOrphanInPool(hash *daghash.Hash) bool {
	if _, exists := mp.orphans[*hash]; exists {
		return true
	}

	return false
}

// IsOrphanInPool returns whether or not the passed transaction already exists
// in the orphan pool.
//
// This function is safe for concurrent access.
func (mp *TxPool) IsOrphanInPool(hash *daghash.Hash) bool {
	// Protect concurrent access.
	mp.mtx.RLock()
	inPool := mp.isOrphanInPool(hash)
	mp.mtx.RUnlock()

	return inPool
}

// haveTransaction returns whether or not the passed transaction already exists
// in the main pool or in the orphan pool.
//
// This function MUST be called with the mempool lock held (for reads).
func (mp *TxPool) haveTransaction(hash *daghash.Hash) bool {
	return mp.isTransactionInPool(hash) || mp.isOrphanInPool(hash)
}

// HaveTransaction returns whether or not the passed transaction already exists
// in the main pool or in the orphan pool.
//
// This function is safe for concurrent access.
func (mp *TxPool) HaveTransaction(hash *daghash.Hash) bool {
	// Protect concurrent access.
	mp.mtx.RLock()
	haveTx := mp.haveTransaction(hash)
	mp.mtx.RUnlock()

	return haveTx
}

// removeTransaction is the internal function which implements the public
// RemoveTransaction.  See the comment for RemoveTransaction for more details.
//
// This function MUST be called with the mempool lock held (for writes).
func (mp *TxPool) removeTransaction(tx *util.Tx, removeRedeemers bool, restoreInputs bool) error {
	txHash := tx.Hash()
	if removeRedeemers {
		// Remove any transactions which rely on this one.
		for i := uint32(0); i < uint32(len(tx.MsgTx().TxOut)); i++ {
			prevOut := wire.OutPoint{Hash: *txHash, Index: i}
			if txRedeemer, exists := mp.outpoints[prevOut]; exists {
				mp.removeTransaction(txRedeemer, true, false)
			}
		}
	}

	// Remove the transaction if needed.
	if txDesc, exists := mp.pool[*txHash]; exists {
		// Remove unconfirmed address index entries associated with the
		// transaction if enabled.
		if mp.cfg.AddrIndex != nil {
			mp.cfg.AddrIndex.RemoveUnconfirmedTx(txHash)
		}

		diff := blockdag.NewUTXODiff()
		diff.RemoveTxOuts(txDesc.Tx.MsgTx())

		// Mark the referenced outpoints as unspent by the pool.
		for _, txIn := range txDesc.Tx.MsgTx().TxIn {
			if restoreInputs {
				if prevTxDesc, exists := mp.pool[txIn.PreviousOutPoint.Hash]; exists {
					prevOut := prevTxDesc.Tx.MsgTx().TxOut[txIn.PreviousOutPoint.Index]
					entry := blockdag.NewUTXOEntry(prevOut, false, mining.UnminedHeight)
					diff.AddEntry(txIn.PreviousOutPoint, entry)
				}
			}
			delete(mp.outpoints, txIn.PreviousOutPoint)
		}
		delete(mp.pool, *txHash)
		var err error
		mp.mpUTXOSet, err = mp.mpUTXOSet.WithDiff(diff)
		if err != nil {
			return err
		}
		atomic.StoreInt64(&mp.lastUpdated, time.Now().Unix())
	}
	return nil
}

// RemoveTransaction removes the passed transaction from the mempool. When the
// removeRedeemers flag is set, any transactions that redeem outputs from the
// removed transaction will also be removed recursively from the mempool, as
// they would otherwise become orphans.
//
// This function is safe for concurrent access.
func (mp *TxPool) RemoveTransaction(tx *util.Tx, removeRedeemers bool, restoreInputs bool) error {
	// Protect concurrent access.
	mp.mtx.Lock()
	defer mp.mtx.Unlock()
	return mp.removeTransaction(tx, removeRedeemers, restoreInputs)
}

// RemoveDoubleSpends removes all transactions which spend outputs spent by the
// passed transaction from the memory pool.  Removing those transactions then
// leads to removing all transactions which rely on them, recursively.  This is
// necessary when a block is connected to the main chain because the block may
// contain transactions which were previously unknown to the memory pool.
//
// This function is safe for concurrent access.
func (mp *TxPool) RemoveDoubleSpends(tx *util.Tx) {
	// Protect concurrent access.
	mp.mtx.Lock()
	for _, txIn := range tx.MsgTx().TxIn {
		if txRedeemer, ok := mp.outpoints[txIn.PreviousOutPoint]; ok {
			if !txRedeemer.Hash().IsEqual(tx.Hash()) {
				mp.removeTransaction(txRedeemer, true, false)
			}
		}
	}
	mp.mtx.Unlock()
}

// addTransaction adds the passed transaction to the memory pool.  It should
// not be called directly as it doesn't perform any validation.  This is a
// helper for maybeAcceptTransaction.
//
// This function MUST be called with the mempool lock held (for writes).
func (mp *TxPool) addTransaction(tx *util.Tx, height int32, fee uint64) *TxDesc {
	mp.cfg.DAG.UTXORLock()
	defer mp.cfg.DAG.UTXORUnlock()
	// Add the transaction to the pool and mark the referenced outpoints
	// as spent by the pool.
	txD := &TxDesc{
		TxDesc: mining.TxDesc{
			Tx:       tx,
			Added:    time.Now(),
			Height:   height,
			Fee:      fee,
			FeePerKB: fee * 1000 / uint64(tx.MsgTx().SerializeSize()),
		},
		StartingPriority: mining.CalcPriority(tx.MsgTx(), mp.mpUTXOSet, height),
	}

	mp.pool[*tx.Hash()] = txD
	for _, txIn := range tx.MsgTx().TxIn {
		mp.outpoints[txIn.PreviousOutPoint] = tx
	}
	mp.mpUTXOSet.AddTx(tx.MsgTx(), mining.UnminedHeight)
	atomic.StoreInt64(&mp.lastUpdated, time.Now().Unix())

	// Add unconfirmed address index entries associated with the transaction
	// if enabled.
	if mp.cfg.AddrIndex != nil {
		mp.cfg.AddrIndex.AddUnconfirmedTx(tx, mp.mpUTXOSet)
	}

	// Record this tx for fee estimation if enabled.
	if mp.cfg.FeeEstimator != nil {
		mp.cfg.FeeEstimator.ObserveTransaction(txD)
	}

	return txD
}

// checkPoolDoubleSpend checks whether or not the passed transaction is
// attempting to spend coins already spent by other transactions in the pool.
// Note it does not check for double spends against transactions already in the
// DAG.
//
// This function MUST be called with the mempool lock held (for reads).
func (mp *TxPool) checkPoolDoubleSpend(tx *util.Tx) error {
	for _, txIn := range tx.MsgTx().TxIn {
		if txR, exists := mp.outpoints[txIn.PreviousOutPoint]; exists {
			str := fmt.Sprintf("output %v already spent by "+
				"transaction %v in the memory pool",
				txIn.PreviousOutPoint, txR.Hash())
			return txRuleError(wire.RejectDuplicate, str)
		}
	}

	return nil
}

// CheckSpend checks whether the passed outpoint is already spent by a
// transaction in the mempool. If that's the case the spending transaction will
// be returned, if not nil will be returned.
func (mp *TxPool) CheckSpend(op wire.OutPoint) *util.Tx {
	mp.mtx.RLock()
	txR := mp.outpoints[op]
	mp.mtx.RUnlock()

	return txR
}

// FetchTransaction returns the requested transaction from the transaction pool.
// This only fetches from the main transaction pool and does not include
// orphans.
//
// This function is safe for concurrent access.
func (mp *TxPool) FetchTransaction(txHash *daghash.Hash) (*util.Tx, error) {
	// Protect concurrent access.
	mp.mtx.RLock()
	txDesc, exists := mp.pool[*txHash]
	mp.mtx.RUnlock()

	if exists {
		return txDesc.Tx, nil
	}

	return nil, fmt.Errorf("transaction is not in the pool")
}

// maybeAcceptTransaction is the internal function which implements the public
// MaybeAcceptTransaction.  See the comment for MaybeAcceptTransaction for
// more details.
//
// This function MUST be called with the mempool lock held (for writes).
func (mp *TxPool) maybeAcceptTransaction(tx *util.Tx, isNew, rateLimit, rejectDupOrphans bool) ([]*daghash.Hash, *TxDesc, error) {
	mp.cfg.DAG.UTXORLock()
	defer mp.cfg.DAG.UTXORUnlock()
	txHash := tx.Hash()

	// Don't accept the transaction if it already exists in the pool.  This
	// applies to orphan transactions as well when the reject duplicate
	// orphans flag is set.  This check is intended to be a quick check to
	// weed out duplicates.
	if mp.isTransactionInPool(txHash) || (rejectDupOrphans &&
		mp.isOrphanInPool(txHash)) {

		str := fmt.Sprintf("already have transaction %v", txHash)
		return nil, nil, txRuleError(wire.RejectDuplicate, str)
	}

	// Perform preliminary sanity checks on the transaction.  This makes
	// use of blockchain which contains the invariant rules for what
	// transactions are allowed into blocks.
	err := blockdag.CheckTransactionSanity(tx, mp.cfg.DAG.SubnetworkID())
	if err != nil {
		if cerr, ok := err.(blockdag.RuleError); ok {
			return nil, nil, dagRuleError(cerr)
		}
		return nil, nil, err
	}

	// Check that transaction does not overuse GAS
	msgTx := tx.MsgTx()
<<<<<<< HEAD
	if msgTx.SubnetworkID == wire.SubnetworkSupportsAll {
		return nil, nil, txRuleError(wire.RejectInvalid, "Subnetwork SupportsAll is not permited in transaction")
	} else if msgTx.SubnetworkID != wire.SubnetworkDAGCoin {
=======
	if msgTx.SubnetworkID == wire.SubnetworkIDSupportsAll {
		return nil, nil, txRuleError(wire.RejectInvalid, "SubnetworkIDSupportsAll is not permited in transaction")
	} else if msgTx.SubnetworkID != wire.SubnetworkIDNative {
>>>>>>> f00651c4
		gasLimit, err := mp.cfg.DAG.GasLimit(&msgTx.SubnetworkID)
		if err != nil {
			return nil, nil, err
		}
		if msgTx.Gas > gasLimit {
			str := fmt.Sprintf("transaction wants more gas %v, than allowed %v",
				msgTx.Gas, gasLimit)
			return nil, nil, dagRuleError(blockdag.RuleError{
				ErrorCode:   blockdag.ErrInvalidGas,
				Description: str})
		}
	}

	// A standalone transaction must not be a coinbase transaction.
	if blockdag.IsCoinBase(tx) {
		str := fmt.Sprintf("transaction %v is an individual coinbase",
			txHash)
		return nil, nil, txRuleError(wire.RejectInvalid, str)
	}

	// Get the current height of the main chain.  A standalone transaction
	// will be mined into the next block at best, so its height is at least
	// one more than the current height.
	bestHeight := mp.cfg.BestHeight()
	nextBlockHeight := bestHeight + 1

	medianTimePast := mp.cfg.MedianTimePast()

	// Don't allow non-standard transactions if the network parameters
	// forbid their acceptance.
	if !mp.cfg.Policy.AcceptNonStd {
		err = checkTransactionStandard(tx, nextBlockHeight,
			medianTimePast, &mp.cfg.Policy)
		if err != nil {
			// Attempt to extract a reject code from the error so
			// it can be retained.  When not possible, fall back to
			// a non standard error.
			rejectCode, found := extractRejectCode(err)
			if !found {
				rejectCode = wire.RejectNonstandard
			}
			str := fmt.Sprintf("transaction %v is not standard: %v",
				txHash, err)
			return nil, nil, txRuleError(rejectCode, str)
		}
	}

	// The transaction may not use any of the same outputs as other
	// transactions already in the pool as that would ultimately result in a
	// double spend.  This check is intended to be quick and therefore only
	// detects double spends within the transaction pool itself.  The
	// transaction could still be double spending coins from the main chain
	// at this point.  There is a more in-depth check that happens later
	// after fetching the referenced transaction inputs from the main chain
	// which examines the actual spend data and prevents double spends.
	err = mp.checkPoolDoubleSpend(tx)
	if err != nil {
		return nil, nil, err
	}

	// Don't allow the transaction if it exists in the DAG and is
	// not already fully spent.
	prevOut := wire.OutPoint{Hash: *txHash}
	for txOutIdx := range tx.MsgTx().TxOut {
		prevOut.Index = uint32(txOutIdx)
		_, ok := mp.mpUTXOSet.Get(prevOut)
		if ok {
			return nil, nil, txRuleError(wire.RejectDuplicate,
				"transaction already exists")
		}
	}

	// Transaction is an orphan if any of the referenced transaction outputs
	// don't exist or are already spent.  Adding orphans to the orphan pool
	// is not handled by this function, and the caller should use
	// maybeAddOrphan if this behavior is desired.
	var missingParents []*daghash.Hash
	for _, txIn := range tx.MsgTx().TxIn {
		if _, ok := mp.mpUTXOSet.Get(txIn.PreviousOutPoint); !ok {
			// Must make a copy of the hash here since the iterator
			// is replaced and taking its address directly would
			// result in all of the entries pointing to the same
			// memory location and thus all be the final hash.
			hashCopy := txIn.PreviousOutPoint.Hash
			missingParents = append(missingParents, &hashCopy)
		}
	}
	if len(missingParents) > 0 {
		return missingParents, nil, nil
	}

	// Don't allow the transaction into the mempool unless its sequence
	// lock is active, meaning that it'll be allowed into the next block
	// with respect to its defined relative lock times.
	sequenceLock, err := mp.cfg.CalcSequenceLock(tx, mp.mpUTXOSet)
	if err != nil {
		if cerr, ok := err.(blockdag.RuleError); ok {
			return nil, nil, dagRuleError(cerr)
		}
		return nil, nil, err
	}
	if !blockdag.SequenceLockActive(sequenceLock, nextBlockHeight,
		medianTimePast) {
		return nil, nil, txRuleError(wire.RejectNonstandard,
			"transaction's sequence locks on inputs not met")
	}

	// Perform several checks on the transaction inputs using the invariant
	// rules in blockchain for what transactions are allowed into blocks.
	// Also returns the fees associated with the transaction which will be
	// used later.
	txFee, err := blockdag.CheckTransactionInputs(tx, nextBlockHeight,
		mp.mpUTXOSet, mp.cfg.DAGParams)
	if err != nil {
		if cerr, ok := err.(blockdag.RuleError); ok {
			return nil, nil, dagRuleError(cerr)
		}
		return nil, nil, err
	}

	// Don't allow transactions with non-standard inputs if the network
	// parameters forbid their acceptance.
	if !mp.cfg.Policy.AcceptNonStd {
		err := checkInputsStandard(tx, mp.mpUTXOSet)
		if err != nil {
			// Attempt to extract a reject code from the error so
			// it can be retained.  When not possible, fall back to
			// a non standard error.
			rejectCode, found := extractRejectCode(err)
			if !found {
				rejectCode = wire.RejectNonstandard
			}
			str := fmt.Sprintf("transaction %v has a non-standard "+
				"input: %v", txHash, err)
			return nil, nil, txRuleError(rejectCode, str)
		}
	}

	// NOTE: if you modify this code to accept non-standard transactions,
	// you should add code here to check that the transaction does a
	// reasonable number of ECDSA signature verifications.

	// Don't allow transactions with an excessive number of signature
	// operations which would result in making it impossible to mine.  Since
	// the coinbase address itself can contain signature operations, the
	// maximum allowed signature operations per transaction is less than
	// the maximum allowed signature operations per block.
	sigOpCount, err := blockdag.CountP2SHSigOps(tx, false, mp.mpUTXOSet)
	if err != nil {
		if cerr, ok := err.(blockdag.RuleError); ok {
			return nil, nil, dagRuleError(cerr)
		}
		return nil, nil, err
	}
	if sigOpCount > mp.cfg.Policy.MaxSigOpsPerTx {
		str := fmt.Sprintf("transaction %v sigop count is too high: %d > %d",
			txHash, sigOpCount, mp.cfg.Policy.MaxSigOpsPerTx)
		return nil, nil, txRuleError(wire.RejectNonstandard, str)
	}

	// Don't allow transactions with fees too low to get into a mined block.
	//
	// Most miners allow a free transaction area in blocks they mine to go
	// alongside the area used for high-priority transactions as well as
	// transactions with fees.  A transaction size of up to 1000 bytes is
	// considered safe to go into this section.  Further, the minimum fee
	// calculated below on its own would encourage several small
	// transactions to avoid fees rather than one single larger transaction
	// which is more desirable.  Therefore, as long as the size of the
	// transaction does not exceeed 1000 less than the reserved space for
	// high-priority transactions, don't require a fee for it.
	serializedSize := int64(tx.MsgTx().SerializeSize())
	minFee := uint64(calcMinRequiredTxRelayFee(serializedSize,
		mp.cfg.Policy.MinRelayTxFee))
	if serializedSize >= (DefaultBlockPrioritySize-1000) && txFee < minFee {
		str := fmt.Sprintf("transaction %v has %d fees which is under "+
			"the required amount of %d", txHash, txFee,
			minFee)
		return nil, nil, txRuleError(wire.RejectInsufficientFee, str)
	}

	// Require that free transactions have sufficient priority to be mined
	// in the next block.  Transactions which are being added back to the
	// memory pool from blocks that have been disconnected during a reorg
	// are exempted.
	if isNew && !mp.cfg.Policy.DisableRelayPriority && txFee < minFee {
		currentPriority := mining.CalcPriority(tx.MsgTx(), mp.mpUTXOSet,
			nextBlockHeight)
		if currentPriority <= mining.MinHighPriority {
			str := fmt.Sprintf("transaction %v has insufficient "+
				"priority (%g <= %g)", txHash,
				currentPriority, mining.MinHighPriority)
			return nil, nil, txRuleError(wire.RejectInsufficientFee, str)
		}
	}

	// Free-to-relay transactions are rate limited here to prevent
	// penny-flooding with tiny transactions as a form of attack.
	if rateLimit && txFee < minFee {
		nowUnix := time.Now().Unix()
		// Decay passed data with an exponentially decaying ~10 minute
		// window - matches bitcoind handling.
		mp.pennyTotal *= math.Pow(1.0-1.0/600.0,
			float64(nowUnix-mp.lastPennyUnix))
		mp.lastPennyUnix = nowUnix

		// Are we still over the limit?
		if mp.pennyTotal >= mp.cfg.Policy.FreeTxRelayLimit*10*1000 {
			str := fmt.Sprintf("transaction %v has been rejected "+
				"by the rate limiter due to low fees", txHash)
			return nil, nil, txRuleError(wire.RejectInsufficientFee, str)
		}
		oldTotal := mp.pennyTotal

		mp.pennyTotal += float64(serializedSize)
		log.Tracef("rate limit: curTotal %v, nextTotal: %v, "+
			"limit %v", oldTotal, mp.pennyTotal,
			mp.cfg.Policy.FreeTxRelayLimit*10*1000)
	}

	// Verify crypto signatures for each input and reject the transaction if
	// any don't verify.
	err = blockdag.ValidateTransactionScripts(tx, mp.mpUTXOSet,
		txscript.StandardVerifyFlags, mp.cfg.SigCache)
	if err != nil {
		if cerr, ok := err.(blockdag.RuleError); ok {
			return nil, nil, dagRuleError(cerr)
		}
		return nil, nil, err
	}

	// Add to transaction pool.
	txD := mp.addTransaction(tx, bestHeight, txFee)

	log.Debugf("Accepted transaction %v (pool size: %v)", txHash,
		len(mp.pool))

	return nil, txD, nil
}

// MaybeAcceptTransaction is the main workhorse for handling insertion of new
// free-standing transactions into a memory pool.  It includes functionality
// such as rejecting duplicate transactions, ensuring transactions follow all
// rules, detecting orphan transactions, and insertion into the memory pool.
//
// If the transaction is an orphan (missing parent transactions), the
// transaction is NOT added to the orphan pool, but each unknown referenced
// parent is returned.  Use ProcessTransaction instead if new orphans should
// be added to the orphan pool.
//
// This function is safe for concurrent access.
func (mp *TxPool) MaybeAcceptTransaction(tx *util.Tx, isNew, rateLimit bool) ([]*daghash.Hash, *TxDesc, error) {
	// Protect concurrent access.
	mp.mtx.Lock()
	hashes, txD, err := mp.maybeAcceptTransaction(tx, isNew, rateLimit, true)
	mp.mtx.Unlock()

	return hashes, txD, err
}

// processOrphans is the internal function which implements the public
// ProcessOrphans.  See the comment for ProcessOrphans for more details.
//
// This function MUST be called with the mempool lock held (for writes).
func (mp *TxPool) processOrphans(acceptedTx *util.Tx) []*TxDesc {
	var acceptedTxns []*TxDesc

	// Start with processing at least the passed transaction.
	processList := list.New()
	processList.PushBack(acceptedTx)
	for processList.Len() > 0 {
		// Pop the transaction to process from the front of the list.
		firstElement := processList.Remove(processList.Front())
		processItem := firstElement.(*util.Tx)

		prevOut := wire.OutPoint{Hash: *processItem.Hash()}
		for txOutIdx := range processItem.MsgTx().TxOut {
			// Look up all orphans that redeem the output that is
			// now available.  This will typically only be one, but
			// it could be multiple if the orphan pool contains
			// double spends.  While it may seem odd that the orphan
			// pool would allow this since there can only possibly
			// ultimately be a single redeemer, it's important to
			// track it this way to prevent malicious actors from
			// being able to purposely constructing orphans that
			// would otherwise make outputs unspendable.
			//
			// Skip to the next available output if there are none.
			prevOut.Index = uint32(txOutIdx)
			orphans, exists := mp.orphansByPrev[prevOut]
			if !exists {
				continue
			}

			// Potentially accept an orphan into the tx pool.
			for _, tx := range orphans {
				missing, txD, err := mp.maybeAcceptTransaction(
					tx, true, true, false)
				if err != nil {
					// The orphan is now invalid, so there
					// is no way any other orphans which
					// redeem any of its outputs can be
					// accepted.  Remove them.
					mp.removeOrphan(tx, true)
					break
				}

				// Transaction is still an orphan.  Try the next
				// orphan which redeems this output.
				if len(missing) > 0 {
					continue
				}

				// Transaction was accepted into the main pool.
				//
				// Add it to the list of accepted transactions
				// that are no longer orphans, remove it from
				// the orphan pool, and add it to the list of
				// transactions to process so any orphans that
				// depend on it are handled too.
				acceptedTxns = append(acceptedTxns, txD)
				mp.removeOrphan(tx, false)
				processList.PushBack(tx)

				// Only one transaction for this outpoint can be
				// accepted, so the rest are now double spends
				// and are removed later.
				break
			}
		}
	}

	// Recursively remove any orphans that also redeem any outputs redeemed
	// by the accepted transactions since those are now definitive double
	// spends.
	mp.removeOrphanDoubleSpends(acceptedTx)
	for _, txD := range acceptedTxns {
		mp.removeOrphanDoubleSpends(txD.Tx)
	}

	return acceptedTxns
}

// ProcessOrphans determines if there are any orphans which depend on the passed
// transaction hash (it is possible that they are no longer orphans) and
// potentially accepts them to the memory pool.  It repeats the process for the
// newly accepted transactions (to detect further orphans which may no longer be
// orphans) until there are no more.
//
// It returns a slice of transactions added to the mempool.  A nil slice means
// no transactions were moved from the orphan pool to the mempool.
//
// This function is safe for concurrent access.
func (mp *TxPool) ProcessOrphans(acceptedTx *util.Tx) []*TxDesc {
	mp.mtx.Lock()
	acceptedTxns := mp.processOrphans(acceptedTx)
	mp.mtx.Unlock()

	return acceptedTxns
}

// ProcessTransaction is the main workhorse for handling insertion of new
// free-standing transactions into the memory pool.  It includes functionality
// such as rejecting duplicate transactions, ensuring transactions follow all
// rules, orphan transaction handling, and insertion into the memory pool.
//
// It returns a slice of transactions added to the mempool.  When the
// error is nil, the list will include the passed transaction itself along
// with any additional orphan transaactions that were added as a result of
// the passed one being accepted.
//
// This function is safe for concurrent access.
func (mp *TxPool) ProcessTransaction(tx *util.Tx, allowOrphan, rateLimit bool, tag Tag) ([]*TxDesc, error) {
	log.Tracef("Processing transaction %v", tx.Hash())

	// Protect concurrent access.
	mp.mtx.Lock()
	defer mp.mtx.Unlock()

	// Potentially accept the transaction to the memory pool.
	missingParents, txD, err := mp.maybeAcceptTransaction(tx, true, rateLimit,
		true)
	if err != nil {
		return nil, err
	}

	if len(missingParents) == 0 {
		// Accept any orphan transactions that depend on this
		// transaction (they may no longer be orphans if all inputs
		// are now available) and repeat for those accepted
		// transactions until there are no more.
		newTxs := mp.processOrphans(tx)
		acceptedTxs := make([]*TxDesc, len(newTxs)+1)

		// Add the parent transaction first so remote nodes
		// do not add orphans.
		acceptedTxs[0] = txD
		copy(acceptedTxs[1:], newTxs)

		return acceptedTxs, nil
	}

	// The transaction is an orphan (has inputs missing).  Reject
	// it if the flag to allow orphans is not set.
	if !allowOrphan {
		// Only use the first missing parent transaction in
		// the error message.
		//
		// NOTE: RejectDuplicate is really not an accurate
		// reject code here, but it matches the reference
		// implementation and there isn't a better choice due
		// to the limited number of reject codes.  Missing
		// inputs is assumed to mean they are already spent
		// which is not really always the case.
		str := fmt.Sprintf("orphan transaction %v references "+
			"outputs of unknown or fully-spent "+
			"transaction %v", tx.Hash(), missingParents[0])
		return nil, txRuleError(wire.RejectDuplicate, str)
	}

	// Potentially add the orphan transaction to the orphan pool.
	err = mp.maybeAddOrphan(tx, tag)
	return nil, err
}

// Count returns the number of transactions in the main pool.  It does not
// include the orphan pool.
//
// This function is safe for concurrent access.
func (mp *TxPool) Count() int {
	mp.mtx.RLock()
	count := len(mp.pool)
	mp.mtx.RUnlock()

	return count
}

// TxHashes returns a slice of hashes for all of the transactions in the memory
// pool.
//
// This function is safe for concurrent access.
func (mp *TxPool) TxHashes() []*daghash.Hash {
	mp.mtx.RLock()
	hashes := make([]*daghash.Hash, len(mp.pool))
	i := 0
	for hash := range mp.pool {
		hashCopy := hash
		hashes[i] = &hashCopy
		i++
	}
	mp.mtx.RUnlock()

	return hashes
}

// TxDescs returns a slice of descriptors for all the transactions in the pool.
// The descriptors are to be treated as read only.
//
// This function is safe for concurrent access.
func (mp *TxPool) TxDescs() []*TxDesc {
	mp.mtx.RLock()
	descs := make([]*TxDesc, len(mp.pool))
	i := 0
	for _, desc := range mp.pool {
		descs[i] = desc
		i++
	}
	mp.mtx.RUnlock()

	return descs
}

// MiningDescs returns a slice of mining descriptors for all the transactions
// in the pool.
//
// This is part of the mining.TxSource interface implementation and is safe for
// concurrent access as required by the interface contract.
func (mp *TxPool) MiningDescs() []*mining.TxDesc {
	mp.mtx.RLock()
	descs := make([]*mining.TxDesc, len(mp.pool))
	i := 0
	for _, desc := range mp.pool {
		descs[i] = &desc.TxDesc
		i++
	}
	mp.mtx.RUnlock()

	return descs
}

// RawMempoolVerbose returns all of the entries in the mempool as a fully
// populated btcjson result.
//
// This function is safe for concurrent access.
func (mp *TxPool) RawMempoolVerbose() map[string]*btcjson.GetRawMempoolVerboseResult {
	mp.mtx.RLock()
	defer mp.mtx.RUnlock()

	result := make(map[string]*btcjson.GetRawMempoolVerboseResult,
		len(mp.pool))
	bestHeight := mp.cfg.BestHeight()

	for _, desc := range mp.pool {
		// Calculate the current priority based on the inputs to
		// the transaction.  Use zero if one or more of the
		// input transactions can't be found for some reason.
		tx := desc.Tx
		currentPriority := mining.CalcPriority(tx.MsgTx(), mp.mpUTXOSet,
			bestHeight+1)

		mpd := &btcjson.GetRawMempoolVerboseResult{
			Size:             int32(tx.MsgTx().SerializeSize()),
			Fee:              util.Amount(desc.Fee).ToBTC(),
			Time:             desc.Added.Unix(),
			Height:           int64(desc.Height),
			StartingPriority: desc.StartingPriority,
			CurrentPriority:  currentPriority,
			Depends:          make([]string, 0),
		}
		for _, txIn := range tx.MsgTx().TxIn {
			hash := &txIn.PreviousOutPoint.Hash
			if mp.haveTransaction(hash) {
				mpd.Depends = append(mpd.Depends,
					hash.String())
			}
		}

		result[tx.Hash().String()] = mpd
	}

	return result
}

// LastUpdated returns the last time a transaction was added to or removed from
// the main pool.  It does not include the orphan pool.
//
// This function is safe for concurrent access.
func (mp *TxPool) LastUpdated() time.Time {
	return time.Unix(atomic.LoadInt64(&mp.lastUpdated), 0)
}

// HandleNewBlock removes all the transactions in the new block
// from the mempool and the orphan pool, and it also removes
// from the mempool transactions that double spend a
// transaction that is already in the DAG
func (mp *TxPool) HandleNewBlock(block *util.Block, txChan chan NewBlockMsg) error {

	oldUTXOSet := mp.mpUTXOSet

	// Remove all of the transactions (except the coinbase) in the
	// connected block from the transaction pool.  Secondly, remove any
	// transactions which are now double spends as a result of these
	// new transactions.  Finally, remove any transaction that is
	// no longer an orphan. Transactions which depend on a confirmed
	// transaction are NOT removed recursively because they are still
	// valid.
	for _, tx := range block.Transactions()[1:] {
		err := mp.RemoveTransaction(tx, false, false)
		if err != nil {
			mp.mpUTXOSet = oldUTXOSet
			return err
		}
		mp.RemoveDoubleSpends(tx)
		mp.RemoveOrphan(tx)
		acceptedTxs := mp.ProcessOrphans(tx)
		txChan <- NewBlockMsg{
			AcceptedTxs: acceptedTxs,
			Tx:          tx,
		}
	}
	return nil
}

// New returns a new memory pool for validating and storing standalone
// transactions until they are mined into a block.
func New(cfg *Config) *TxPool {
	virtualUTXO := cfg.DAG.UTXOSet()
	mpUTXO := blockdag.NewDiffUTXOSet(virtualUTXO, blockdag.NewUTXODiff())
	return &TxPool{
		cfg:            *cfg,
		pool:           make(map[daghash.Hash]*TxDesc),
		orphans:        make(map[daghash.Hash]*orphanTx),
		orphansByPrev:  make(map[wire.OutPoint]map[daghash.Hash]*util.Tx),
		nextExpireScan: time.Now().Add(orphanExpireScanInterval),
		outpoints:      make(map[wire.OutPoint]*util.Tx),
		mpUTXOSet:      mpUTXO,
	}
}<|MERGE_RESOLUTION|>--- conflicted
+++ resolved
@@ -659,15 +659,9 @@
 
 	// Check that transaction does not overuse GAS
 	msgTx := tx.MsgTx()
-<<<<<<< HEAD
-	if msgTx.SubnetworkID == wire.SubnetworkSupportsAll {
-		return nil, nil, txRuleError(wire.RejectInvalid, "Subnetwork SupportsAll is not permited in transaction")
-	} else if msgTx.SubnetworkID != wire.SubnetworkDAGCoin {
-=======
 	if msgTx.SubnetworkID == wire.SubnetworkIDSupportsAll {
 		return nil, nil, txRuleError(wire.RejectInvalid, "SubnetworkIDSupportsAll is not permited in transaction")
 	} else if msgTx.SubnetworkID != wire.SubnetworkIDNative {
->>>>>>> f00651c4
 		gasLimit, err := mp.cfg.DAG.GasLimit(&msgTx.SubnetworkID)
 		if err != nil {
 			return nil, nil, err
