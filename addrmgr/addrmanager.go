--- conflicted
+++ resolved
@@ -5,11 +5,7 @@
 package addrmgr
 
 import (
-<<<<<<< HEAD
-=======
 	"bytes"
-	"container/list"
->>>>>>> 8a7b0314
 	crand "crypto/rand" // for seeding
 	"encoding/binary"
 	"encoding/gob"
@@ -29,14 +25,9 @@
 	"github.com/kaspanet/kaspad/wire"
 )
 
-<<<<<<< HEAD
 type AddressKey string
-type newBucket [newBucketCount]map[AddressKey]*KnownAddress
-type triedBucket [triedBucketCount][]*KnownAddress
-=======
-type newBucket [NewBucketCount]map[string]*KnownAddress
-type triedBucket [TriedBucketCount]*list.List
->>>>>>> 8a7b0314
+type newBucket [NewBucketCount]map[AddressKey]*KnownAddress
+type triedBucket [TriedBucketCount][]*KnownAddress
 
 // AddrManager provides a concurrency safe address manager for caching potential
 // peers on the Kaspa network.
@@ -74,13 +65,8 @@
 	// no refcount or tried, that is available from context.
 }
 
-<<<<<<< HEAD
-type serializedNewBucket [newBucketCount][]AddressKey
-type serializedTriedBucket [triedBucketCount][]AddressKey
-=======
-type serializedNewBucket [NewBucketCount][]string
-type serializedTriedBucket [TriedBucketCount][]string
->>>>>>> 8a7b0314
+type serializedNewBucket [NewBucketCount][]AddressKey
+type serializedTriedBucket [TriedBucketCount][]AddressKey
 
 // PeersStateForSerialization is the data model that is used to
 // serialize the peers state to any encoding.
@@ -478,11 +464,7 @@
 		peersState.NewBuckets[subnetworkIDStr] = &serializedNewBucket{}
 
 		for i := range a.addrNew[subnetworkID] {
-<<<<<<< HEAD
-			sam.NewBuckets[subnetworkIDStr][i] = make([]AddressKey, len(a.addrNew[subnetworkID][i]))
-=======
-			peersState.NewBuckets[subnetworkIDStr][i] = make([]string, len(a.addrNew[subnetworkID][i]))
->>>>>>> 8a7b0314
+			peersState.NewBuckets[subnetworkIDStr][i] = make([]AddressKey, len(a.addrNew[subnetworkID][i]))
 			j := 0
 			for k := range a.addrNew[subnetworkID][i] {
 				peersState.NewBuckets[subnetworkIDStr][i][j] = k
@@ -492,11 +474,7 @@
 	}
 
 	for i := range a.addrNewFullNodes {
-<<<<<<< HEAD
-		sam.NewBucketFullNodes[i] = make([]AddressKey, len(a.addrNewFullNodes[i]))
-=======
-		peersState.NewBucketFullNodes[i] = make([]string, len(a.addrNewFullNodes[i]))
->>>>>>> 8a7b0314
+		peersState.NewBucketFullNodes[i] = make([]AddressKey, len(a.addrNewFullNodes[i]))
 		j := 0
 		for k := range a.addrNewFullNodes[i] {
 			peersState.NewBucketFullNodes[i][j] = k
@@ -510,36 +488,20 @@
 		peersState.TriedBuckets[subnetworkIDStr] = &serializedTriedBucket{}
 
 		for i := range a.addrTried[subnetworkID] {
-<<<<<<< HEAD
-			sam.TriedBuckets[subnetworkIDStr][i] = make([]AddressKey, len(a.addrTried[subnetworkID][i]))
+			peersState.TriedBuckets[subnetworkIDStr][i] = make([]AddressKey, a.addrTried[subnetworkID][i].Len())
 			j := 0
 			for _, ka := range a.addrTried[subnetworkID][i] {
-				sam.TriedBuckets[subnetworkIDStr][i][j] = NetAddressKey(ka.na)
-=======
-			peersState.TriedBuckets[subnetworkIDStr][i] = make([]string, a.addrTried[subnetworkID][i].Len())
-			j := 0
-			for e := a.addrTried[subnetworkID][i].Front(); e != nil; e = e.Next() {
-				ka := e.Value.(*KnownAddress)
 				peersState.TriedBuckets[subnetworkIDStr][i][j] = NetAddressKey(ka.na)
->>>>>>> 8a7b0314
 				j++
 			}
 		}
 	}
 
 	for i := range a.addrTriedFullNodes {
-<<<<<<< HEAD
-		sam.TriedBucketFullNodes[i] = make([]AddressKey, len(a.addrTriedFullNodes[i]))
+		peersState.TriedBucketFullNodes[i] = make([]AddressKey, a.addrTriedFullNodes[i].Len())
 		j := 0
 		for _, ka := range a.addrTriedFullNodes[i] {
-			sam.TriedBucketFullNodes[i][j] = NetAddressKey(ka.na)
-=======
-		peersState.TriedBucketFullNodes[i] = make([]string, a.addrTriedFullNodes[i].Len())
-		j := 0
-		for e := a.addrTriedFullNodes[i].Front(); e != nil; e = e.Next() {
-			ka := e.Value.(*KnownAddress)
 			peersState.TriedBucketFullNodes[i][j] = NetAddressKey(ka.na)
->>>>>>> 8a7b0314
 			j++
 		}
 	}
@@ -988,7 +950,7 @@
 }
 
 func (nb *newBucket) randomBucket(random *rand.Rand) []*KnownAddress {
-	nonEmptyBuckets := make([]map[AddressKey]*KnownAddress, 0, newBucketCount)
+	nonEmptyBuckets := make([]map[AddressKey]*KnownAddress, 0, NewBucketCount)
 	for _, bucket := range nb {
 		if len(bucket) > 0 {
 			nonEmptyBuckets = append(nonEmptyBuckets, bucket)
@@ -1010,7 +972,7 @@
 }
 
 func (tb *triedBucket) randomBucket(random *rand.Rand) []*KnownAddress {
-	nonEmptyBuckets := make([][]*KnownAddress, 0, triedBucketCount)
+	nonEmptyBuckets := make([][]*KnownAddress, 0, TriedBucketCount)
 	for _, bucket := range tb {
 		if len(bucket) > 0 {
 			nonEmptyBuckets = append(nonEmptyBuckets, bucket)
