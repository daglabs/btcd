package main

import (
	"compress/gzip"
	"fmt"
	"math/rand"
	"os"
	"time"

	"github.com/kaspanet/kaspad/domain/consensus/model"

	"github.com/kaspanet/kaspad/domain/consensus"
	"github.com/kaspanet/kaspad/domain/consensus/model/externalapi"
	"github.com/kaspanet/kaspad/domain/consensus/model/testapi"
	"github.com/kaspanet/kaspad/domain/consensus/utils/consensushashing"
	"github.com/kaspanet/kaspad/domain/dagconfig"
)

func testReorg(cfg *configFlags) {
<<<<<<< HEAD
	params := dagconfig.DevnetParams
	params.SkipProofOfWork = true
	params.DisableDifficultyAdjustment = true
=======
	consensusConfig := consensus.Config{Params: dagconfig.DevnetParams}
	consensusConfig.SkipProofOfWork = true
>>>>>>> 28bfc0fb

	factory := consensus.NewFactory()
	tc, teardown, err := factory.NewTestConsensus(&consensusConfig, "ReorgHonest")
	if err != nil {
		panic(err)
	}
	defer teardown(false)

	f, err := os.Open(cfg.DAGFile)
	if err != nil {
		panic(err)
	}
	defer f.Close()

	gzipReader, err := gzip.NewReader(f)
	if err != nil {
		panic(err)
	}
	defer gzipReader.Close()

	_, err = tc.MineJSON(gzipReader, testapi.MineJSONBlockTypeUTXOValidBlock)
	if err != nil {
		panic(err)
	}

	tcAttacker, teardownAttacker, err := factory.NewTestConsensus(&consensusConfig, "ReorgAttacker")
	if err != nil {
		panic(err)
	}
	defer teardownAttacker(false)

	virtualSelectedParent, err := tc.GetVirtualSelectedParent()
	if err != nil {
		panic(err)
	}

	stagingArea := model.NewStagingArea()
	virtualSelectedParentGHOSTDAGData, err := tc.GHOSTDAGDataStore().Get(tc.DatabaseContext(), stagingArea, virtualSelectedParent)
	if err != nil {
		panic(err)
	}

	log.Infof("Selected tip blue score %d", virtualSelectedParentGHOSTDAGData.BlueScore())

	sideChain := make([]*externalapi.DomainBlock, 0)

	for i := uint64(0); ; i++ {
		tips, err := tcAttacker.Tips()
		if err != nil {
			panic(err)
		}

		block, _, err := tcAttacker.BuildBlockWithParents(tips, nil, nil)
		if err != nil {
			panic(err)
		}

		// We change the nonce of the first block so its hash won't be similar to any of the
		// honest DAG blocks. As a result the rest of the side chain should have unique hashes
		// as well.
		if i == 0 {
			mutableHeader := block.Header.ToMutable()
			mutableHeader.SetNonce(uint64(rand.NewSource(84147).Int63()))
			block.Header = mutableHeader.ToImmutable()
		}

		_, err = tcAttacker.ValidateAndInsertBlock(block)
		if err != nil {
			panic(err)
		}

		sideChain = append(sideChain, block)

		if i%100 == 0 {
			log.Infof("Attacker side chain mined %d blocks", i)
		}

		blockHash := consensushashing.BlockHash(block)
		ghostdagData, err := tcAttacker.GHOSTDAGDataStore().Get(tcAttacker.DatabaseContext(), stagingArea, blockHash)
		if err != nil {
			panic(err)
		}

		if virtualSelectedParentGHOSTDAGData.BlueWork().Cmp(ghostdagData.BlueWork()) == -1 {
			break
		}
	}

	sideChainTipHash := consensushashing.BlockHash(sideChain[len(sideChain)-1])
	sideChainTipGHOSTDAGData, err := tcAttacker.GHOSTDAGDataStore().Get(tcAttacker.DatabaseContext(), stagingArea, sideChainTipHash)
	if err != nil {
		panic(err)
	}

	log.Infof("Side chain tip (%s) blue score %d", sideChainTipHash, sideChainTipGHOSTDAGData.BlueScore())

	doneChan := make(chan struct{})
	spawn("add-sidechain-to-honest", func() {
		for i, block := range sideChain {
			if i%100 == 0 {
				log.Infof("Validated %d blocks from the attacker chain", i)
			}
			_, err := tc.ValidateAndInsertBlock(block)
			if err != nil {
				panic(err)
			}
		}

		doneChan <- struct{}{}
	})

	const timeout = 12 * time.Hour
	select {
	case <-doneChan:
	case <-time.After(timeout):
		fail("Adding the side chain took more than %s", timeout)
	}

	sideChainTipGHOSTDAGData, err = tc.GHOSTDAGDataStore().Get(tc.DatabaseContext(), stagingArea, sideChainTipHash)
	if err != nil {
		panic(err)
	}

	log.Infof("Side chain tip (%s) blue score %d", sideChainTipHash, sideChainTipGHOSTDAGData.BlueScore())

	newVirtualSelectedParent, err := tc.GetVirtualSelectedParent()
	if err != nil {
		panic(err)
	}

	if !newVirtualSelectedParent.Equal(sideChainTipHash) {
		fail("No reorg happened")
	}
}

func fail(format string, args ...interface{}) {
	msg := fmt.Sprintf(format, args...)
	fmt.Fprintln(os.Stderr, msg)
	log.Criticalf(msg)
	backendLog.Close()
	os.Exit(1)
}<|MERGE_RESOLUTION|>--- conflicted
+++ resolved
@@ -17,14 +17,9 @@
 )
 
 func testReorg(cfg *configFlags) {
-<<<<<<< HEAD
-	params := dagconfig.DevnetParams
-	params.SkipProofOfWork = true
-	params.DisableDifficultyAdjustment = true
-=======
 	consensusConfig := consensus.Config{Params: dagconfig.DevnetParams}
 	consensusConfig.SkipProofOfWork = true
->>>>>>> 28bfc0fb
+	consensusConfig.DisableDifficultyAdjustment = true
 
 	factory := consensus.NewFactory()
 	tc, teardown, err := factory.NewTestConsensus(&consensusConfig, "ReorgHonest")
