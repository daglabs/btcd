--- conflicted
+++ resolved
@@ -52,15 +52,7 @@
 
 	interrupt := signal.InterruptListener()
 	<-interrupt
-<<<<<<< HEAD
 
 	// Gracefully stop blockLoop
 	doneChan <- struct{}{}
-}
-
-func disconnectFromNode(client *apiServerClient) {
-	log.Infof("Disconnecting client")
-	client.Disconnect()
-=======
->>>>>>> 369031f9
 }