--- conflicted
+++ resolved
@@ -21,20 +21,12 @@
 		panic(fmt.Errorf("Error parsing command-line arguments: %s", err))
 	}
 
-<<<<<<< HEAD
-	db, err := connectToDB(cfg)
-=======
 	err = database.Connect(cfg)
->>>>>>> 9647cb3e
 	if err != nil {
 		panic(fmt.Errorf("Error connecting to database: %s", err))
 	}
 	defer func() {
-<<<<<<< HEAD
-		err := db.Close()
-=======
 		err := database.DB.Close()
->>>>>>> 9647cb3e
 		if err != nil {
 			panic(fmt.Errorf("Error closing the database: %s", err))
 		}
@@ -52,7 +44,7 @@
 
 	doneChan := make(chan struct{}, 1)
 	spawn(func() {
-		err := blockLoop(client, db, doneChan)
+		err := blockLoop(client, database.DB, doneChan)
 		if err != nil {
 			panic(err)
 		}
