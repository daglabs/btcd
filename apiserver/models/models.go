package models

import (
	"time"
)

// Block is the gorm model for the 'blocks' table
type Block struct {
	ID                   uint64 `gorm:"primary_key"`
	BlockHash            string
	AcceptingBlockID     *uint64
	AcceptingBlock       *Block
	Version              int32
	HashMerkleRoot       string
	AcceptedIDMerkleRoot string
	UTXOCommitment       string
	Timestamp            time.Time
	Bits                 uint32
	Nonce                uint64
	BlueScore            uint64
	IsChainBlock         bool
	Mass                 uint64
	ParentBlocks         []Block `gorm:"many2many:parent_blocks;"`
}

// ParentBlock is the gorm model for the 'parent_blocks' table
type ParentBlock struct {
	BlockID       uint64
	Block         Block
	ParentBlockID uint64
	ParentBlock   Block
}

// RawBlock is the gorm model for the 'raw_blocks' table
type RawBlock struct {
	BlockID   uint64
	Block     Block
	BlockData []byte
}

// Subnetwork is the gorm model for the 'subnetworks' table
type Subnetwork struct {
	ID           uint64 `gorm:"primary_key"`
	SubnetworkID string
<<<<<<< HEAD
	GasLimit     *uint64
=======
>>>>>>> 9647cb3e
}

// Transaction is the gorm model for the 'transactions' table
type Transaction struct {
<<<<<<< HEAD
	ID               uint64 `gorm:"primary_key"`
	AcceptingBlockID *uint64
	AcceptingBlock   *Block
	TransactionHash  string
	TransactionID    string
	LockTime         uint64
	SubnetworkID     uint64
	Gas              uint64
	PayloadHash      string
	Payload          []byte
	Blocks           []Block `gorm:"many2many:transactions_to_blocks;"`
=======
	ID                 uint64 `gorm:"primary_key"`
	AcceptingBlockID   uint64
	AcceptingBlock     Block
	TransactionHash    string
	TransactionID      string
	LockTime           uint64
	SubnetworkID       uint64
	Subnetwork         Subnetwork
	Gas                uint64
	PayloadHash        string
	Payload            []byte
	Mass               uint64
	Blocks             []Block `gorm:"many2many:transactions_to_blocks;"`
	TransactionOutputs []TransactionOutput
	TransactionInputs  []TransactionInput
>>>>>>> 9647cb3e
}

// TransactionBlock is the gorm model for the 'transactions_to_blocks' table
type TransactionBlock struct {
	TransactionID uint64
	Transaction   Transaction
	BlockID       uint64
	Block         Block
	Index         uint32
}

// TableName returns the table name associated to the
// TransactionBlock gorm model
func (TransactionBlock) TableName() string {
	return "transactions_to_blocks"
}

// TransactionOutput is the gorm model for the 'transaction_outputs' table
type TransactionOutput struct {
<<<<<<< HEAD
	ID            uint64
=======
	ID            uint64 `gorm:"primary_key"`
>>>>>>> 9647cb3e
	TransactionID uint64
	Transaction   Transaction
	Index         uint32
	Value         uint64
	PkScript      []byte
	AddressID     uint64
	Address       Address
}

// TransactionInput is the gorm model for the 'transaction_inputs' table
type TransactionInput struct {
	ID                  uint64 `gorm:"primary_key"`
	TransactionID       uint64
	Transaction         Transaction
	TransactionOutputID uint64
	TransactionOutput   TransactionOutput
	Index               uint32
	SignatureScript     []byte
	Sequence            uint64
}

// UTXO is the gorm model for the 'utxos' table
type UTXO struct {
	TransactionOutputID uint64
	TransactionOutput   TransactionOutput
	AcceptingBlockID    uint64
	AcceptingBlock      Block
}

// Address is the gorm model for the 'utxos' table
type Address struct {
	ID      uint64 `gorm:"primary_key"`
	Address string
}<|MERGE_RESOLUTION|>--- conflicted
+++ resolved
@@ -42,30 +42,14 @@
 type Subnetwork struct {
 	ID           uint64 `gorm:"primary_key"`
 	SubnetworkID string
-<<<<<<< HEAD
 	GasLimit     *uint64
-=======
->>>>>>> 9647cb3e
 }
 
 // Transaction is the gorm model for the 'transactions' table
 type Transaction struct {
-<<<<<<< HEAD
-	ID               uint64 `gorm:"primary_key"`
-	AcceptingBlockID *uint64
-	AcceptingBlock   *Block
-	TransactionHash  string
-	TransactionID    string
-	LockTime         uint64
-	SubnetworkID     uint64
-	Gas              uint64
-	PayloadHash      string
-	Payload          []byte
-	Blocks           []Block `gorm:"many2many:transactions_to_blocks;"`
-=======
 	ID                 uint64 `gorm:"primary_key"`
-	AcceptingBlockID   uint64
-	AcceptingBlock     Block
+	AcceptingBlockID   *uint64
+	AcceptingBlock     *Block
 	TransactionHash    string
 	TransactionID      string
 	LockTime           uint64
@@ -78,7 +62,6 @@
 	Blocks             []Block `gorm:"many2many:transactions_to_blocks;"`
 	TransactionOutputs []TransactionOutput
 	TransactionInputs  []TransactionInput
->>>>>>> 9647cb3e
 }
 
 // TransactionBlock is the gorm model for the 'transactions_to_blocks' table
@@ -98,11 +81,7 @@
 
 // TransactionOutput is the gorm model for the 'transaction_outputs' table
 type TransactionOutput struct {
-<<<<<<< HEAD
-	ID            uint64
-=======
 	ID            uint64 `gorm:"primary_key"`
->>>>>>> 9647cb3e
 	TransactionID uint64
 	Transaction   Transaction
 	Index         uint32
