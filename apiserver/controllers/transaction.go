package controllers

import (
	"bytes"
	"encoding/hex"
	"encoding/json"
	"fmt"
	"net/http"

	"github.com/daglabs/btcd/apiserver/database"
	"github.com/daglabs/btcd/apiserver/jsonrpc"
	"github.com/daglabs/btcd/apiserver/models"
	"github.com/daglabs/btcd/apiserver/utils"
	"github.com/daglabs/btcd/util/daghash"
	"github.com/daglabs/btcd/wire"
	"github.com/jinzhu/gorm"
)

const maximumGetTransactionsLimit = 1000

// GetTransactionByIDHandler returns a transaction by a given transaction ID.
func GetTransactionByIDHandler(txID string) (interface{}, *utils.HandlerError) {
	if bytes, err := hex.DecodeString(txID); err != nil || len(bytes) != daghash.TxIDSize {
		return nil, utils.NewHandlerError(http.StatusUnprocessableEntity,
			fmt.Sprintf("The given txid is not a hex-encoded %d-byte hash.", daghash.TxIDSize))
<<<<<<< HEAD
	}

	db, err := database.DB()
	if err != nil {
		return nil, utils.NewHandlerError(500, "Internal server error occured")
	}

=======
	}

	db, err := database.DB()
	if err != nil {
		return nil, utils.NewHandlerError(http.StatusInternalServerError, http.StatusText(http.StatusInternalServerError))
	}

>>>>>>> 502b510c
	tx := &models.Transaction{}
	query := db.Where(&models.Transaction{TransactionID: txID})
	addTxPreloadedFields(query).First(&tx)
	if tx.ID == 0 {
		return nil, utils.NewHandlerError(http.StatusNotFound, "No transaction with the given txid was found.")
	}
	return convertTxModelToTxResponse(tx), nil
}

// GetTransactionByHashHandler returns a transaction by a given transaction hash.
func GetTransactionByHashHandler(txHash string) (interface{}, *utils.HandlerError) {
	if bytes, err := hex.DecodeString(txHash); err != nil || len(bytes) != daghash.HashSize {
		return nil, utils.NewHandlerError(http.StatusUnprocessableEntity,
			fmt.Sprintf("The given txhash is not a hex-encoded %d-byte hash.", daghash.HashSize))
<<<<<<< HEAD
	}

	db, err := database.DB()
	if err != nil {
		return nil, utils.NewHandlerError(500, "Internal server error occured")
	}

=======
	}

	db, err := database.DB()
	if err != nil {
		return nil, utils.NewHandlerError(http.StatusInternalServerError, http.StatusText(http.StatusInternalServerError))
	}

>>>>>>> 502b510c
	tx := &models.Transaction{}
	query := db.Where(&models.Transaction{TransactionHash: txHash})
	addTxPreloadedFields(query).First(&tx)
	if tx.ID == 0 {
		return nil, utils.NewHandlerError(http.StatusNotFound, "No transaction with the given txhash was found.")
	}
	return convertTxModelToTxResponse(tx), nil
}

// GetTransactionsByAddressHandler searches for all transactions
// where the given address is either an input or an output.
func GetTransactionsByAddressHandler(address string, skip uint64, limit uint64) (interface{}, *utils.HandlerError) {
	if limit > maximumGetTransactionsLimit {
		return nil, utils.NewHandlerError(http.StatusUnprocessableEntity,
			fmt.Sprintf("The maximum allowed value for the limit is %d", maximumGetTransactionsLimit))
	}

	db, err := database.DB()
	if err != nil {
<<<<<<< HEAD
		return nil, utils.NewHandlerError(500, "Internal server error occured")
=======
		return nil, utils.NewHandlerError(http.StatusInternalServerError, http.StatusText(http.StatusInternalServerError))
>>>>>>> 502b510c
	}

	txs := []*models.Transaction{}
	query := db.
		Joins("LEFT JOIN `transaction_outputs` ON `transaction_outputs`.`transaction_id` = `transactions`.`id`").
		Joins("LEFT JOIN `addresses` AS `out_addresses` ON `out_addresses`.`id` = `transaction_outputs`.`address_id`").
		Joins("LEFT JOIN `transaction_inputs` ON `transaction_inputs`.`transaction_id` = `transactions`.`id`").
		Joins("LEFT JOIN `transaction_outputs` AS `inputs_outs` ON `inputs_outs`.`id` = `transaction_inputs`.`transaction_output_id`").
		Joins("LEFT JOIN `addresses` AS `in_addresses` ON `in_addresses`.`id` = `inputs_outs`.`address_id`").
		Where("`out_addresses`.`address` = ?", address).
		Or("`in_addresses`.`address` = ?", address).
		Limit(limit).
		Offset(skip).
		Order("`transactions`.`id` ASC")
	addTxPreloadedFields(query).Find(&txs)
	txResponses := make([]*transactionResponse, len(txs))
	for i, tx := range txs {
		txResponses[i] = convertTxModelToTxResponse(tx)
	}
	return txResponses, nil
}

// GetUTXOsByAddressHandler searches for all UTXOs that belong to a certain address.
func GetUTXOsByAddressHandler(address string) (interface{}, *utils.HandlerError) {
	db, err := database.DB()
	if err != nil {
<<<<<<< HEAD
		return nil, utils.NewHandlerError(500, "Internal server error occured")
	}

	utxos := []*models.UTXO{}
	db.
		Joins("LEFT JOIN `transaction_outputs` ON `transaction_outputs`.`id` = `utxos`.`transaction_output_id`").
=======
		return nil, utils.NewHandlerError(http.StatusInternalServerError, http.StatusText(http.StatusInternalServerError))
	}

	var transactionOutputs []*models.TransactionOutput
	db.
>>>>>>> 502b510c
		Joins("LEFT JOIN `addresses` ON `addresses`.`id` = `transaction_outputs`.`address_id`").
		Where("`addresses`.`address` = ? AND `transaction_outputs`.`is_spent` = 0", address).
		Preload("Transaction.AcceptingBlock").
		Find(&transactionOutputs)

	UTXOsResponses := make([]*transactionOutputResponse, len(transactionOutputs))
	for i, transactionOutput := range transactionOutputs {
		UTXOsResponses[i] = &transactionOutputResponse{
			Value:                   transactionOutput.Value,
			ScriptPubKey:            hex.EncodeToString(transactionOutput.ScriptPubKey),
			AcceptingBlockHash:      transactionOutput.Transaction.AcceptingBlock.BlockHash,
			AcceptingBlockBlueScore: transactionOutput.Transaction.AcceptingBlock.BlueScore,
		}
	}
	return UTXOsResponses, nil
}

func addTxPreloadedFields(query *gorm.DB) *gorm.DB {
	return query.Preload("AcceptingBlock").
		Preload("Subnetwork").
		Preload("TransactionOutputs").
		Preload("TransactionOutputs.Address").
		Preload("TransactionInputs.TransactionOutput.Transaction").
		Preload("TransactionInputs.TransactionOutput.Address")
}

// PostTransaction forwards a raw transaction to the JSON-RPC API server
func PostTransaction(requestBody []byte) *utils.HandlerError {
	client, err := jsonrpc.GetClient()
	if err != nil {
		return utils.NewHandlerError(500, "Internal server error occured")
	}

	rawTx := &RawTransaction{}
	err = json.Unmarshal(requestBody, rawTx)
	if err != nil {
		return utils.NewHandlerError(422, "The request body is not in the correct format")
	}

	txBytes, err := hex.DecodeString(rawTx.RawTransaction)
	if err != nil {
		return utils.NewHandlerError(422, "The raw transaction is not a hex-encoded transaction")
	}

	txReader := bytes.NewReader(txBytes)
	tx := &wire.MsgTx{}
	err = tx.BtcDecode(txReader, 0)
	if err != nil {
		return utils.NewHandlerError(422, "Error parsing raw transaction.")
	}

	_, err = client.SendRawTransaction(tx, true)
	if err != nil {
		return utils.NewHandlerError(500, "Internal server error occured")
	}

	return nil
}<|MERGE_RESOLUTION|>--- conflicted
+++ resolved
@@ -23,15 +23,6 @@
 	if bytes, err := hex.DecodeString(txID); err != nil || len(bytes) != daghash.TxIDSize {
 		return nil, utils.NewHandlerError(http.StatusUnprocessableEntity,
 			fmt.Sprintf("The given txid is not a hex-encoded %d-byte hash.", daghash.TxIDSize))
-<<<<<<< HEAD
-	}
-
-	db, err := database.DB()
-	if err != nil {
-		return nil, utils.NewHandlerError(500, "Internal server error occured")
-	}
-
-=======
 	}
 
 	db, err := database.DB()
@@ -39,7 +30,6 @@
 		return nil, utils.NewHandlerError(http.StatusInternalServerError, http.StatusText(http.StatusInternalServerError))
 	}
 
->>>>>>> 502b510c
 	tx := &models.Transaction{}
 	query := db.Where(&models.Transaction{TransactionID: txID})
 	addTxPreloadedFields(query).First(&tx)
@@ -54,15 +44,6 @@
 	if bytes, err := hex.DecodeString(txHash); err != nil || len(bytes) != daghash.HashSize {
 		return nil, utils.NewHandlerError(http.StatusUnprocessableEntity,
 			fmt.Sprintf("The given txhash is not a hex-encoded %d-byte hash.", daghash.HashSize))
-<<<<<<< HEAD
-	}
-
-	db, err := database.DB()
-	if err != nil {
-		return nil, utils.NewHandlerError(500, "Internal server error occured")
-	}
-
-=======
 	}
 
 	db, err := database.DB()
@@ -70,7 +51,6 @@
 		return nil, utils.NewHandlerError(http.StatusInternalServerError, http.StatusText(http.StatusInternalServerError))
 	}
 
->>>>>>> 502b510c
 	tx := &models.Transaction{}
 	query := db.Where(&models.Transaction{TransactionHash: txHash})
 	addTxPreloadedFields(query).First(&tx)
@@ -90,11 +70,7 @@
 
 	db, err := database.DB()
 	if err != nil {
-<<<<<<< HEAD
-		return nil, utils.NewHandlerError(500, "Internal server error occured")
-=======
 		return nil, utils.NewHandlerError(http.StatusInternalServerError, http.StatusText(http.StatusInternalServerError))
->>>>>>> 502b510c
 	}
 
 	txs := []*models.Transaction{}
@@ -121,20 +97,11 @@
 func GetUTXOsByAddressHandler(address string) (interface{}, *utils.HandlerError) {
 	db, err := database.DB()
 	if err != nil {
-<<<<<<< HEAD
-		return nil, utils.NewHandlerError(500, "Internal server error occured")
-	}
-
-	utxos := []*models.UTXO{}
-	db.
-		Joins("LEFT JOIN `transaction_outputs` ON `transaction_outputs`.`id` = `utxos`.`transaction_output_id`").
-=======
 		return nil, utils.NewHandlerError(http.StatusInternalServerError, http.StatusText(http.StatusInternalServerError))
 	}
 
 	var transactionOutputs []*models.TransactionOutput
 	db.
->>>>>>> 502b510c
 		Joins("LEFT JOIN `addresses` ON `addresses`.`id` = `transaction_outputs`.`address_id`").
 		Where("`addresses`.`address` = ? AND `transaction_outputs`.`is_spent` = 0", address).
 		Preload("Transaction.AcceptingBlock").
