--- conflicted
+++ resolved
@@ -39,10 +39,6 @@
 	Address                        string `json:"address"`
 }
 
-<<<<<<< HEAD
-type feeEstimateResponse struct {
-	HighPriority, NormalPriority, LowPriority float64
-=======
 type blockResponse struct {
 	BlockHash            string
 	Version              int32
@@ -56,7 +52,10 @@
 	BlueScore            uint64
 	IsChainBlock         bool
 	Mass                 uint64
->>>>>>> 1ddae352
+}
+
+type feeEstimateResponse struct {
+	HighPriority, NormalPriority, LowPriority float64
 }
 
 func convertTxModelToTxResponse(tx *models.Transaction) *transactionResponse {
