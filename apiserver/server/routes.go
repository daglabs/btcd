--- conflicted
+++ resolved
@@ -11,15 +11,10 @@
 )
 
 const (
-<<<<<<< HEAD
 	routeParamTxID      = "txID"
 	routeParamTxHash    = "txHash"
+	routeParamAddress   = "address"
 	routeParamBlockHash = "blockHash"
-=======
-	routeParamTxID    = "txID"
-	routeParamTxHash  = "txHash"
-	routeParamAddress = "address"
->>>>>>> 7fc2430a
 )
 
 const (
@@ -80,17 +75,11 @@
 		fmt.Sprintf("/transactions/address/{%s}", routeParamAddress),
 		makeHandler(getTransactionsByAddressHandler)).
 		Methods("GET")
-<<<<<<< HEAD
 
 	router.HandleFunc(
 		fmt.Sprintf("/block/{%s}", routeParamBlockHash),
 		makeHandler(getBlockByHashHandler)).
 		Methods("GET")
-}
-
-func getBlockByHashHandler(routeParams map[string]string, _ map[string][]string, _ *utils.APIServerContext) (interface{}, *utils.HandlerError) {
-	return controllers.GetBlockByHashHandler(routeParams[routeParamBlockHash])
-=======
 }
 
 func getTransactionByIDHandler(routeParams map[string]string, _ map[string][]string, _ *utils.APIServerContext) (interface{}, *utils.HandlerError) {
@@ -127,5 +116,8 @@
 		}
 	}
 	return controllers.GetTransactionsByAddressHandler(routeParams[routeParamAddress], uint64(skip), uint64(limit))
->>>>>>> 7fc2430a
+}
+
+func getBlockByHashHandler(routeParams map[string]string, _ map[string][]string, _ *utils.APIServerContext) (interface{}, *utils.HandlerError) {
+	return controllers.GetBlockByHashHandler(routeParams[routeParamBlockHash])
 }