--- conflicted
+++ resolved
@@ -88,15 +88,9 @@
 		Methods("GET")
 
 	router.HandleFunc(
-<<<<<<< HEAD
-		"/transaction",
-		makeHandler(postTransactionHandler)).
-		Methods("POST")
-=======
 		"/fee-estimates",
 		makeHandler(getFeeEstimatesHandler)).
 		Methods("GET")
->>>>>>> 9a677448
 }
 
 func getTransactionByIDHandler(routeParams map[string]string, _ map[string][]string, _ *utils.APIServerContext) (interface{}, *utils.HandlerError) {
