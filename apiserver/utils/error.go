--- conflicted
+++ resolved
@@ -2,11 +2,8 @@
 
 import (
 	"fmt"
-<<<<<<< HEAD
 	"github.com/jinzhu/gorm"
-=======
 	"net/http"
->>>>>>> 47c5eddf
 	"strings"
 )
 
@@ -56,7 +53,14 @@
 	for i, dbErr := range dbErrors {
 		dbErrorsStrings[i] = fmt.Sprintf("\"%s\"", dbErr)
 	}
-<<<<<<< HEAD
+	return fmt.Errorf("%s [%s]", prefix, strings.Join(dbErrorsStrings, ","))
+}
+
+// NewHandlerErrorFromDBErrors takes a slice of database errors and a prefix, and
+// returns an HandlerError with error code http.StatusInternalServerError with
+// all of the database errors formatted to one string with the given prefix
+func NewHandlerErrorFromDBErrors(prefix string, dbErrors []error) *HandlerError {
+	return NewInternalServerHandlerError(NewErrorFromDBErrors(prefix, dbErrors).Error())
 }
 
 // IsDBRecordNotFoundError returns true if the given dbResult is a RecordNotFound error
@@ -78,14 +82,4 @@
 		dbErrorsStrings[i] = fmt.Sprintf("\"%s\"", dbErr)
 	}
 	return fmt.Errorf("%s [%s]", prefix, strings.Join(dbErrorsStrings, ","))
-=======
-	return fmt.Errorf("%s [%s]", prefix, strings.Join(dbErrorsStrings, ","))
-}
-
-// NewHandlerErrorFromDBErrors takes a slice of database errors and a prefix, and
-// returns an HandlerError with error code http.StatusInternalServerError with
-// all of the database errors formatted to one string with the given prefix
-func NewHandlerErrorFromDBErrors(prefix string, dbErrors []error) *HandlerError {
-	return NewInternalServerHandlerError(NewErrorFromDBErrors(prefix, dbErrors).Error())
->>>>>>> 47c5eddf
 }