// Copyright (c) 2014-2016 The btcsuite developers
// Use of this source code is governed by an ISC
// license that can be found in the LICENSE file.

package mining

import (
	"container/heap"
	"fmt"
	"math/rand"
	"sort"
	"time"

	"github.com/daglabs/btcd/blockdag"
	"github.com/daglabs/btcd/dagconfig"
	"github.com/daglabs/btcd/dagconfig/daghash"
	"github.com/daglabs/btcd/txscript"
	"github.com/daglabs/btcd/util"
	"github.com/daglabs/btcd/util/subnetworkid"
	"github.com/daglabs/btcd/wire"
)

const (
	// MinHighPriority is the minimum priority value that allows a
	// transaction to be considered high priority.
	MinHighPriority = util.SatoshiPerBitcoin * 144.0 / 250

	// blockHeaderOverhead is the max number of bytes it takes to serialize
	// a block header and max possible transaction count.
	blockHeaderOverhead = wire.MaxBlockHeaderPayload + wire.MaxVarIntPayload

	// CoinbaseFlags is added to the coinbase script of a generated block
	// and is used to monitor BIP16 support as well as blocks that are
	// generated via btcd.
	CoinbaseFlags = "/P2SH/btcd/"
)

// TxDesc is a descriptor about a transaction in a transaction source along with
// additional metadata.
type TxDesc struct {
	// Tx is the transaction associated with the entry.
	Tx *util.Tx

	// Added is the time when the entry was added to the source pool.
	Added time.Time

	// Height is the block height when the entry was added to the the source
	// pool.
	Height int32

	// Fee is the total fee the transaction associated with the entry pays.
	Fee uint64

	// FeePerKB is the fee the transaction pays in Satoshi per 1000 bytes.
	FeePerKB uint64
}

// TxSource represents a source of transactions to consider for inclusion in
// new blocks.
//
// The interface contract requires that all of these methods are safe for
// concurrent access with respect to the source.
type TxSource interface {
	// LastUpdated returns the last time a transaction was added to or
	// removed from the source pool.
	LastUpdated() time.Time

	// MiningDescs returns a slice of mining descriptors for all the
	// transactions in the source pool.
	MiningDescs() []*TxDesc

	// HaveTransaction returns whether or not the passed transaction hash
	// exists in the source pool.
	HaveTransaction(hash *daghash.Hash) bool
}

// txPrioItem houses a transaction along with extra information that allows the
// transaction to be prioritized and track dependencies on other transactions
// which have not been mined into a block yet.
type txPrioItem struct {
	tx       *util.Tx
	fee      uint64
	priority float64
	feePerKB uint64
}

// txPriorityQueueLessFunc describes a function that can be used as a compare
// function for a transaction priority queue (txPriorityQueue).
type txPriorityQueueLessFunc func(*txPriorityQueue, int, int) bool

// txPriorityQueue implements a priority queue of txPrioItem elements that
// supports an arbitrary compare function as defined by txPriorityQueueLessFunc.
type txPriorityQueue struct {
	lessFunc txPriorityQueueLessFunc
	items    []*txPrioItem
}

// Len returns the number of items in the priority queue.  It is part of the
// heap.Interface implementation.
func (pq *txPriorityQueue) Len() int {
	return len(pq.items)
}

// Less returns whether the item in the priority queue with index i should sort
// before the item with index j by deferring to the assigned less function.  It
// is part of the heap.Interface implementation.
func (pq *txPriorityQueue) Less(i, j int) bool {
	return pq.lessFunc(pq, i, j)
}

// Swap swaps the items at the passed indices in the priority queue.  It is
// part of the heap.Interface implementation.
func (pq *txPriorityQueue) Swap(i, j int) {
	pq.items[i], pq.items[j] = pq.items[j], pq.items[i]
}

// Push pushes the passed item onto the priority queue.  It is part of the
// heap.Interface implementation.
func (pq *txPriorityQueue) Push(x interface{}) {
	pq.items = append(pq.items, x.(*txPrioItem))
}

// Pop removes the highest priority item (according to Less) from the priority
// queue and returns it.  It is part of the heap.Interface implementation.
func (pq *txPriorityQueue) Pop() interface{} {
	n := len(pq.items)
	item := pq.items[n-1]
	pq.items[n-1] = nil
	pq.items = pq.items[0 : n-1]
	return item
}

// SetLessFunc sets the compare function for the priority queue to the provided
// function.  It also invokes heap.Init on the priority queue using the new
// function so it can immediately be used with heap.Push/Pop.
func (pq *txPriorityQueue) SetLessFunc(lessFunc txPriorityQueueLessFunc) {
	pq.lessFunc = lessFunc
	heap.Init(pq)
}

// txPQByPriority sorts a txPriorityQueue by transaction priority and then fees
// per kilobyte.
func txPQByPriority(pq *txPriorityQueue, i, j int) bool {
	// Using > here so that pop gives the highest priority item as opposed
	// to the lowest.  Sort by priority first, then fee.
	if pq.items[i].priority == pq.items[j].priority {
		return pq.items[i].feePerKB > pq.items[j].feePerKB
	}
	return pq.items[i].priority > pq.items[j].priority

}

// txPQByFee sorts a txPriorityQueue by fees per kilobyte and then transaction
// priority.
func txPQByFee(pq *txPriorityQueue, i, j int) bool {
	// Using > here so that pop gives the highest fee item as opposed
	// to the lowest.  Sort by fee first, then priority.
	if pq.items[i].feePerKB == pq.items[j].feePerKB {
		return pq.items[i].priority > pq.items[j].priority
	}
	return pq.items[i].feePerKB > pq.items[j].feePerKB
}

// newTxPriorityQueue returns a new transaction priority queue that reserves the
// passed amount of space for the elements.  The new priority queue uses either
// the txPQByPriority or the txPQByFee compare function depending on the
// sortByFee parameter and is already initialized for use with heap.Push/Pop.
// The priority queue can grow larger than the reserved space, but extra copies
// of the underlying array can be avoided by reserving a sane value.
func newTxPriorityQueue(reserve int, sortByFee bool) *txPriorityQueue {
	pq := &txPriorityQueue{
		items: make([]*txPrioItem, 0, reserve),
	}
	if sortByFee {
		pq.SetLessFunc(txPQByFee)
	} else {
		pq.SetLessFunc(txPQByPriority)
	}
	return pq
}

// BlockTemplate houses a block that has yet to be solved along with additional
// details about the fees and the number of signature operations for each
// transaction in the block.
type BlockTemplate struct {
	// Block is a block that is ready to be solved by miners.  Thus, it is
	// completely valid with the exception of satisfying the proof-of-work
	// requirement.
	Block *wire.MsgBlock

	// Fees contains the amount of fees each transaction in the generated
	// template pays in base units.  Since the first transaction is the
	// coinbase, the first entry (offset 0) will contain the negative of the
	// sum of the fees of all other transactions.
	Fees []uint64

	// SigOpCounts contains the number of signature operations each
	// transaction in the generated template performs.
	SigOpCounts []int64

	// Height is the height at which the block template connects to the main
	// chain.
	Height int32

	// ValidPayAddress indicates whether or not the template coinbase pays
	// to an address or is redeemable by anyone.  See the documentation on
	// NewBlockTemplate for details on which this can be useful to generate
	// templates without a coinbase payment address.
	ValidPayAddress bool
}

// standardCoinbaseScript returns a standard script suitable for use as the
// signature script of the coinbase transaction of a new block.  In particular,
// it starts with the block height that is required by version 2 blocks and adds
// the extra nonce as well as additional coinbase flags.
func standardCoinbaseScript(nextBlockHeight int32, extraNonce uint64) ([]byte, error) {
	return txscript.NewScriptBuilder().AddInt64(int64(nextBlockHeight)).
		AddInt64(int64(extraNonce)).AddData([]byte(CoinbaseFlags)).
		Script()
}

// createCoinbaseTx returns a coinbase transaction paying an appropriate subsidy
// based on the passed block height to the provided address.  When the address
// is nil, the coinbase transaction will instead be redeemable by anyone.
//
// See the comment for NewBlockTemplate for more information about why the nil
// address handling is useful.
func createCoinbaseTx(params *dagconfig.Params, coinbaseScript []byte, nextBlockHeight int32, addr util.Address) (*util.Tx, error) {
	// Create the script to pay to the provided payment address if one was
	// specified.  Otherwise create a script that allows the coinbase to be
	// redeemable by anyone.
	var pkScript []byte
	if addr != nil {
		var err error
		pkScript, err = txscript.PayToAddrScript(addr)
		if err != nil {
			return nil, err
		}
	} else {
		var err error
		scriptBuilder := txscript.NewScriptBuilder()
		pkScript, err = scriptBuilder.AddOp(txscript.OpTrue).Script()
		if err != nil {
			return nil, err
		}
	}

	tx := wire.NewMsgTx(wire.TxVersion)
	tx.AddTxIn(&wire.TxIn{
		// Coinbase transactions have no inputs, so previous outpoint is
		// zero hash and max index.
		PreviousOutPoint: *wire.NewOutPoint(&daghash.Hash{},
			wire.MaxPrevOutIndex),
		SignatureScript: coinbaseScript,
		Sequence:        wire.MaxTxInSequenceNum,
	})
	tx.AddTxOut(&wire.TxOut{
		Value:    blockdag.CalcBlockSubsidy(nextBlockHeight, params),
		PkScript: pkScript,
	})
	return util.NewTx(tx), nil
}

// MinimumMedianTime returns the minimum allowed timestamp for a block building
// on the end of the provided best chain.  In particular, it is one second after
// the median timestamp of the last several blocks per the chain consensus
// rules.
func MinimumMedianTime(dagMedianTime time.Time) time.Time {
	return dagMedianTime.Add(time.Second)
}

// medianAdjustedTime returns the current time adjusted to ensure it is at least
// one second after the median timestamp of the last several blocks per the
// chain consensus rules.
func medianAdjustedTime(dagMedianTime time.Time, timeSource blockdag.MedianTimeSource) time.Time {
	// The timestamp for the block must not be before the median timestamp
	// of the last several blocks.  Thus, choose the maximum between the
	// current time and one second after the past median time.  The current
	// timestamp is truncated to a second boundary before comparison since a
	// block timestamp does not supported a precision greater than one
	// second.
	newTimestamp := timeSource.AdjustedTime()
	minTimestamp := MinimumMedianTime(dagMedianTime)
	if newTimestamp.Before(minTimestamp) {
		newTimestamp = minTimestamp
	}

	return newTimestamp
}

// BlkTmplGenerator provides a type that can be used to generate block templates
// based on a given mining policy and source of transactions to choose from.
// It also houses additional state required in order to ensure the templates
// are built on top of the current best chain and adhere to the consensus rules.
type BlkTmplGenerator struct {
	policy      *Policy
	chainParams *dagconfig.Params
	txSource    TxSource
	dag         *blockdag.BlockDAG
	timeSource  blockdag.MedianTimeSource
	sigCache    *txscript.SigCache
}

// NewBlkTmplGenerator returns a new block template generator for the given
// policy using transactions from the provided transaction source.
//
// The additional state-related fields are required in order to ensure the
// templates are built on top of the current best chain and adhere to the
// consensus rules.
func NewBlkTmplGenerator(policy *Policy, params *dagconfig.Params,
	txSource TxSource, dag *blockdag.BlockDAG,
	timeSource blockdag.MedianTimeSource,
	sigCache *txscript.SigCache) *BlkTmplGenerator {

	return &BlkTmplGenerator{
		policy:      policy,
		chainParams: params,
		txSource:    txSource,
		dag:         dag,
		timeSource:  timeSource,
		sigCache:    sigCache,
	}
}

// NewBlockTemplate returns a new block template that is ready to be solved
// using the transactions from the passed transaction source pool and a coinbase
// that either pays to the passed address if it is not nil, or a coinbase that
// is redeemable by anyone if the passed address is nil.  The nil address
// functionality is useful since there are cases such as the getblocktemplate
// RPC where external mining software is responsible for creating their own
// coinbase which will replace the one generated for the block template.  Thus
// the need to have configured address can be avoided.
//
// The transactions selected and included are prioritized according to several
// factors.  First, each transaction has a priority calculated based on its
// value, age of inputs, and size.  Transactions which consist of larger
// amounts, older inputs, and small sizes have the highest priority.  Second, a
// fee per kilobyte is calculated for each transaction.  Transactions with a
// higher fee per kilobyte are preferred.  Finally, the block generation related
// policy settings are all taken into account.
//
// Transactions which only spend outputs from other transactions already in the
// block chain are immediately added to a priority queue which either
// prioritizes based on the priority (then fee per kilobyte) or the fee per
// kilobyte (then priority) depending on whether or not the BlockPrioritySize
// policy setting allots space for high-priority transactions.  Transactions
// which spend outputs from other transactions in the source pool are added to a
// dependency map so they can be added to the priority queue once the
// transactions they depend on have been included.
//
// Once the high-priority area (if configured) has been filled with
// transactions, or the priority falls below what is considered high-priority,
// the priority queue is updated to prioritize by fees per kilobyte (then
// priority).
//
// When the fees per kilobyte drop below the TxMinFreeFee policy setting, the
// transaction will be skipped unless the BlockMinSize policy setting is
// nonzero, in which case the block will be filled with the low-fee/free
// transactions until the block size reaches that minimum size.
//
// Any transactions which would cause the block to exceed the BlockMaxSize
// policy setting, exceed the maximum allowed signature operations per block, or
// otherwise cause the block to be invalid are skipped.
//
// Given the above, a block generated by this function is of the following form:
//
//   -----------------------------------  --  --
//  |      Coinbase Transaction         |   |   |
//  |-----------------------------------|   |   |
//  |                                   |   |   | ----- policy.BlockPrioritySize
//  |   High-priority Transactions      |   |   |
//  |                                   |   |   |
//  |-----------------------------------|   | --
//  |                                   |   |
//  |                                   |   |
//  |                                   |   |--- policy.BlockMaxSize
//  |  Transactions prioritized by fee  |   |
//  |  until <= policy.TxMinFreeFee     |   |
//  |                                   |   |
//  |                                   |   |
//  |                                   |   |
//  |-----------------------------------|   |
//  |  Low-fee/Non high-priority (free) |   |
//  |  transactions (while block size   |   |
//  |  <= policy.BlockMinSize)          |   |
//   -----------------------------------  --
func (g *BlkTmplGenerator) NewBlockTemplate(payToAddress util.Address) (*BlockTemplate, error) {
	// Extend the most recently known best block.
	nextBlockHeight := g.dag.Height() + 1

	// Create a standard coinbase transaction paying to the provided
	// address.  NOTE: The coinbase value will be updated to include the
	// fees from the selected transactions later after they have actually
	// been selected.  It is created here to detect any errors early
	// before potentially doing a lot of work below.  The extra nonce helps
	// ensure the transaction is not a duplicate transaction (paying the
	// same value to the same public key address would otherwise be an
	// identical transaction for block version 1).
	seed := rand.NewSource(time.Now().UnixNano())
	randomGenerator := rand.New(seed)
	extraNonce := randomGenerator.Uint64()
	coinbaseScript, err := standardCoinbaseScript(nextBlockHeight, extraNonce)
	if err != nil {
		return nil, err
	}
	coinbaseTx, err := createCoinbaseTx(g.chainParams, coinbaseScript,
		nextBlockHeight, payToAddress)
	if err != nil {
		return nil, err
	}
	numCoinbaseSigOps := int64(blockdag.CountSigOps(coinbaseTx))

	// Get the current source transactions and create a priority queue to
	// hold the transactions which are ready for inclusion into a block
	// along with some priority related and fee metadata.  Reserve the same
	// number of items that are available for the priority queue.  Also,
	// choose the initial sort order for the priority queue based on whether
	// or not there is an area allocated for high-priority transactions.
	sourceTxns := g.txSource.MiningDescs()
	sortedByFee := g.policy.BlockPrioritySize == 0
	priorityQueue := newTxPriorityQueue(len(sourceTxns), sortedByFee)

	// Create a slice to hold the transactions to be included in the
	// generated block with reserved space.  Also create a utxo view to
	// house all of the input transactions so multiple lookups can be
	// avoided.
	blockTxns := make([]*util.Tx, 0, len(sourceTxns))
	blockTxns = append(blockTxns, coinbaseTx)
	blockUtxos := blockdag.NewDiffUTXOSet(g.dag.UTXOSet(), blockdag.NewUTXODiff())

	// Create slices to hold the fees and number of signature operations
	// for each of the selected transactions and add an entry for the
	// coinbase.  This allows the code below to simply append details about
	// a transaction as it is selected for inclusion in the final block.
	// However, since the total fees aren't known yet, use a dummy value for
	// the coinbase fee which will be updated later.
	txFees := make([]uint64, 0, len(sourceTxns))
	txSigOpCounts := make([]int64, 0, len(sourceTxns))
	txFees = append(txFees, 0) // Updated once known
	txSigOpCounts = append(txSigOpCounts, numCoinbaseSigOps)

	log.Debugf("Considering %d transactions for inclusion to new block",
		len(sourceTxns))

	for _, txDesc := range sourceTxns {
		// A block can't have more than one coinbase or contain
		// non-finalized transactions.
		tx := txDesc.Tx
		if blockdag.IsCoinBase(tx) {
			log.Tracef("Skipping coinbase tx %s", tx.ID())
			continue
		}
		if !blockdag.IsFinalizedTransaction(tx, nextBlockHeight,
			g.timeSource.AdjustedTime()) {

			log.Tracef("Skipping non-finalized tx %s", tx.ID())
			continue
		}

		// Calculate the final transaction priority using the input
		// value age sum as well as the adjusted transaction size.  The
		// formula is: sum(inputValue * inputAge) / adjustedTxSize
		prioItem := &txPrioItem{tx: tx}
		prioItem.priority = CalcPriority(tx.MsgTx(), blockUtxos,
			nextBlockHeight)

		// Calculate the fee in Satoshi/kB.
		prioItem.feePerKB = txDesc.FeePerKB
		prioItem.fee = txDesc.Fee

		heap.Push(priorityQueue, prioItem)
	}

	// The starting block size is the size of the block header plus the max
	// possible transaction count size, plus the size of the coinbase
	// transaction.
	blockSize := blockHeaderOverhead + uint32(coinbaseTx.MsgTx().SerializeSize())
	blockSigOps := numCoinbaseSigOps
	totalFees := uint64(0)

	// Create map of GAS usage per subnetwork
	gasUsageMap := make(map[subnetworkid.SubnetworkID]uint64)

	// Choose which transactions make it into the block.
	for priorityQueue.Len() > 0 {
		// Grab the highest priority (or highest fee per kilobyte
		// depending on the sort order) transaction.
		prioItem := heap.Pop(priorityQueue).(*txPrioItem)
		tx := prioItem.tx

		if tx.MsgTx().SubnetworkID != wire.SubnetworkDAGCoin {
			subnetwork := tx.MsgTx().SubnetworkID
			gasUsage, ok := gasUsageMap[subnetwork]
			if !ok {
				gasUsage = 0
			}
			gasLimit, err := g.dag.GasLimit(&subnetwork)
			if err != nil {
				log.Errorf("Cannot get GAS limit for subnetwork %v", subnetwork)
				continue
			}
			txGas := tx.MsgTx().Gas
			if gasLimit-gasUsage < txGas {
<<<<<<< HEAD
				log.Tracef("Transaction %v (GAS=%v) ignored because gas overusage (GASUsage=%v) in subNetwork %v (GASLimit=%v)",
					tx.MsgTx().TxID(), txGas, gasUsage, subNetwork, gasLimit)
=======
				log.Tracef("Transaction %v (GAS=%v) ignored because gas overusage (GASUsage=%v) in subnetwork %v (GASLimit=%v)",
					tx.MsgTx().TxHash, txGas, gasUsage, subnetwork, gasLimit)
>>>>>>> 10ee7df2
				continue
			}
			gasUsageMap[subnetwork] = gasUsage + txGas
		}

		// Enforce maximum block size.  Also check for overflow.
		txSize := uint32(tx.MsgTx().SerializeSize())
		blockPlusTxSize := blockSize + txSize
		if blockPlusTxSize < blockSize ||
			blockPlusTxSize >= g.policy.BlockMaxSize {

			log.Tracef("Skipping tx %s because it would exceed "+
				"the max block size", tx.ID())
			continue
		}

		// Enforce maximum signature operations per block.  Also check
		// for overflow.
		numSigOps := int64(blockdag.CountSigOps(tx))
		if blockSigOps+numSigOps < blockSigOps ||
			blockSigOps+numSigOps > blockdag.MaxSigOpsPerBlock {
			log.Tracef("Skipping tx %s because it would exceed "+
				"the maximum sigops per block", tx.ID())
			continue
		}
		numP2SHSigOps, err := blockdag.CountP2SHSigOps(tx, false,
			blockUtxos)
		if err != nil {
			log.Tracef("Skipping tx %s due to error in "+
				"GetSigOpCost: %v", tx.ID(), err)
			continue
		}
		numSigOps += int64(numP2SHSigOps)
		if blockSigOps+numSigOps < blockSigOps ||
			blockSigOps+numSigOps > blockdag.MaxSigOpsPerBlock {
			log.Tracef("Skipping tx %s because it would "+
				"exceed the maximum sigops per block", tx.ID())
			continue
		}

		// Skip free transactions once the block is larger than the
		// minimum block size.
		if sortedByFee &&
			prioItem.feePerKB < uint64(g.policy.TxMinFreeFee) &&
			blockPlusTxSize >= g.policy.BlockMinSize {

			log.Tracef("Skipping tx %s with feePerKB %.2f "+
				"< TxMinFreeFee %d and block size %d >= "+
				"minBlockSize %d", tx.ID(), prioItem.feePerKB,
				g.policy.TxMinFreeFee, blockPlusTxSize,
				g.policy.BlockMinSize)
			continue
		}

		// Prioritize by fee per kilobyte once the block is larger than
		// the priority size or there are no more high-priority
		// transactions.
		if !sortedByFee && (blockPlusTxSize >= g.policy.BlockPrioritySize ||
			prioItem.priority <= MinHighPriority) {

			log.Tracef("Switching to sort by fees per kilobyte "+
				"blockSize %d >= BlockPrioritySize %d || "+
				"priority %.2f <= minHighPriority %.2f",
				blockPlusTxSize, g.policy.BlockPrioritySize,
				prioItem.priority, MinHighPriority)

			sortedByFee = true
			priorityQueue.SetLessFunc(txPQByFee)

			// Put the transaction back into the priority queue and
			// skip it so it is re-priortized by fees if it won't
			// fit into the high-priority section or the priority
			// is too low.  Otherwise this transaction will be the
			// final one in the high-priority section, so just fall
			// though to the code below so it is added now.
			if blockPlusTxSize > g.policy.BlockPrioritySize ||
				prioItem.priority < MinHighPriority {

				heap.Push(priorityQueue, prioItem)
				continue
			}
		}

		// Ensure the transaction inputs pass all of the necessary
		// preconditions before allowing it to be added to the block.
		_, err = blockdag.CheckTransactionInputs(tx, nextBlockHeight,
			blockUtxos, g.chainParams)
		if err != nil {
			log.Tracef("Skipping tx %s due to error in "+
				"CheckTransactionInputs: %v", tx.ID(), err)
			continue
		}
		err = blockdag.ValidateTransactionScripts(tx, blockUtxos,
			txscript.StandardVerifyFlags, g.sigCache)
		if err != nil {
			log.Tracef("Skipping tx %s due to error in "+
				"ValidateTransactionScripts: %v", tx.ID(), err)
			continue
		}

		// Spend the transaction inputs in the block utxo view and add
		// an entry for it to ensure any transactions which reference
		// this one have it available as an input and can ensure they
		// aren't double spending.
		blockUtxos.AddTx(tx.MsgTx(), nextBlockHeight)

		// Add the transaction to the block, increment counters, and
		// save the fees and signature operation counts to the block
		// template.
		blockTxns = append(blockTxns, tx)
		blockSize += txSize
		blockSigOps += int64(numSigOps)
		totalFees += prioItem.fee
		txFees = append(txFees, prioItem.fee)
		txSigOpCounts = append(txSigOpCounts, numSigOps)

		log.Tracef("Adding tx %s (priority %.2f, feePerKB %.2f)",
			prioItem.tx.ID(), prioItem.priority, prioItem.feePerKB)
	}

	// Now that the actual transactions have been selected, update the
	// block size for the real transaction count and coinbase value with
	// the total fees accordingly.
	blockSize -= wire.MaxVarIntPayload -
		uint32(wire.VarIntSerializeSize(uint64(len(blockTxns))))
	coinbaseTx.MsgTx().TxOut[0].Value += totalFees
	txFees[0] = -totalFees

	// Calculate the required difficulty for the block.  The timestamp
	// is potentially adjusted to ensure it comes after the median time of
	// the last several blocks per the chain consensus rules.
	ts := medianAdjustedTime(g.dag.CalcPastMedianTime(), g.timeSource)
	reqDifficulty, err := g.dag.CalcNextRequiredDifficulty(ts)
	if err != nil {
		return nil, err
	}

	// Calculate the next expected block version based on the state of the
	// rule change deployments.
	nextBlockVersion, err := g.dag.CalcNextBlockVersion()
	if err != nil {
		return nil, err
	}

	// Sort transactions by subnetwork ID before building Merkle tree
	sort.Slice(blockTxns, func(i, j int) bool {
		return subnetworkid.Less(&blockTxns[i].MsgTx().SubnetworkID, &blockTxns[j].MsgTx().SubnetworkID)
	})

	// Create a new block ready to be solved.
	hashMerkles := blockdag.BuildHashMerkleTreeStore(blockTxns)
	idMerkles := blockdag.BuildIDMerkleTreeStore(blockTxns)
	var msgBlock wire.MsgBlock
	msgBlock.Header = wire.BlockHeader{
		Version:        nextBlockVersion,
		ParentHashes:   g.dag.TipHashes(),
		HashMerkleRoot: *hashMerkles[len(hashMerkles)-1],
		IDMerkleRoot:   *idMerkles[len(idMerkles)-1],
		Timestamp:      ts,
		Bits:           reqDifficulty,
	}
	for _, tx := range blockTxns {
		if err := msgBlock.AddTransaction(tx.MsgTx()); err != nil {
			return nil, err
		}
	}

	// Finally, perform a full check on the created block against the chain
	// consensus rules to ensure it properly connects to the current best
	// chain with no issues.
	block := util.NewBlock(&msgBlock)
	block.SetHeight(nextBlockHeight)
	if err := g.dag.CheckConnectBlockTemplate(block); err != nil {
		return nil, err
	}

	log.Debugf("Created new block template (%d transactions, %d in fees, "+
		"%d signature operations, %d bytes, target difficulty %064x)",
		len(msgBlock.Transactions), totalFees, blockSigOps, blockSize,
		blockdag.CompactToBig(msgBlock.Header.Bits))

	return &BlockTemplate{
		Block:           &msgBlock,
		Fees:            txFees,
		SigOpCounts:     txSigOpCounts,
		Height:          nextBlockHeight,
		ValidPayAddress: payToAddress != nil,
	}, nil
}

// UpdateBlockTime updates the timestamp in the header of the passed block to
// the current time while taking into account the median time of the last
// several blocks to ensure the new time is after that time per the chain
// consensus rules.  Finally, it will update the target difficulty if needed
// based on the new time for the test networks since their target difficulty can
// change based upon time.
func (g *BlkTmplGenerator) UpdateBlockTime(msgBlock *wire.MsgBlock) error {
	// The new timestamp is potentially adjusted to ensure it comes after
	// the median time of the last several blocks per the chain consensus
	// rules.
	dagMedianTime := g.dag.CalcPastMedianTime()
	newTime := medianAdjustedTime(dagMedianTime, g.timeSource)
	msgBlock.Header.Timestamp = newTime

	// Recalculate the difficulty if running on a network that requires it.
	if g.chainParams.ReduceMinDifficulty {
		difficulty, err := g.dag.CalcNextRequiredDifficulty(newTime)
		if err != nil {
			return err
		}
		msgBlock.Header.Bits = difficulty
	}

	return nil
}

// UpdateExtraNonce updates the extra nonce in the coinbase script of the passed
// block by regenerating the coinbase script with the passed value and block
// height.  It also recalculates and updates the new merkle root that results
// from changing the coinbase script.
func (g *BlkTmplGenerator) UpdateExtraNonce(msgBlock *wire.MsgBlock, blockHeight int32, extraNonce uint64) error {
	coinbaseScript, err := standardCoinbaseScript(blockHeight, extraNonce)
	if err != nil {
		return err
	}
	if len(coinbaseScript) > blockdag.MaxCoinbaseScriptLen {
		return fmt.Errorf("coinbase transaction script length "+
			"of %d is out of range (min: %d, max: %d)",
			len(coinbaseScript), blockdag.MinCoinbaseScriptLen,
			blockdag.MaxCoinbaseScriptLen)
	}
	msgBlock.Transactions[0].TxIn[0].SignatureScript = coinbaseScript

	// TODO(davec): A util.Block should use saved in the state to avoid
	// recalculating all of the other transaction hashes.
	// block.Transactions[0].InvalidateCache()

	// Recalculate the merkle roots with the updated extra nonce.
	block := util.NewBlock(msgBlock)
	hashMerkles := blockdag.BuildHashMerkleTreeStore(block.Transactions())
	msgBlock.Header.HashMerkleRoot = *hashMerkles[len(hashMerkles)-1]
	idMerkles := blockdag.BuildIDMerkleTreeStore(block.Transactions())
	msgBlock.Header.IDMerkleRoot = *idMerkles[len(idMerkles)-1]

	return nil
}

// DAGHeight returns the DAG's height
func (g *BlkTmplGenerator) DAGHeight() int32 {
	return g.dag.Height()
}

// TipHashes returns the hashes of the DAG's tips
func (g *BlkTmplGenerator) TipHashes() []daghash.Hash {
	return g.dag.TipHashes()
}

// TxSource returns the associated transaction source.
//
// This function is safe for concurrent access.
func (g *BlkTmplGenerator) TxSource() TxSource {
	return g.txSource
}<|MERGE_RESOLUTION|>--- conflicted
+++ resolved
@@ -501,13 +501,8 @@
 			}
 			txGas := tx.MsgTx().Gas
 			if gasLimit-gasUsage < txGas {
-<<<<<<< HEAD
-				log.Tracef("Transaction %v (GAS=%v) ignored because gas overusage (GASUsage=%v) in subNetwork %v (GASLimit=%v)",
-					tx.MsgTx().TxID(), txGas, gasUsage, subNetwork, gasLimit)
-=======
 				log.Tracef("Transaction %v (GAS=%v) ignored because gas overusage (GASUsage=%v) in subnetwork %v (GASLimit=%v)",
-					tx.MsgTx().TxHash, txGas, gasUsage, subnetwork, gasLimit)
->>>>>>> 10ee7df2
+					tx.MsgTx().TxID(), txGas, gasUsage, subnetwork, gasLimit)
 				continue
 			}
 			gasUsageMap[subnetwork] = gasUsage + txGas
