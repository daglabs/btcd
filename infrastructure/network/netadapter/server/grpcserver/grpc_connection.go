--- conflicted
+++ resolved
@@ -34,18 +34,13 @@
 	isConnected uint32
 }
 
-<<<<<<< HEAD
 type grpcStream interface {
 	Send(*protowire.KaspadMessage) error
 	Recv() (*protowire.KaspadMessage, error)
 }
 
-func newConnection(server *gRPCServer, address *net.TCPAddr, isOutbound bool, stream grpcStream) *gRPCConnection {
-=======
 func newConnection(server *gRPCServer, address *net.TCPAddr, stream grpcStream,
 	lowLevelClientConnection *grpc.ClientConn) *gRPCConnection {
-
->>>>>>> 3839767a
 	connection := &gRPCConnection{
 		server:                   server,
 		address:                  address,
@@ -148,14 +143,9 @@
 	c.streamLock.Lock()
 	defer c.streamLock.Unlock()
 
-<<<<<<< HEAD
 	clientStream := c.stream.(grpc.ClientStream)
-	_ = clientStream.CloseSend() // ignore error because we don't really know what's the status of the connection
-=======
-	clientStream := c.stream.(protowire.P2P_MessageStreamClient)
 
 	// ignore error because we don't really know what's the status of the connection
 	_ = clientStream.CloseSend()
 	_ = c.lowLevelClientConnection.Close()
->>>>>>> 3839767a
 }