--- conflicted
+++ resolved
@@ -60,11 +60,7 @@
 		return nil, errors.Errorf("non-tcp addresses are not supported")
 	}
 
-<<<<<<< HEAD
-	connection := newConnection(&p.gRPCServer, tcpAddress, true, stream)
-=======
-	connection := newConnection(p.server, tcpAddress, stream, nil)
->>>>>>> 3839767a
+	connection := newConnection(&p.gRPCServer, tcpAddress, stream, nil)
 
 	err = p.onConnectedHandler(connection)
 	if err != nil {
