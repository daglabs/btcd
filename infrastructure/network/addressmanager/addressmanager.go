--- conflicted
+++ resolved
@@ -125,90 +125,7 @@
 		result = append(result, address)
 	}
 
-<<<<<<< HEAD
-// AddressCache returns the current address cache. It must be treated as
-// read-only (but since it is a copy now, this is not as dangerous).
-func (am *AddressManager) AddressCache(includeAllSubnetworks bool, subnetworkID *externalapi.DomainSubnetworkID) []*appmessage.NetAddress {
-	am.mutex.Lock()
-	defer am.mutex.Unlock()
-
-	if len(am.addressIndex) == 0 {
-		return nil
-	}
-
-	allAddresses := []*appmessage.NetAddress{}
-	// Iteration order is undefined here, but we randomise it anyway.
-	for _, v := range am.addressIndex {
-		if includeAllSubnetworks || subnetworks.IsEqual(v.SubnetworkID(), subnetworkID) {
-			allAddresses = append(allAddresses, v.netAddress)
-		}
-	}
-
-	numAddresses := len(allAddresses) * getAddrPercent / 100
-	if numAddresses > GetAddressesMax {
-		numAddresses = GetAddressesMax
-	}
-	if len(allAddresses) < getAddrMin {
-		numAddresses = len(allAddresses)
-	}
-	if len(allAddresses) > getAddrMin && numAddresses < getAddrMin {
-		numAddresses = getAddrMin
-	}
-
-	// Fisher-Yates shuffle the array. We only need to do the first
-	// `numAddresses' since we are throwing the rest.
-	for i := 0; i < numAddresses; i++ {
-		// pick a number between current index and the end
-		j := rand.Intn(len(allAddresses)-i) + i
-		allAddresses[i], allAddresses[j] = allAddresses[j], allAddresses[i]
-	}
-
-	// slice off the limit we are willing to share.
-	return allAddresses[0:numAddresses]
-}
-
-// reset resets the address manager by reinitialising the random source
-// and allocating fresh empty bucket storage.
-func (am *AddressManager) reset() {
-	am.addressIndex = make(map[AddressKey]*KnownAddress)
-
-	// fill key with bytes from a good random source.
-	io.ReadFull(crand.Reader, am.key[:])
-	am.subnetworkNewAddressBucketArrays = make(map[externalapi.DomainSubnetworkID]*newAddressBucketArray)
-	am.subnetworkTriedAddresBucketArrays = make(map[externalapi.DomainSubnetworkID]*triedAddressBucketArray)
-
-	am.subnetworkNewAddressCounts = make(map[externalapi.DomainSubnetworkID]int)
-	am.subnetworkTriedAddressCounts = make(map[externalapi.DomainSubnetworkID]int)
-
-	for i := range am.fullNodeNewAddressBucketArray {
-		am.fullNodeNewAddressBucketArray[i] = make(map[AddressKey]*KnownAddress)
-	}
-	for i := range am.fullNodeTriedAddressBucketArray {
-		am.fullNodeTriedAddressBucketArray[i] = nil
-	}
-	am.fullNodeNewAddressCount = 0
-	am.fullNodeTriedAddressCount = 0
-}
-
-// HostToNetAddress returns a netaddress given a host address. If
-// the host is not an IP address it will be resolved.
-func (am *AddressManager) HostToNetAddress(host string, port uint16, services appmessage.ServiceFlag) (*appmessage.NetAddress, error) {
-	ip := net.ParseIP(host)
-	if ip == nil {
-		ips, err := am.lookupFunc(host)
-		if err != nil {
-			return nil, err
-		}
-		if len(ips) == 0 {
-			return nil, errors.Errorf("no addresses found for %s", host)
-		}
-		ip = ips[0]
-	}
-
-	return appmessage.NewNetAddressIPPort(ip, port, services), nil
-=======
-	return result
->>>>>>> 7a7821e1
+	return result
 }
 
 // BannedAddresses returns all banned addresses
