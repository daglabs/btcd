--- conflicted
+++ resolved
@@ -25,32 +25,8 @@
 }
 
 type overrideDAGParamsConfig struct {
-<<<<<<< HEAD
 	K                                       *externalapi.KType `json:"k"`
 	MaxBlockParents                         *externalapi.KType `json:"maxBlockParents"`
-	MergeSetSizeLimit                       *uint64            `json:"mergeSetSizeLimit"`
-	MaxMassAcceptedByBlock                  *uint64            `json:"maxMassAcceptedByBlock"`
-	MaxBlockSize                            *uint64            `json:"maxBlockSize"`
-	MaxCoinbasePayloadLength                *uint64            `json:"maxCoinbasePayloadLength"`
-	MassPerTxByte                           *uint64            `json:"massPerTxByte"`
-	MassPerScriptPubKeyByte                 *uint64            `json:"massPerScriptPubKeyByte"`
-	MassPerSigOp                            *uint64            `json:"massPerSigOp"`
-	CoinbasePayloadScriptPublicKeyMaxLength *uint8             `json:"coinbasePayloadScriptPublicKeyMaxLength"`
-	PowMax                                  *string            `json:"powMax"`
-	BlockCoinbaseMaturity                   *uint64            `json:"blockCoinbaseMaturity"`
-	SubsidyReductionInterval                *uint64            `json:"subsidyReductionInterval"`
-	TargetTimePerBlockInMilliSeconds        *int64             `json:"targetTimePerBlockInMilliSeconds"`
-	FinalityDuration                        *int64             `json:"finalityDuration"`
-	TimestampDeviationTolerance             *int               `json:"timestampDeviationTolerance"`
-	DifficultyAdjustmentWindowSize          *int               `json:"difficultyAdjustmentWindowSize"`
-	RelayNonStdTxs                          *bool              `json:"relayNonStdTxs"`
-	AcceptUnroutable                        *bool              `json:"acceptUnroutable"`
-	EnableNonNativeSubnetworks              *bool              `json:"enableNonNativeSubnetworks"`
-	DisableDifficultyAdjustment             *bool              `json:"disableDifficultyAdjustment"`
-	SkipProofOfWork                         *bool              `json:"skipProofOfWork"`
-=======
-	K                                       *model.KType `json:"k"`
-	MaxBlockParents                         *model.KType `json:"maxBlockParents"`
 	MergeSetSizeLimit                       *uint64      `json:"mergeSetSizeLimit"`
 	MaxBlockMass                            *uint64      `json:"maxBlockMass"`
 	MaxCoinbasePayloadLength                *uint64      `json:"maxCoinbasePayloadLength"`
@@ -70,7 +46,6 @@
 	EnableNonNativeSubnetworks              *bool        `json:"enableNonNativeSubnetworks"`
 	DisableDifficultyAdjustment             *bool        `json:"disableDifficultyAdjustment"`
 	SkipProofOfWork                         *bool        `json:"skipProofOfWork"`
->>>>>>> 60e7a8eb
 }
 
 // ResolveNetwork parses the network command line argument and sets NetParams accordingly.
