--- conflicted
+++ resolved
@@ -28,13 +28,6 @@
 	PeerNotifier PeerNotifier
 	DAG          *blockdag.BlockDAG
 	TxMemPool    *mempool.TxPool
-<<<<<<< HEAD
-	DAGParams    *dagconfig.Params
-
-	DisableCheckpoints bool
-	MaxPeers           int
-=======
-	ChainParams  *dagconfig.Params
+	DAGParams  *dagconfig.Params
 	MaxPeers     int
->>>>>>> e3d7e83d
 }