--- conflicted
+++ resolved
@@ -867,7 +867,7 @@
 
 func (sm *SyncManager) handleProcessBlockMsg(msg processBlockMsg) (isOrphan bool, err error) {
 	isOrphan, isDelayed, err := sm.dag.ProcessBlock(
-		msg.block, msg.flags)
+		msg.block, msg.flags|blockdag.BFDisallowDelay)
 	if err != nil {
 		return false, err
 	}
@@ -935,20 +935,7 @@
 				msg.reply <- peerID
 
 			case processBlockMsg:
-<<<<<<< HEAD
-				isOrphan, _, err := sm.dag.ProcessBlock(
-					msg.block, msg.flags|blockdag.BFDisallowDelay)
-				if err != nil {
-					msg.reply <- processBlockResponse{
-						isOrphan: false,
-						err:      err,
-					}
-					continue
-				}
-
-=======
 				isOrphan, err := sm.handleProcessBlockMsg(msg)
->>>>>>> d90a08ec
 				msg.reply <- processBlockResponse{
 					isOrphan: isOrphan,
 					err:      err,
