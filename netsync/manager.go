--- conflicted
+++ resolved
@@ -208,7 +208,7 @@
 			"%d from peer %s", sm.dag.ChainHeight()+1,
 			sm.nextCheckpoint.ChainHeight, peer.Addr()) //TODO: (Ori) This is probably wrong. Done only for compilation
 	}
-	return peer.PushGetBlocksMsg(startHash, &daghash.ZeroHash)
+	return peer.PushGetBlockInvsMsg(startHash, &daghash.ZeroHash)
 }
 
 // resetHeaderState sets the headers-first mode state to values appropriate for
@@ -304,11 +304,7 @@
 			//TODO: (Ori) This is probably wrong. Done only for compilation
 			bestPeer.PushGetBlockLocatorMsg(sm.nextCheckpoint.Hash, sm.dagParams.GenesisHash)
 		} else {
-<<<<<<< HEAD
 			bestPeer.PushGetBlockLocatorMsg(&daghash.ZeroHash, sm.dagParams.GenesisHash)
-=======
-			bestPeer.PushGetBlockInvsMsg(locator, &daghash.ZeroHash)
->>>>>>> 5f49115c
 		}
 		sm.syncPeer = bestPeer
 	} else {
@@ -687,12 +683,7 @@
 	sm.headersFirstMode = false
 	sm.headerList.Init()
 	log.Infof("Reached the final checkpoint -- switching to normal mode")
-<<<<<<< HEAD
-	err = peer.PushGetBlocksMsg(blockHash, &daghash.ZeroHash)
-=======
-	locator := blockdag.BlockLocator([]*daghash.Hash{blockHash})
-	err = peer.PushGetBlockInvsMsg(locator, &daghash.ZeroHash)
->>>>>>> 5f49115c
+	err = peer.PushGetBlockInvsMsg(blockHash, &daghash.ZeroHash)
 	if err != nil {
 		log.Warnf("Failed to send getblockinvs message to peer %s: %s",
 			peer.Addr(), err)
@@ -1032,15 +1023,8 @@
 			if i == lastBlock && peer == sm.syncPeer {
 				// Request blocks after the first block's ancestor that exists
 				// in the selected path chain, one up to the
-<<<<<<< HEAD
 				// final one the remote peer knows about.
 				peer.PushGetBlockLocatorMsg(iv.Hash, &daghash.ZeroHash)
-=======
-				// final one the remote peer knows about (zero
-				// stop hash).
-				locator := sm.dag.BlockLocatorFromHash(iv.Hash)
-				peer.PushGetBlockInvsMsg(locator, &daghash.ZeroHash)
->>>>>>> 5f49115c
 			}
 		}
 	}
