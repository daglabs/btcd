// Copyright (c) 2013-2017 The btcsuite developers
// Use of this source code is governed by an ISC
// license that can be found in the LICENSE file.

package netsync

import (
	"fmt"
	"github.com/kaspanet/kaspad/util/mstime"
	"net"
	"sync"
	"sync/atomic"
	"time"

	"github.com/kaspanet/kaspad/blockdag"
	"github.com/kaspanet/kaspad/dagconfig"
	"github.com/kaspanet/kaspad/mempool"
	peerpkg "github.com/kaspanet/kaspad/peer"
	"github.com/kaspanet/kaspad/util"
	"github.com/kaspanet/kaspad/util/daghash"
	"github.com/kaspanet/kaspad/wire"
	"github.com/pkg/errors"
)

const (
	// maxRejectedTxns is the maximum number of rejected transactions
	// hashes to store in memory.
	maxRejectedTxns = 1000

	// maxRequestedBlocks is the maximum number of requested block
	// hashes to store in memory.
	maxRequestedBlocks = wire.MaxInvPerMsg

	// maxRequestedTxns is the maximum number of requested transactions
	// hashes to store in memory.
	maxRequestedTxns = wire.MaxInvPerMsg

	minGetSelectedTipInterval = time.Minute

	minDAGTimeDelay = time.Minute
)

// newPeerMsg signifies a newly connected peer to the block handler.
type newPeerMsg struct {
	peer *peerpkg.Peer
}

// blockMsg packages a kaspa block message and the peer it came from together
// so the block handler has access to that information.
type blockMsg struct {
	block          *util.Block
	peer           *peerpkg.Peer
	isDelayedBlock bool
	reply          chan struct{}
}

// invMsg packages a kaspa inv message and the peer it came from together
// so the block handler has access to that information.
type invMsg struct {
	inv  *wire.MsgInv
	peer *peerpkg.Peer
}

// donePeerMsg signifies a newly disconnected peer to the block handler.
type donePeerMsg struct {
	peer *peerpkg.Peer
}

// txMsg packages a kaspa tx message and the peer it came from together
// so the block handler has access to that information.
type txMsg struct {
	tx    *util.Tx
	peer  *peerpkg.Peer
	reply chan struct{}
}

// getSyncPeerMsg is a message type to be sent across the message channel for
// retrieving the current sync peer.
type getSyncPeerMsg struct {
	reply chan int32
}

// processBlockResponse is a response sent to the reply channel of a
// processBlockMsg.
type processBlockResponse struct {
	isOrphan bool
	err      error
}

// processBlockMsg is a message type to be sent across the message channel
// for requested a block is processed. Note this call differs from blockMsg
// above in that blockMsg is intended for blocks that came from peers and have
// extra handling whereas this message essentially is just a concurrent safe
// way to call ProcessBlock on the internal block DAG instance.
type processBlockMsg struct {
	block *util.Block
	flags blockdag.BehaviorFlags
	reply chan processBlockResponse
}

// isSyncedMsg is a message type to be sent across the message channel for
// requesting whether or not the sync manager believes it is synced with the
// currently connected peers.
type isSyncedMsg struct {
	reply chan bool
}

// pauseMsg is a message type to be sent across the message channel for
// pausing the sync manager. This effectively provides the caller with
// exclusive access over the manager until a receive is performed on the
// unpause channel.
type pauseMsg struct {
	unpause <-chan struct{}
}

type selectedTipMsg struct {
	selectedTipHash *daghash.Hash
	peer            *peerpkg.Peer
	reply           chan struct{}
}

type requestQueueAndSet struct {
	queue []*wire.InvVect
	set   map[daghash.Hash]struct{}
}

// peerSyncState stores additional information that the SyncManager tracks
// about a peer.
type peerSyncState struct {
	syncCandidate             bool
	lastSelectedTipRequest    mstime.Time
	peerShouldSendSelectedTip bool
	requestQueueMtx           sync.Mutex
	requestQueues             map[wire.InvType]*requestQueueAndSet
	requestedTxns             map[daghash.TxID]struct{}
	requestedBlocks           map[daghash.Hash]struct{}
}

// SyncManager is used to communicate block related messages with peers. The
// SyncManager is started as by executing Start() in a goroutine. Once started,
// it selects peers to sync from and starts the initial block download. Once the
// DAG is in sync, the SyncManager handles incoming block and header
// notifications and relays announcements of new blocks to peers.
type SyncManager struct {
	peerNotifier   PeerNotifier
	started        int32
	shutdown       int32
	dag            *blockdag.BlockDAG
	txMemPool      *mempool.TxPool
	dagParams      *dagconfig.Params
	progressLogger *blockProgressLogger
	msgChan        chan interface{}
	wg             sync.WaitGroup
	quit           chan struct{}
	syncPeerLock   sync.Mutex
	isSyncing      bool

	// These fields should only be accessed from the messageHandler thread
	rejectedTxns    map[daghash.TxID]struct{}
	requestedTxns   map[daghash.TxID]struct{}
	requestedBlocks map[daghash.Hash]struct{}
	syncPeer        *peerpkg.Peer
	peerStates      map[*peerpkg.Peer]*peerSyncState
}

// startSync will choose the sync peer among the available candidate peers to
// download/sync the blockDAG from. When syncing is already running, it
// simply returns. It also examines the candidates for any which are no longer
// candidates and removes them as needed.
//
// This function MUST be called with the sync peer lock held.
func (sm *SyncManager) startSync() {
	// Return now if we're already syncing.
	if sm.syncPeer != nil {
		return
	}

	var syncPeer *peerpkg.Peer
	for peer, state := range sm.peerStates {
		if !state.syncCandidate {
			continue
		}

		if !peer.IsSelectedTipKnown() {
			continue
		}

		// TODO(davec): Use a better algorithm to choose the sync peer.
		// For now, just pick the first available candidate.
		syncPeer = peer
		break
	}

	// Start syncing from the sync peer if one was selected.
	if syncPeer != nil {
		// Clear the requestedBlocks if the sync peer changes, otherwise
		// we may ignore blocks we need that the last sync peer failed
		// to send.
		sm.requestedBlocks = make(map[daghash.Hash]struct{})

		log.Infof("Syncing to block %s from peer %s",
			syncPeer.SelectedTipHash(), syncPeer.Addr())

		syncPeer.PushGetBlockLocatorMsg(syncPeer.SelectedTipHash(), sm.dagParams.GenesisHash)
		sm.isSyncing = true
		sm.syncPeer = syncPeer
		return
	}

	pendingForSelectedTips := false

	if sm.shouldQueryPeerSelectedTips() {
		sm.isSyncing = true
		hasSyncCandidates := false
		for peer, state := range sm.peerStates {
			if state.peerShouldSendSelectedTip {
				pendingForSelectedTips = true
				continue
			}
			if !state.syncCandidate {
				continue
			}
			hasSyncCandidates = true

			if mstime.Since(state.lastSelectedTipRequest) < minGetSelectedTipInterval {
				continue
			}

			sm.queueMsgGetSelectedTip(peer, state)
			pendingForSelectedTips = true
		}
		if !hasSyncCandidates {
			log.Warnf("No sync peer candidates available")
		}
	}

	if !pendingForSelectedTips {
		sm.isSyncing = false
	}
}

func (sm *SyncManager) shouldQueryPeerSelectedTips() bool {
	return sm.dag.Now().Sub(sm.dag.CalcPastMedianTime()) > minDAGTimeDelay
}

func (sm *SyncManager) queueMsgGetSelectedTip(peer *peerpkg.Peer, state *peerSyncState) {
	state.lastSelectedTipRequest = mstime.Now()
	state.peerShouldSendSelectedTip = true
	peer.QueueMessage(wire.NewMsgGetSelectedTip(), nil)
}

// isSyncCandidate returns whether or not the peer is a candidate to consider
// syncing from.
func (sm *SyncManager) isSyncCandidate(peer *peerpkg.Peer) bool {
	// Typically a peer is not a candidate for sync if it's not a full node,
	// however regression test is special in that the regression tool is
	// not a full node and still needs to be considered a sync candidate.
	if sm.dagParams == &dagconfig.RegressionNetParams {
		// The peer is not a candidate if it's not coming from localhost
		// or the hostname can't be determined for some reason.
		host, _, err := net.SplitHostPort(peer.Addr())
		if err != nil {
			return false
		}

		if host != "127.0.0.1" && host != "localhost" {
			return false
		}
	} else {
		// The peer is not a candidate for sync if it's not a full
		// node.
		nodeServices := peer.Services()
		if nodeServices&wire.SFNodeNetwork != wire.SFNodeNetwork {
			return false
		}
	}

	// Candidate if all checks passed.
	return true
}

// handleNewPeerMsg deals with new peers that have signalled they may
// be considered as a sync peer (they have already successfully negotiated). It
// also starts syncing if needed. It is invoked from the syncHandler goroutine.
func (sm *SyncManager) handleNewPeerMsg(peer *peerpkg.Peer) {
	// Ignore if in the process of shutting down.
	if atomic.LoadInt32(&sm.shutdown) != 0 {
		return
	}

	log.Infof("New valid peer %s (%s)", peer, peer.UserAgent())

	// Initialize the peer state
	isSyncCandidate := sm.isSyncCandidate(peer)
	requestQueues := make(map[wire.InvType]*requestQueueAndSet)
	requestQueueInvTypes := []wire.InvType{wire.InvTypeTx, wire.InvTypeBlock, wire.InvTypeSyncBlock, wire.InvTypeMissingAncestor}
	for _, invType := range requestQueueInvTypes {
		requestQueues[invType] = &requestQueueAndSet{
			set: make(map[daghash.Hash]struct{}),
		}
	}
	sm.peerStates[peer] = &peerSyncState{
		syncCandidate:   isSyncCandidate,
		requestedTxns:   make(map[daghash.TxID]struct{}),
		requestedBlocks: make(map[daghash.Hash]struct{}),
		requestQueues:   requestQueues,
	}

	// Start syncing by choosing the best candidate if needed.
	if isSyncCandidate {
		sm.restartSyncIfNeeded()
	}
}

// handleDonePeerMsg deals with peers that have signalled they are done. It
// removes the peer as a candidate for syncing and in the case where it was
// the current sync peer, attempts to select a new best peer to sync from. It
// is invoked from the syncHandler goroutine.
func (sm *SyncManager) handleDonePeerMsg(peer *peerpkg.Peer) {
	state, exists := sm.peerStates[peer]
	if !exists {
		log.Warnf("Received done peer message for unknown peer %s", peer)
		return
	}

	// Remove the peer from the list of candidate peers.
	delete(sm.peerStates, peer)

	log.Infof("Lost peer %s", peer)

	// Remove requested transactions from the global map so that they will
	// be fetched from elsewhere next time we get an inv.
	for txHash := range state.requestedTxns {
		delete(sm.requestedTxns, txHash)
	}

	// Remove requested blocks from the global map so that they will be
	// fetched from elsewhere next time we get an inv.
	// TODO: we could possibly here check which peers have these blocks
	// and request them now to speed things up a little.
	for blockHash := range state.requestedBlocks {
		delete(sm.requestedBlocks, blockHash)
	}

	sm.stopSyncFromPeer(peer)
}

// stopSyncFromPeer replaces a sync peer if the given peer
// is the sync peer.
func (sm *SyncManager) stopSyncFromPeer(peer *peerpkg.Peer) {
	if sm.syncPeer == peer {
		sm.syncPeer = nil
		sm.restartSyncIfNeeded()
	}
}

// RemoveFromSyncCandidates removes the given peer from being
// a sync candidate and stop syncing from it if it's the current
// sync peer.
func (sm *SyncManager) RemoveFromSyncCandidates(peer *peerpkg.Peer) {
	sm.peerStates[peer].syncCandidate = false
	sm.stopSyncFromPeer(peer)
}

// handleTxMsg handles transaction messages from all peers.
func (sm *SyncManager) handleTxMsg(tmsg *txMsg) {
	peer := tmsg.peer
	state, exists := sm.peerStates[peer]
	if !exists {
		log.Warnf("Received tx message from unknown peer %s", peer)
		return
	}

	// If we didn't ask for this transaction then the peer is misbehaving.
	txID := tmsg.tx.ID()
	if _, exists = state.requestedTxns[*txID]; !exists {
		peer.AddBanScoreAndPushRejectMsg(wire.CmdTx, wire.RejectNotRequested, (*daghash.Hash)(txID),
			peerpkg.BanScoreUnrequestedTx, 0, fmt.Sprintf("got unrequested transaction %s", txID))
		return
	}

	// Ignore transactions that we have already rejected. Do not
	// send a reject message here because if the transaction was already
	// rejected, the transaction was unsolicited.
	if _, exists = sm.rejectedTxns[*txID]; exists {
		log.Debugf("Ignoring unsolicited previously rejected "+
			"transaction %s from %s", txID, peer)
		return
	}

	// Process the transaction to include validation, insertion in the
	// memory pool, orphan handling, etc.
	acceptedTxs, err := sm.txMemPool.ProcessTransaction(tmsg.tx,
		true, mempool.Tag(peer.ID()))

	// Remove transaction from request maps. Either the mempool/DAG
	// already knows about it and as such we shouldn't have any more
	// instances of trying to fetch it, or we failed to insert and thus
	// we'll retry next time we get an inv.
	delete(state.requestedTxns, *txID)
	delete(sm.requestedTxns, *txID)

	if err != nil {
		// Do not request this transaction again until a new block
		// has been processed.
		sm.rejectedTxns[*txID] = struct{}{}
		sm.limitTxIDMap(sm.rejectedTxns, maxRejectedTxns)

		// When the error is a rule error, it means the transaction was
		// simply rejected as opposed to something actually going wrong,
		// so log it as such. Otherwise, something really did go wrong,
		// so panic.
		ruleErr := &mempool.RuleError{}
		if !errors.As(err, ruleErr) {
			panic(errors.Wrapf(err, "failed to process transaction %s", txID))
		}

		shouldIncreaseBanScore := false
		if txRuleErr := (&mempool.TxRuleError{}); errors.As(ruleErr.Err, txRuleErr) {
			if txRuleErr.RejectCode == wire.RejectInvalid {
				shouldIncreaseBanScore = true
			}
		} else if dagRuleErr := (&blockdag.RuleError{}); errors.As(ruleErr.Err, dagRuleErr) {
			shouldIncreaseBanScore = true
		}

		if shouldIncreaseBanScore {
			peer.AddBanScoreAndPushRejectMsg(wire.CmdTx, wire.RejectInvalid, (*daghash.Hash)(txID),
				peerpkg.BanScoreInvalidTx, 0, fmt.Sprintf("rejected transaction %s: %s", txID, err))
		}
		return
	}

	sm.peerNotifier.AnnounceNewTransactions(acceptedTxs)
}

// restartSyncIfNeeded finds a new sync candidate if we're not expecting any
// blocks from the current one.
func (sm *SyncManager) restartSyncIfNeeded() {
	sm.syncPeerLock.Lock()
	defer sm.syncPeerLock.Unlock()

	if !sm.shouldReplaceSyncPeer() {
		return
	}

	sm.syncPeer = nil
	sm.startSync()
}

func (sm *SyncManager) shouldReplaceSyncPeer() bool {
	if sm.syncPeer == nil {
		return true
	}

	syncPeerState, exists := sm.peerStates[sm.syncPeer]
	if !exists {
		panic(errors.Errorf("no peer state for sync peer %s", sm.syncPeer))
	}

	syncPeerState.requestQueueMtx.Lock()
	defer syncPeerState.requestQueueMtx.Unlock()
	return len(syncPeerState.requestedBlocks) == 0 &&
		len(syncPeerState.requestQueues[wire.InvTypeSyncBlock].queue) == 0 &&
		!sm.syncPeer.WasBlockLocatorRequested()
}

// handleBlockMsg handles block messages from all peers.
func (sm *SyncManager) handleBlockMsg(bmsg *blockMsg) {
	peer := bmsg.peer
	state, exists := sm.peerStates[peer]
	if !exists {
		log.Warnf("Received block message from unknown peer %s", peer)
		return
	}

	// If we didn't ask for this block then the peer is misbehaving.
	blockHash := bmsg.block.Hash()
	if _, exists = state.requestedBlocks[*blockHash]; !exists {
		// The regression test intentionally sends some blocks twice
		// to test duplicate block insertion fails. Don't disconnect
		// the peer or ignore the block when we're in regression test
		// mode in this case so the DAG code is actually fed the
		// duplicate blocks.
		if sm.dagParams != &dagconfig.RegressionNetParams {
			peer.AddBanScoreAndPushRejectMsg(wire.CmdBlock, wire.RejectNotRequested, blockHash,
				peerpkg.BanScoreUnrequestedBlock, 0, fmt.Sprintf("got unrequested block %s", blockHash))
			return
		}
	}

	behaviorFlags := blockdag.BFNone
	if bmsg.isDelayedBlock {
		behaviorFlags |= blockdag.BFAfterDelay
	}
	if bmsg.peer == sm.syncPeer {
		behaviorFlags |= blockdag.BFIsSync
	}

	// Process the block to include validation, orphan handling, etc.
	isOrphan, isDelayed, err := sm.dag.ProcessBlock(bmsg.block, behaviorFlags)

	// Remove block from request maps. Either DAG knows about it and
	// so we shouldn't have any more instances of trying to fetch it, or
	// the insertion fails and thus we'll retry next time we get an inv.
	delete(state.requestedBlocks, *blockHash)
	delete(sm.requestedBlocks, *blockHash)

	sm.restartSyncIfNeeded()

	if err != nil {
		// When the error is a rule error, it means the block was simply
		// rejected as opposed to something actually going wrong, so log
		// it as such. Otherwise, something really did go wrong, so log
		// it as an actual error.
		if !errors.As(err, &blockdag.RuleError{}) {
			panic(errors.Wrapf(err, "Failed to process block %s",
				blockHash))
		}
		log.Infof("Rejected block %s from %s: %s", blockHash,
			peer, err)

		peer.AddBanScoreAndPushRejectMsg(wire.CmdBlock, wire.RejectInvalid, blockHash,
			peerpkg.BanScoreInvalidBlock, 0, fmt.Sprintf("got invalid block: %s", err))
		// Whether the peer will be banned or not, syncing from a node that doesn't follow
		// the netsync protocol is undesired.
		sm.RemoveFromSyncCandidates(peer)
		return
	}

	if isDelayed {
		return
	}

	if isOrphan {
		blueScore, err := bmsg.block.BlueScore()
		if err != nil {
			log.Errorf("Received an orphan block %s with malformed blue score from %s. Disconnecting...",
				blockHash, peer)
			peer.AddBanScoreAndPushRejectMsg(wire.CmdBlock, wire.RejectInvalid, blockHash,
				peerpkg.BanScoreMalformedBlueScoreInOrphan, 0,
				fmt.Sprintf("Received an orphan block %s with malformed blue score", blockHash))
			return
		}

		const maxOrphanBlueScoreDiff = 10000
		selectedTipBlueScore := sm.dag.SelectedTipBlueScore()
		if blueScore > selectedTipBlueScore+maxOrphanBlueScoreDiff {
			log.Infof("Orphan block %s has blue score %d and the selected tip blue score is "+
				"%d. Ignoring orphans with a blue score difference from the selected tip greater than %d",
				blockHash, blueScore, selectedTipBlueScore, maxOrphanBlueScoreDiff)
			return
		}

		// Request the parents for the orphan block from the peer that sent it.
		missingAncestors := sm.dag.GetOrphanMissingAncestorHashes(blockHash)
		sm.addBlocksToRequestQueue(state, missingAncestors, wire.InvTypeMissingAncestor)
	} else {
		// When the block is not an orphan, log information about it and
		// update the DAG state.
		blockBlueScore, err := sm.dag.BlueScoreByBlockHash(blockHash)
		if err != nil {
			log.Errorf("Failed to get blue score for block %s: %s", blockHash, err)
		}
		sm.progressLogger.LogBlockBlueScore(bmsg.block, blockBlueScore)

		// Clear the rejected transactions.
		sm.rejectedTxns = make(map[daghash.TxID]struct{})
	}

	// We don't want to flood our sync peer with getdata messages, so
	// instead of asking it immediately about missing ancestors, we first
	// wait until it finishes to send us all of the requested blocks.
	if (isOrphan && peer != sm.syncPeer) || (peer == sm.syncPeer && len(state.requestedBlocks) == 0) {
		err := sm.sendInvsFromRequestQueue(peer, state)
		if err != nil {
			log.Errorf("Failed to send invs from queue: %s", err)
			return
		}
	}
}

func (sm *SyncManager) addBlocksToRequestQueue(state *peerSyncState, hashes []*daghash.Hash, invType wire.InvType) {
	state.requestQueueMtx.Lock()
	defer state.requestQueueMtx.Unlock()
	for _, hash := range hashes {
		if _, exists := sm.requestedBlocks[*hash]; !exists {
			iv := wire.NewInvVect(invType, hash)
			state.addInvToRequestQueueNoLock(iv)
		}
	}
}

func (state *peerSyncState) addInvToRequestQueueNoLock(iv *wire.InvVect) {
	requestQueue, ok := state.requestQueues[iv.Type]
	if !ok {
		panic(errors.Errorf("got unsupported inventory type %s", iv.Type))
	}

	if _, exists := requestQueue.set[*iv.Hash]; exists {
		return
	}

	requestQueue.set[*iv.Hash] = struct{}{}
	requestQueue.queue = append(requestQueue.queue, iv)
}

func (state *peerSyncState) addInvToRequestQueue(iv *wire.InvVect) {
	state.requestQueueMtx.Lock()
	defer state.requestQueueMtx.Unlock()
	state.addInvToRequestQueueNoLock(iv)
}

// haveInventory returns whether or not the inventory represented by the passed
// inventory vector is known. This includes checking all of the various places
// inventory can be when it is in different states such as blocks that are part
// of the DAG, in the orphan pool, and transactions that are in the memory pool
// (either the main pool or orphan pool).
func (sm *SyncManager) haveInventory(invVect *wire.InvVect) (bool, error) {
	switch invVect.Type {
	case wire.InvTypeMissingAncestor:
		fallthrough
	case wire.InvTypeSyncBlock:
		fallthrough
	case wire.InvTypeBlock:
		// Ask DAG if the block is known to it in any form (in DAG or as an orphan).
		return sm.dag.IsKnownBlock(invVect.Hash), nil

	case wire.InvTypeTx:
		// Ask the transaction memory pool if the transaction is known
		// to it in any form (main pool or orphan).
		if sm.txMemPool.HaveTransaction((*daghash.TxID)(invVect.Hash)) {
			return true, nil
		}

		// Check if the transaction exists from the point of view of the
		// DAG's virtual block. Note that this is only a best effort
		// since it is expensive to check existence of every output and
		// the only purpose of this check is to avoid downloading
		// already known transactions. Only the first two outputs are
		// checked because the vast majority of transactions consist of
		// two outputs where one is some form of "pay-to-somebody-else"
		// and the other is a change output.
		prevOut := wire.Outpoint{TxID: daghash.TxID(*invVect.Hash)}
		for i := uint32(0); i < 2; i++ {
			prevOut.Index = i
			entry, ok := sm.dag.GetUTXOEntry(prevOut)
			if !ok {
				return false, nil
			}
			if entry != nil {
				return true, nil
			}
		}

		return false, nil
	}

	// The requested inventory is is an unsupported type, so just claim
	// it is known to avoid requesting it.
	return true, nil
}

// handleInvMsg handles inv messages from all peers.
// We examine the inventory advertised by the remote peer and act accordingly.
func (sm *SyncManager) handleInvMsg(imsg *invMsg) {
	peer := imsg.peer
	state, exists := sm.peerStates[peer]
	if !exists {
		log.Warnf("Received inv message from unknown peer %s", peer)
		return
	}

	// Attempt to find the final block in the inventory list. There may
	// not be one.
	lastBlock := -1
	invVects := imsg.inv.InvList
	for i := len(invVects) - 1; i >= 0; i-- {
		if invVects[i].IsBlockOrSyncBlock() {
			lastBlock = i
			break
		}
	}

	haveUnknownInvBlock := false

	// Request the advertised inventory if we don't already have it. Also,
	// request parent blocks of orphans if we receive one we already have.
	// Finally, attempt to detect potential stalls due to big orphan DAGs
	// we already have and request more blocks to prevent them.
	for i, iv := range invVects {
		// Ignore unsupported inventory types.
		switch iv.Type {
		case wire.InvTypeBlock:
		case wire.InvTypeSyncBlock:
		case wire.InvTypeTx:
		default:
			log.Warnf("got unsupported inv type %s from %s", iv.Type, peer)
			continue
		}

		// Add the inventory to the cache of known inventory
		// for the peer.
		peer.AddKnownInventory(iv)

		// Request the inventory if we don't already have it.
		haveInv, err := sm.haveInventory(iv)
		if err != nil {
			log.Warnf("Unexpected failure when checking for "+
				"existing inventory during inv message "+
				"processing: %s", err)
			continue
		}
		if !haveInv {
			if iv.Type == wire.InvTypeTx {
				// Skip the transaction if it has already been rejected.
				if _, exists := sm.rejectedTxns[daghash.TxID(*iv.Hash)]; exists {
					continue
				}

				// Skip the transaction if it had previously been requested.
				if _, exists := state.requestedTxns[daghash.TxID(*iv.Hash)]; exists {
					continue
				}
			}

			if iv.Type == wire.InvTypeBlock {
				haveUnknownInvBlock = true
			}

			// Add it to the request queue.
			state.addInvToRequestQueue(iv)
			continue
		}

		if iv.IsBlockOrSyncBlock() {
			if sm.dag.IsKnownInvalid(iv.Hash) {
				peer.AddBanScoreAndPushRejectMsg(imsg.inv.Command(), wire.RejectInvalid, iv.Hash,
					peerpkg.BanScoreInvalidInvBlock, 0, fmt.Sprintf("sent inv of invalid block %s", iv.Hash))
				// Whether the peer will be banned or not, syncing from a node that doesn't follow
				// the netsync protocol is undesired.
				sm.RemoveFromSyncCandidates(peer)
				return
			}
			// The block is an orphan block that we already have.
			// When the existing orphan was processed, it requested
			// the missing parent blocks. When this scenario
			// happens, it means there were more blocks missing
			// than are allowed into a single inventory message. As
			// a result, once this peer requested the final
			// advertised block, the remote peer noticed and is now
			// resending the orphan block as an available block
			// to signal there are more missing blocks that need to
			// be requested.
			if sm.dag.IsKnownOrphan(iv.Hash) {
				if iv.Type == wire.InvTypeSyncBlock {
					peer.AddBanScoreAndPushRejectMsg(imsg.inv.Command(), wire.RejectInvalid, iv.Hash,
						peerpkg.BanScoreOrphanInvAsPartOfNetsync, 0,
						fmt.Sprintf("sent inv of orphan block %s as part of netsync", iv.Hash))
					// Whether the peer will be banned or not, syncing from a node that doesn't follow
					// the netsync protocol is undesired.
					sm.RemoveFromSyncCandidates(peer)
					return
				}
				missingAncestors := sm.dag.GetOrphanMissingAncestorHashes(iv.Hash)
				sm.addBlocksToRequestQueue(state, missingAncestors, wire.InvTypeMissingAncestor)
				continue
			}

			// We already have the final block advertised by this
			// inventory message, so force a request for more. This
			// should only happen if our DAG and the peer's DAG have
			// diverged long time ago.
			if i == lastBlock && peer == sm.syncPeer {
				// Request blocks after the first block's ancestor that exists
				// in the selected path chain, one up to the
				// final one the remote peer knows about.
				peer.PushGetBlockLocatorMsg(iv.Hash, sm.dagParams.GenesisHash)
			}
		}
	}

	err := sm.sendInvsFromRequestQueue(peer, state)
	if err != nil {
		log.Errorf("Failed to send invs from queue: %s", err)
	}

	if haveUnknownInvBlock && !sm.isSyncing {
		// If one of the inv messages is an unknown block
		// it is an indication that one of our peers has more
		// up-to-date data than us.
		sm.restartSyncIfNeeded()
	}
}

func (sm *SyncManager) addInvsToGetDataMessageFromQueue(gdmsg *wire.MsgGetData, state *peerSyncState, invType wire.InvType, maxInvsToAdd int) error {
	requestQueue, ok := state.requestQueues[invType]
	if !ok {
		panic(errors.Errorf("got unsupported inventory type %s", invType))
	}
	queue := requestQueue.queue
	var invsNum int
	leftSpaceInGdmsg := wire.MaxInvPerGetDataMsg - len(gdmsg.InvList)
	if len(queue) > leftSpaceInGdmsg {
		invsNum = leftSpaceInGdmsg
	} else {
		invsNum = len(queue)
	}
	if invsNum > maxInvsToAdd {
		invsNum = maxInvsToAdd
	}
	invsToAdd := make([]*wire.InvVect, 0, invsNum)
	for len(queue) != 0 && len(invsToAdd) < invsNum {
		var iv *wire.InvVect
		iv, queue = queue[0], queue[1:]

		exists, err := sm.haveInventory(iv)
		if err != nil {
			return err
		}
		if !exists {
			invsToAdd = append(invsToAdd, iv)
		}
	}

	addBlockInv := func(iv *wire.InvVect) {
		// Request the block if there is not already a pending
		// request.
		if _, exists := sm.requestedBlocks[*iv.Hash]; !exists {
			sm.requestedBlocks[*iv.Hash] = struct{}{}
			sm.limitHashMap(sm.requestedBlocks, maxRequestedBlocks)
			state.requestedBlocks[*iv.Hash] = struct{}{}

			gdmsg.AddInvVect(iv)
		}
	}
	for _, iv := range invsToAdd {
		delete(requestQueue.set, *iv.Hash)
		switch invType {
		case wire.InvTypeMissingAncestor:
			addBlockInv(iv)
		case wire.InvTypeSyncBlock:
			addBlockInv(iv)
		case wire.InvTypeBlock:
			addBlockInv(iv)

		case wire.InvTypeTx:
			// Request the transaction if there is not already a
			// pending request.
			if _, exists := sm.requestedTxns[daghash.TxID(*iv.Hash)]; !exists {
				sm.requestedTxns[daghash.TxID(*iv.Hash)] = struct{}{}
				sm.limitTxIDMap(sm.requestedTxns, maxRequestedTxns)
				state.requestedTxns[daghash.TxID(*iv.Hash)] = struct{}{}

				gdmsg.AddInvVect(iv)
			}
		}

		if len(queue) >= wire.MaxInvPerGetDataMsg {
			break
		}
	}
	requestQueue.queue = queue
	return nil
}

func (sm *SyncManager) sendInvsFromRequestQueue(peer *peerpkg.Peer, state *peerSyncState) error {
	state.requestQueueMtx.Lock()
	defer state.requestQueueMtx.Unlock()
	if len(sm.requestedBlocks) != 0 {
		return nil
	}
	gdmsg := wire.NewMsgGetData()
	err := sm.addInvsToGetDataMessageFromQueue(gdmsg, state, wire.InvTypeSyncBlock, wire.MaxSyncBlockInvPerGetDataMsg)
	if err != nil {
		return err
	}
	if !sm.isSyncing || sm.isSynced() {
		err := sm.addInvsToGetDataMessageFromQueue(gdmsg, state, wire.InvTypeMissingAncestor, wire.MaxInvPerGetDataMsg)
		if err != nil {
			return err
		}

		err = sm.addInvsToGetDataMessageFromQueue(gdmsg, state, wire.InvTypeBlock, wire.MaxInvPerGetDataMsg)
		if err != nil {
			return err
		}

		err = sm.addInvsToGetDataMessageFromQueue(gdmsg, state, wire.InvTypeTx, wire.MaxInvPerGetDataMsg)
		if err != nil {
			return err
		}
	}
	if len(gdmsg.InvList) > 0 {
		peer.QueueMessage(gdmsg, nil)
	}
	return nil
}

// limitTxIDMap is a helper function for maps that require a maximum limit by
// evicting a random transaction if adding a new value would cause it to
// overflow the maximum allowed.
func (sm *SyncManager) limitTxIDMap(m map[daghash.TxID]struct{}, limit int) {
	if len(m)+1 > limit {
		// Remove a random entry from the map. For most compilers, Go's
		// range statement iterates starting at a random item although
		// that is not 100% guaranteed by the spec. The iteration order
		// is not important here because an adversary would have to be
		// able to pull off preimage attacks on the hashing function in
		// order to target eviction of specific entries anyways.
		for txID := range m {
			delete(m, txID)
			return
		}
	}
}

// limitHashMap is a helper function for maps that require a maximum limit by
// evicting a random item if adding a new value would cause it to
// overflow the maximum allowed.
func (sm *SyncManager) limitHashMap(m map[daghash.Hash]struct{}, limit int) {
	if len(m)+1 > limit {
		// Remove a random entry from the map. For most compilers, Go's
		// range statement iterates starting at a random item although
		// that is not 100% guaranteed by the spec. The iteration order
		// is not important here because an adversary would have to be
		// able to pull off preimage attacks on the hashing function in
		// order to target eviction of specific entries anyways.
		for hash := range m {
			delete(m, hash)
			return
		}
	}
}

func (sm *SyncManager) handleProcessBlockMsg(msg processBlockMsg) (isOrphan bool, err error) {
	isOrphan, isDelayed, err := sm.dag.ProcessBlock(
		msg.block, msg.flags|blockdag.BFDisallowDelay)
	if err != nil {
		return false, err
	}
	if isDelayed {
		return false, errors.New("Cannot process blocks from RPC beyond the allowed time offset")
	}

	return isOrphan, nil
}

func (sm *SyncManager) handleSelectedTipMsg(msg *selectedTipMsg) {
	peer := msg.peer
	selectedTipHash := msg.selectedTipHash
	state := sm.peerStates[peer]
	if !state.peerShouldSendSelectedTip {
		peer.AddBanScoreAndPushRejectMsg(wire.CmdSelectedTip, wire.RejectNotRequested, nil,
			peerpkg.BanScoreUnrequestedSelectedTip, 0, "got unrequested selected tip message")
		return
	}
	state.peerShouldSendSelectedTip = false
	peer.SetSelectedTipHash(selectedTipHash)
	sm.restartSyncIfNeeded()
}

// messageHandler is the main handler for the sync manager. It must be run as a
// goroutine. It processes block and inv messages in a separate goroutine
// from the peer handlers so the block (MsgBlock) messages are handled by a
// single thread without needing to lock memory data structures. This is
// important because the sync manager controls which blocks are needed and how
// the fetching should proceed.
func (sm *SyncManager) messageHandler() {
out:
	for {
		select {
		case m := <-sm.msgChan:
			switch msg := m.(type) {
			case *newPeerMsg:
				sm.handleNewPeerMsg(msg.peer)

			case *txMsg:
				sm.handleTxMsg(msg)
				msg.reply <- struct{}{}

			case *blockMsg:
				sm.handleBlockMsg(msg)
				msg.reply <- struct{}{}

			case *invMsg:
				sm.handleInvMsg(msg)

			case *donePeerMsg:
				sm.handleDonePeerMsg(msg.peer)

			case getSyncPeerMsg:
				var peerID int32
				if sm.syncPeer != nil {
					peerID = sm.syncPeer.ID()
				}
				msg.reply <- peerID

			case processBlockMsg:
				isOrphan, err := sm.handleProcessBlockMsg(msg)
				msg.reply <- processBlockResponse{
					isOrphan: isOrphan,
					err:      err,
				}

			case isSyncedMsg:
				msg.reply <- sm.isSynced()

			case pauseMsg:
				// Wait until the sender unpauses the manager.
				<-msg.unpause

			case *selectedTipMsg:
				sm.handleSelectedTipMsg(msg)
				msg.reply <- struct{}{}

			default:
				log.Warnf("Invalid message type in block "+
					"handler: %T", msg)
			}

		case <-sm.quit:
			break out
		}
	}

	sm.wg.Done()
	log.Trace("Block handler done")
}

// handleBlockDAGNotification handles notifications from blockDAG. It does
// things such as request orphan block parents and relay accepted blocks to
// connected peers.
func (sm *SyncManager) handleBlockDAGNotification(notification *blockdag.Notification) {
	switch notification.Type {
	// A block has been accepted into the blockDAG. Relay it to other peers.
	case blockdag.NTBlockAdded:
		data, ok := notification.Data.(*blockdag.BlockAddedNotificationData)
		if !ok {
			log.Warnf("Block Added notification data is of wrong type.")
			break
		}
		block := data.Block

		// Update mempool
		ch := make(chan mempool.NewBlockMsg)
<<<<<<< HEAD
		spawn(func() {
			err := sm.txMemPool.HandleNewBlockOld(block, ch)
=======
		spawn("SPAWN_PLACEHOLDER_NAME", func() {
			err := sm.txMemPool.HandleNewBlock(block, ch)
>>>>>>> 2de3c1d0
			close(ch)
			if err != nil {
				panic(fmt.Sprintf("HandleNewBlockOld failed to handle block %s", block.Hash()))
			}
		})

		// sm.peerNotifier sends messages to the rebroadcastHandler, so we call
		// it in its own goroutine so it won't block dag.ProcessBlock in case
		// rebroadcastHandler channel is full.
		spawn("SPAWN_PLACEHOLDER_NAME", func() {
			// Relay if we are current and the block was not just now unorphaned.
			// Otherwise peers that are current should already know about it
			if sm.isSynced() && !data.WasUnorphaned {
				iv := wire.NewInvVect(wire.InvTypeBlock, block.Hash())
				sm.peerNotifier.RelayInventory(iv, block.MsgBlock().Header)
			}

			for msg := range ch {
				sm.peerNotifier.TransactionConfirmed(msg.Tx)
				sm.peerNotifier.AnnounceNewTransactions(msg.AcceptedTxs)
			}
		})
	}
}

// NewPeer informs the sync manager of a newly active peer.
func (sm *SyncManager) NewPeer(peer *peerpkg.Peer) {
	// Ignore if we are shutting down.
	if atomic.LoadInt32(&sm.shutdown) != 0 {
		return
	}
	sm.msgChan <- &newPeerMsg{peer: peer}
}

// QueueTx adds the passed transaction message and peer to the block handling
// queue. Responds to the done channel argument after the tx message is
// processed.
func (sm *SyncManager) QueueTx(tx *util.Tx, peer *peerpkg.Peer, done chan struct{}) {
	// Don't accept more transactions if we're shutting down.
	if atomic.LoadInt32(&sm.shutdown) != 0 {
		done <- struct{}{}
		return
	}

	sm.msgChan <- &txMsg{tx: tx, peer: peer, reply: done}
}

// QueueBlock adds the passed block message and peer to the block handling
// queue. Responds to the done channel argument after the block message is
// processed.
func (sm *SyncManager) QueueBlock(block *util.Block, peer *peerpkg.Peer, isDelayedBlock bool, done chan struct{}) {
	// Don't accept more blocks if we're shutting down.
	if atomic.LoadInt32(&sm.shutdown) != 0 {
		done <- struct{}{}
		return
	}

	sm.msgChan <- &blockMsg{block: block, peer: peer, isDelayedBlock: isDelayedBlock, reply: done}
}

// QueueInv adds the passed inv message and peer to the block handling queue.
func (sm *SyncManager) QueueInv(inv *wire.MsgInv, peer *peerpkg.Peer) {
	// No channel handling here because peers do not need to block on inv
	// messages.
	if atomic.LoadInt32(&sm.shutdown) != 0 {
		return
	}

	sm.msgChan <- &invMsg{inv: inv, peer: peer}
}

// QueueSelectedTipMsg adds the passed selected tip message and peer to the
// block handling queue. Responds to the done channel argument after it finished
// handling the message.
func (sm *SyncManager) QueueSelectedTipMsg(msg *wire.MsgSelectedTip, peer *peerpkg.Peer, done chan struct{}) {
	sm.msgChan <- &selectedTipMsg{
		selectedTipHash: msg.SelectedTipHash,
		peer:            peer,
		reply:           done,
	}
}

// DonePeer informs the blockmanager that a peer has disconnected.
func (sm *SyncManager) DonePeer(peer *peerpkg.Peer) {
	// Ignore if we are shutting down.
	if atomic.LoadInt32(&sm.shutdown) != 0 {
		return
	}

	sm.msgChan <- &donePeerMsg{peer: peer}
}

// Start begins the core block handler which processes block and inv messages.
func (sm *SyncManager) Start() {
	// Already started?
	if atomic.AddInt32(&sm.started, 1) != 1 {
		return
	}

	log.Trace("Starting sync manager")
	sm.wg.Add(1)
	spawn("SPAWN_PLACEHOLDER_NAME", sm.messageHandler)
}

// Stop gracefully shuts down the sync manager by stopping all asynchronous
// handlers and waiting for them to finish.
func (sm *SyncManager) Stop() error {
	if atomic.AddInt32(&sm.shutdown, 1) != 1 {
		log.Warnf("Sync manager is already in the process of " +
			"shutting down")
		return nil
	}

	log.Infof("Sync manager shutting down")
	close(sm.quit)
	sm.wg.Wait()
	return nil
}

// SyncPeerID returns the ID of the current sync peer, or 0 if there is none.
func (sm *SyncManager) SyncPeerID() int32 {
	reply := make(chan int32)
	sm.msgChan <- getSyncPeerMsg{reply: reply}
	return <-reply
}

// ProcessBlock makes use of ProcessBlock on an internal instance of a blockDAG.
func (sm *SyncManager) ProcessBlock(block *util.Block, flags blockdag.BehaviorFlags) (bool, error) {
	reply := make(chan processBlockResponse)
	sm.msgChan <- processBlockMsg{block: block, flags: flags, reply: reply}
	response := <-reply
	return response.isOrphan, response.err
}

// IsSynced returns whether or not the sync manager believes it is synced with
// the connected peers.
func (sm *SyncManager) IsSynced() bool {
	reply := make(chan bool)
	sm.msgChan <- isSyncedMsg{reply: reply}
	return <-reply
}

// isSynced checks if the node is synced enough based upon its worldview.
// This is used to determine if the node can support mining and requesting newly-mined blocks.
// To do that, first it checks if the selected tip timestamp is not older than maxTipAge. If that's the case, it means
// the node is synced since blocks' timestamps are not allowed to deviate too much into the future.
// If that's not the case it checks the rate it added new blocks to the DAG recently. If it's faster than
// blockRate * maxSyncRateDeviation it means the node is not synced, since when the node is synced it shouldn't add
// blocks to the DAG faster than the block rate.
func (sm *SyncManager) isSynced() bool {
	const maxTipAge = 5 * time.Minute
	isCloseToCurrentTime := sm.dag.Now().Sub(sm.dag.SelectedTipHeader().Timestamp) <= maxTipAge
	if isCloseToCurrentTime {
		return true
	}

	const maxSyncRateDeviation = 1.05
	return sm.dag.IsSyncRateBelowThreshold(maxSyncRateDeviation)
}

// Pause pauses the sync manager until the returned channel is closed.
//
// Note that while paused, all peer and block processing is halted. The
// message sender should avoid pausing the sync manager for long durations.
func (sm *SyncManager) Pause() chan<- struct{} {
	c := make(chan struct{})
	sm.msgChan <- pauseMsg{c}
	return c
}

// New constructs a new SyncManager. Use Start to begin processing asynchronous
// block, tx, and inv updates.
func New(config *Config) (*SyncManager, error) {
	sm := SyncManager{
		peerNotifier:    config.PeerNotifier,
		dag:             config.DAG,
		txMemPool:       config.TxMemPool,
		dagParams:       config.DAGParams,
		rejectedTxns:    make(map[daghash.TxID]struct{}),
		requestedTxns:   make(map[daghash.TxID]struct{}),
		requestedBlocks: make(map[daghash.Hash]struct{}),
		peerStates:      make(map[*peerpkg.Peer]*peerSyncState),
		progressLogger:  newBlockProgressLogger("Processed", log),
		msgChan:         make(chan interface{}, config.MaxPeers*3),
		quit:            make(chan struct{}),
	}

	sm.dag.Subscribe(sm.handleBlockDAGNotification)

	return &sm, nil
}<|MERGE_RESOLUTION|>--- conflicted
+++ resolved
@@ -1044,13 +1044,8 @@
 
 		// Update mempool
 		ch := make(chan mempool.NewBlockMsg)
-<<<<<<< HEAD
-		spawn(func() {
+		spawn("SPAWN_PLACEHOLDER_NAME", func() {
 			err := sm.txMemPool.HandleNewBlockOld(block, ch)
-=======
-		spawn("SPAWN_PLACEHOLDER_NAME", func() {
-			err := sm.txMemPool.HandleNewBlock(block, ch)
->>>>>>> 2de3c1d0
 			close(ch)
 			if err != nil {
 				panic(fmt.Sprintf("HandleNewBlockOld failed to handle block %s", block.Hash()))
