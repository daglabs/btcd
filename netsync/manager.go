// Copyright (c) 2013-2017 The btcsuite developers
// Use of this source code is governed by an ISC
// license that can be found in the LICENSE file.

package netsync

import (
	"container/list"
	"fmt"
	"net"
	"sync"
	"sync/atomic"
	"time"

	"github.com/daglabs/btcd/blockdag"
	"github.com/daglabs/btcd/dagconfig"
	"github.com/daglabs/btcd/dagconfig/daghash"
	"github.com/daglabs/btcd/database"
	"github.com/daglabs/btcd/mempool"
	peerpkg "github.com/daglabs/btcd/peer"
	"github.com/daglabs/btcd/util"
	"github.com/daglabs/btcd/wire"
)

const (
	// minInFlightBlocks is the minimum number of blocks that should be
	// in the request queue for headers-first mode before requesting
	// more.
	minInFlightBlocks = 10

	// maxRejectedTxns is the maximum number of rejected transactions
	// hashes to store in memory.
	maxRejectedTxns = 1000

	// maxRequestedBlocks is the maximum number of requested block
	// hashes to store in memory.
	maxRequestedBlocks = wire.MaxInvPerMsg

	// maxRequestedTxns is the maximum number of requested transactions
	// hashes to store in memory.
	maxRequestedTxns = wire.MaxInvPerMsg
)

// newPeerMsg signifies a newly connected peer to the block handler.
type newPeerMsg struct {
	peer *peerpkg.Peer
}

// blockMsg packages a bitcoin block message and the peer it came from together
// so the block handler has access to that information.
type blockMsg struct {
	block *util.Block
	peer  *peerpkg.Peer
	reply chan struct{}
}

// invMsg packages a bitcoin inv message and the peer it came from together
// so the block handler has access to that information.
type invMsg struct {
	inv  *wire.MsgInv
	peer *peerpkg.Peer
}

// headersMsg packages a bitcoin headers message and the peer it came from
// together so the block handler has access to that information.
type headersMsg struct {
	headers *wire.MsgHeaders
	peer    *peerpkg.Peer
}

// donePeerMsg signifies a newly disconnected peer to the block handler.
type donePeerMsg struct {
	peer *peerpkg.Peer
}

// txMsg packages a bitcoin tx message and the peer it came from together
// so the block handler has access to that information.
type txMsg struct {
	tx    *util.Tx
	peer  *peerpkg.Peer
	reply chan struct{}
}

// getSyncPeerMsg is a message type to be sent across the message channel for
// retrieving the current sync peer.
type getSyncPeerMsg struct {
	reply chan int32
}

// processBlockResponse is a response sent to the reply channel of a
// processBlockMsg.
type processBlockResponse struct {
	isOrphan bool
	err      error
}

// processBlockMsg is a message type to be sent across the message channel
// for requested a block is processed.  Note this call differs from blockMsg
// above in that blockMsg is intended for blocks that came from peers and have
// extra handling whereas this message essentially is just a concurrent safe
// way to call ProcessBlock on the internal block chain instance.
type processBlockMsg struct {
	block *util.Block
	flags blockdag.BehaviorFlags
	reply chan processBlockResponse
}

// isCurrentMsg is a message type to be sent across the message channel for
// requesting whether or not the sync manager believes it is synced with the
// currently connected peers.
type isCurrentMsg struct {
	reply chan bool
}

// pauseMsg is a message type to be sent across the message channel for
// pausing the sync manager.  This effectively provides the caller with
// exclusive access over the manager until a receive is performed on the
// unpause channel.
type pauseMsg struct {
	unpause <-chan struct{}
}

// headerNode is used as a node in a list of headers that are linked together
// between checkpoints.
type headerNode struct {
	height int32
	hash   *daghash.Hash
}

// peerSyncState stores additional information that the SyncManager tracks
// about a peer.
type peerSyncState struct {
	syncCandidate   bool
	requestQueueMtx sync.Mutex
	// relayedInvsRequestQueue contains invs of blocks and transactions
	// which are relayed to our node.
	relayedInvsRequestQueue []*wire.InvVect
	// requestQueue contains all of the invs that are not relayed to
	// us; we get them by requesting them or by manually creating them.
	requestQueue               []*wire.InvVect
	relayedInvsRequestQueueSet map[daghash.Hash]struct{}
	requestQueueSet            map[daghash.Hash]struct{}
	requestedTxns              map[daghash.TxID]struct{}
	requestedBlocks            map[daghash.Hash]struct{}
}

// SyncManager is used to communicate block related messages with peers. The
// SyncManager is started as by executing Start() in a goroutine. Once started,
// it selects peers to sync from and starts the initial block download. Once the
// chain is in sync, the SyncManager handles incoming block and header
// notifications and relays announcements of new blocks to peers.
type SyncManager struct {
	peerNotifier   PeerNotifier
	started        int32
	shutdown       int32
	dag            *blockdag.BlockDAG
	txMemPool      *mempool.TxPool
	chainParams    *dagconfig.Params
	progressLogger *blockProgressLogger
	msgChan        chan interface{}
	wg             sync.WaitGroup
	quit           chan struct{}

	// These fields should only be accessed from the blockHandler thread
	rejectedTxns    map[daghash.TxID]struct{}
	requestedTxns   map[daghash.TxID]struct{}
	requestedBlocks map[daghash.Hash]struct{}
	syncPeer        *peerpkg.Peer
	peerStates      map[*peerpkg.Peer]*peerSyncState

	// The following fields are used for headers-first mode.
	headersFirstMode bool
	headerList       *list.List
	startHeader      *list.Element
	nextCheckpoint   *dagconfig.Checkpoint

	// An optional fee estimator.
	feeEstimator *mempool.FeeEstimator
}

// resetHeaderState sets the headers-first mode state to values appropriate for
// syncing from a new peer.
func (sm *SyncManager) resetHeaderState(newestHash *daghash.Hash, newestHeight int32) {
	sm.headersFirstMode = false
	sm.headerList.Init()
	sm.startHeader = nil

	// When there is a next checkpoint, add an entry for the latest known
	// block into the header pool.  This allows the next downloaded header
	// to prove it links to the chain properly.
	if sm.nextCheckpoint != nil {
		node := headerNode{height: newestHeight, hash: newestHash}
		sm.headerList.PushBack(&node)
	}
}

// findNextHeaderCheckpoint returns the next checkpoint after the passed height.
// It returns nil when there is not one either because the height is already
// later than the final checkpoint or some other reason such as disabled
// checkpoints.
func (sm *SyncManager) findNextHeaderCheckpoint(height int32) *dagconfig.Checkpoint {
	checkpoints := sm.dag.Checkpoints()
	if len(checkpoints) == 0 {
		return nil
	}

	// There is no next checkpoint if the height is already after the final
	// checkpoint.
	finalCheckpoint := &checkpoints[len(checkpoints)-1]
	if height >= finalCheckpoint.Height {
		return nil
	}

	// Find the next checkpoint.
	nextCheckpoint := finalCheckpoint
	for i := len(checkpoints) - 2; i >= 0; i-- {
		if height >= checkpoints[i].Height {
			break
		}
		nextCheckpoint = &checkpoints[i]
	}
	return nextCheckpoint
}

// startSync will choose the best peer among the available candidate peers to
// download/sync the blockchain from.  When syncing is already running, it
// simply returns.  It also examines the candidates for any which are no longer
// candidates and removes them as needed.
func (sm *SyncManager) startSync() {
	// Return now if we're already syncing.
	if sm.syncPeer != nil {
		return
	}

	var bestPeer *peerpkg.Peer
	for peer, state := range sm.peerStates {
		if !state.syncCandidate {
			continue
		}

		isCandidate, err := peer.IsSyncCandidate()
		if err != nil {
			log.Errorf("Failed to check if peer %s is"+
				"a sync candidate: %s", peer, err)
			return
		}

		if !isCandidate {
			state.syncCandidate = false
			continue
		}

		// TODO(davec): Use a better algorithm to choose the best peer.
		// For now, just pick the first available candidate.
		bestPeer = peer
	}

	// Start syncing from the best peer if one was selected.
	if bestPeer != nil {
		// Clear the requestedBlocks if the sync peer changes, otherwise
		// we may ignore blocks we need that the last sync peer failed
		// to send.
		sm.requestedBlocks = make(map[daghash.Hash]struct{})

		locator := sm.dag.LatestBlockLocator()

		log.Infof("Syncing to block %s from peer %s",
			bestPeer.SelectedTip(), bestPeer.Addr())

		// When the current height is less than a known checkpoint we
		// can use block headers to learn about which blocks comprise
		// the chain up to the checkpoint and perform less validation
		// for them.  This is possible since each header contains the
		// hash of the previous header and a merkle root.  Therefore if
		// we validate all of the received headers link together
		// properly and the checkpoint hashes match, we can be sure the
		// hashes for the blocks in between are accurate.  Further, once
		// the full blocks are downloaded, the merkle root is computed
		// and compared against the value in the header which proves the
		// full block hasn't been tampered with.
		//
		// Once we have passed the final checkpoint, or checkpoints are
		// disabled, use standard inv messages learn about the blocks
		// and fully validate them.  Finally, regression test mode does
		// not support the headers-first approach so do normal block
		// downloads when in regression test mode.
		if sm.nextCheckpoint != nil &&
			sm.dag.Height() < sm.nextCheckpoint.Height &&
			sm.chainParams != &dagconfig.RegressionNetParams { //TODO: (Ori) This is probably wrong. Done only for compilation

			bestPeer.PushGetHeadersMsg(locator, sm.nextCheckpoint.Hash)
			sm.headersFirstMode = true
			log.Infof("Downloading headers for blocks %d to "+
				"%d from peer %s", sm.dag.Height()+1,
				sm.nextCheckpoint.Height, bestPeer.Addr()) //TODO: (Ori) This is probably wrong. Done only for compilation
		} else {
			bestPeer.PushGetBlocksMsg(locator, &daghash.ZeroHash)
		}
		sm.syncPeer = bestPeer
	} else {
		log.Warnf("No sync peer candidates available")
	}
}

// isSyncCandidate returns whether or not the peer is a candidate to consider
// syncing from.
func (sm *SyncManager) isSyncCandidate(peer *peerpkg.Peer) bool {
	// Typically a peer is not a candidate for sync if it's not a full node,
	// however regression test is special in that the regression tool is
	// not a full node and still needs to be considered a sync candidate.
	if sm.chainParams == &dagconfig.RegressionNetParams {
		// The peer is not a candidate if it's not coming from localhost
		// or the hostname can't be determined for some reason.
		host, _, err := net.SplitHostPort(peer.Addr())
		if err != nil {
			return false
		}

		if host != "127.0.0.1" && host != "localhost" {
			return false
		}
	} else {
		// The peer is not a candidate for sync if it's not a full
		// node.
		nodeServices := peer.Services()
		if nodeServices&wire.SFNodeNetwork != wire.SFNodeNetwork {
			return false
		}
	}

	// Candidate if all checks passed.
	return true
}

// handleNewPeerMsg deals with new peers that have signalled they may
// be considered as a sync peer (they have already successfully negotiated).  It
// also starts syncing if needed.  It is invoked from the syncHandler goroutine.
func (sm *SyncManager) handleNewPeerMsg(peer *peerpkg.Peer) {
	// Ignore if in the process of shutting down.
	if atomic.LoadInt32(&sm.shutdown) != 0 {
		return
	}

	log.Infof("New valid peer %s (%s)", peer, peer.UserAgent())

	// Initialize the peer state
	isSyncCandidate := sm.isSyncCandidate(peer)
	sm.peerStates[peer] = &peerSyncState{
		syncCandidate:              isSyncCandidate,
		requestedTxns:              make(map[daghash.TxID]struct{}),
		requestedBlocks:            make(map[daghash.Hash]struct{}),
		requestQueueSet:            make(map[daghash.Hash]struct{}),
		relayedInvsRequestQueueSet: make(map[daghash.Hash]struct{}),
	}

	// Start syncing by choosing the best candidate if needed.
	if isSyncCandidate && sm.syncPeer == nil {
		sm.startSync()
	}
}

// handleDonePeerMsg deals with peers that have signalled they are done.  It
// removes the peer as a candidate for syncing and in the case where it was
// the current sync peer, attempts to select a new best peer to sync from.  It
// is invoked from the syncHandler goroutine.
func (sm *SyncManager) handleDonePeerMsg(peer *peerpkg.Peer) {
	state, exists := sm.peerStates[peer]
	if !exists {
		log.Warnf("Received done peer message for unknown peer %s", peer)
		return
	}

	// Remove the peer from the list of candidate peers.
	delete(sm.peerStates, peer)

	log.Infof("Lost peer %s", peer)

	// Remove requested transactions from the global map so that they will
	// be fetched from elsewhere next time we get an inv.
	for txHash := range state.requestedTxns {
		delete(sm.requestedTxns, txHash)
	}

	// Remove requested blocks from the global map so that they will be
	// fetched from elsewhere next time we get an inv.
	// TODO: we could possibly here check which peers have these blocks
	// and request them now to speed things up a little.
	for blockHash := range state.requestedBlocks {
		delete(sm.requestedBlocks, blockHash)
	}

	// Attempt to find a new peer to sync from if the quitting peer is the
	// sync peer.  Also, reset the headers-first state if in headers-first
	// mode so
	if sm.syncPeer == peer {
		sm.syncPeer = nil
		if sm.headersFirstMode {
			highestTipHash := sm.dag.HighestTipHash()
			sm.resetHeaderState(highestTipHash, sm.dag.Height()) //TODO: (Ori) This is probably wrong. Done only for compilation
		}
		sm.startSync()
	}
}

// handleTxMsg handles transaction messages from all peers.
func (sm *SyncManager) handleTxMsg(tmsg *txMsg) {
	peer := tmsg.peer
	state, exists := sm.peerStates[peer]
	if !exists {
		log.Warnf("Received tx message from unknown peer %s", peer)
		return
	}

	// If we didn't ask for this transaction then the peer is misbehaving.
	txID := tmsg.tx.ID()
	if _, exists = state.requestedTxns[*txID]; !exists {
		log.Warnf("Got unrequested transaction %s from %s -- "+
			"disconnecting", txID, peer.Addr())
		peer.Disconnect()
		return
	}

	// Ignore transactions that we have already rejected.  Do not
	// send a reject message here because if the transaction was already
	// rejected, the transaction was unsolicited.
	if _, exists = sm.rejectedTxns[*txID]; exists {
		log.Debugf("Ignoring unsolicited previously rejected "+
			"transaction %s from %s", txID, peer)
		return
	}

	// Process the transaction to include validation, insertion in the
	// memory pool, orphan handling, etc.
	acceptedTxs, err := sm.txMemPool.ProcessTransaction(tmsg.tx,
		true, true, mempool.Tag(peer.ID()))

	// Remove transaction from request maps. Either the mempool/chain
	// already knows about it and as such we shouldn't have any more
	// instances of trying to fetch it, or we failed to insert and thus
	// we'll retry next time we get an inv.
	delete(state.requestedTxns, *txID)
	delete(sm.requestedTxns, *txID)

	if err != nil {
		// Do not request this transaction again until a new block
		// has been processed.
		sm.rejectedTxns[*txID] = struct{}{}
		sm.limitTxIDMap(sm.rejectedTxns, maxRejectedTxns)

		// When the error is a rule error, it means the transaction was
		// simply rejected as opposed to something actually going wrong,
		// so log it as such.  Otherwise, something really did go wrong,
		// so log it as an actual error.
		if _, ok := err.(mempool.RuleError); ok {
			log.Debugf("Rejected transaction %s from %s: %s",
				txID, peer, err)
		} else {
			log.Errorf("Failed to process transaction %s: %s",
				txID, err)
		}

		// Convert the error into an appropriate reject message and
		// send it.
		code, reason := mempool.ErrToRejectErr(err)
		peer.PushRejectMsg(wire.CmdTx, code, reason, (*daghash.Hash)(txID), false)
		return
	}

	sm.peerNotifier.AnnounceNewTransactions(acceptedTxs)
}

// current returns true if we believe we are synced with our peers, false if we
// still have blocks to check
func (sm *SyncManager) current() bool {
	return sm.dag.IsCurrent()
}

// restartSyncIfNeeded finds a new sync candidate if we're not expecting any
// blocks from the current one.
func (sm *SyncManager) restartSyncIfNeeded() {
	if sm.syncPeer != nil {
		syncPeerState, exists := sm.peerStates[sm.syncPeer]
		if exists {
			isWaitingForBlocks := func() bool {
				syncPeerState.requestQueueMtx.Lock()
				defer syncPeerState.requestQueueMtx.Unlock()
				return len(syncPeerState.requestedBlocks) != 0 || len(syncPeerState.requestQueue) != 0
			}()
			if isWaitingForBlocks {
				return
			}
		}
	}
	sm.startSync()
}

// handleBlockMsg handles block messages from all peers.
func (sm *SyncManager) handleBlockMsg(bmsg *blockMsg) {
	peer := bmsg.peer
	state, exists := sm.peerStates[peer]
	if !exists {
		log.Warnf("Received block message from unknown peer %s", peer)
		return
	}

	// If we didn't ask for this block then the peer is misbehaving.
	blockHash := bmsg.block.Hash()
	if _, exists = state.requestedBlocks[*blockHash]; !exists {
		// The regression test intentionally sends some blocks twice
		// to test duplicate block insertion fails.  Don't disconnect
		// the peer or ignore the block when we're in regression test
		// mode in this case so the chain code is actually fed the
		// duplicate blocks.
		if sm.chainParams != &dagconfig.RegressionNetParams {
			log.Warnf("Got unrequested block %s from %s -- "+
				"disconnecting", blockHash, peer.Addr())
			peer.Disconnect()
			return
		}
	}

	// When in headers-first mode, if the block matches the hash of the
	// first header in the list of headers that are being fetched, it's
	// eligible for less validation since the headers have already been
	// verified to link together and are valid up to the next checkpoint.
	// Also, remove the list entry for all blocks except the checkpoint
	// since it is needed to verify the next round of headers links
	// properly.
	isCheckpointBlock := false
	behaviorFlags := blockdag.BFNone
	if sm.headersFirstMode {
		firstNodeEl := sm.headerList.Front()
		if firstNodeEl != nil {
			firstNode := firstNodeEl.Value.(*headerNode)
			if blockHash.IsEqual(firstNode.hash) {
				behaviorFlags |= blockdag.BFFastAdd
				if firstNode.hash.IsEqual(sm.nextCheckpoint.Hash) {
					isCheckpointBlock = true
				} else {
					sm.headerList.Remove(firstNodeEl)
				}
			}
		}
	}

	// Process the block to include validation, orphan handling, etc.
	isOrphan, err := sm.dag.ProcessBlock(bmsg.block, behaviorFlags)

	// Remove block from request maps. Either DAG knows about it and
	// so we shouldn't have any more instances of trying to fetch it, or
	// the insertion fails and thus we'll retry next time we get an inv.
	delete(state.requestedBlocks, *blockHash)
	delete(sm.requestedBlocks, *blockHash)

	sm.restartSyncIfNeeded()

	if err != nil {
		// When the error is a rule error, it means the block was simply
		// rejected as opposed to something actually going wrong, so log
		// it as such.  Otherwise, something really did go wrong, so log
		// it as an actual error.
		if _, ok := err.(blockdag.RuleError); ok {
			log.Infof("Rejected block %s from %s: %s", blockHash,
				peer, err)
		} else {
			log.Errorf("Failed to process block %s: %s",
				blockHash, err)
		}
		if dbErr, ok := err.(database.Error); ok && dbErr.ErrorCode ==
			database.ErrCorruption {
			panic(dbErr)
		}

		// Convert the error into an appropriate reject message and
		// send it.
		code, reason := mempool.ErrToRejectErr(err)
		peer.PushRejectMsg(wire.CmdBlock, code, reason, blockHash, false)
		return
	}

	// Request the parents for the orphan block from the peer that sent it.
	if isOrphan {
		missingAncestors, err := sm.dag.GetOrphanMissingAncestorHashes(blockHash)
		if err != nil {
			log.Errorf("Failed to find missing ancestors for block %s: %s",
				blockHash, err)
			return
		}
		sm.addBlocksToRequestQueue(state, missingAncestors, false)
	} else {
		// When the block is not an orphan, log information about it and
		// update the chain state.
		sm.progressLogger.LogBlockHeight(bmsg.block)

<<<<<<< HEAD
		// Update this peer's latest block height, for future
		// potential sync node candidacy.
		highestTipHash := sm.dag.HighestTipHash()
		heightUpdate = sm.dag.Height() //TODO: (Ori) This is probably wrong. Done only for compilation
		blkHashUpdate = highestTipHash

=======
>>>>>>> 66fb7513
		// Clear the rejected transactions.
		sm.rejectedTxns = make(map[daghash.TxID]struct{})
	}

	// We don't want to flood our sync peer with getdata messages, so
	// instead of asking it immediately about missing ancestors, we first
	// wait until it finishes to send us all of the requested blocks.
	if (isOrphan && peer != sm.syncPeer) || (peer == sm.syncPeer && len(state.requestedBlocks) == 0) {
		err := sm.sendInvsFromRequestQueue(peer, state)
		if err != nil {
			log.Errorf("Failed to send invs from queue: %s", err)
			return
		}
	}

	// Nothing more to do if we aren't in headers-first mode.
	if !sm.headersFirstMode {
		return
	}

	// This is headers-first mode, so if the block is not a checkpoint
	// request more blocks using the header list when the request queue is
	// getting short.
	if !isCheckpointBlock {
		if sm.startHeader != nil &&
			len(state.requestedBlocks) < minInFlightBlocks {
			sm.fetchHeaderBlocks()
		}
		return
	}

	// This is headers-first mode and the block is a checkpoint.  When
	// there is a next checkpoint, get the next round of headers by asking
	// for headers starting from the block after this one up to the next
	// checkpoint.
	prevHeight := sm.nextCheckpoint.Height
	parentHash := sm.nextCheckpoint.Hash
	sm.nextCheckpoint = sm.findNextHeaderCheckpoint(prevHeight)
	if sm.nextCheckpoint != nil {
		locator := blockdag.BlockLocator([]*daghash.Hash{parentHash})
		err := peer.PushGetHeadersMsg(locator, sm.nextCheckpoint.Hash)
		if err != nil {
			log.Warnf("Failed to send getheaders message to "+
				"peer %s: %s", peer.Addr(), err)
			return
		}
		log.Infof("Downloading headers for blocks %d to %d from "+
			"peer %s", prevHeight+1, sm.nextCheckpoint.Height,
			sm.syncPeer.Addr())
		return
	}

	// This is headers-first mode, the block is a checkpoint, and there are
	// no more checkpoints, so switch to normal mode by requesting blocks
	// from the block after this one up to the end of the chain (zero hash).
	sm.headersFirstMode = false
	sm.headerList.Init()
	log.Infof("Reached the final checkpoint -- switching to normal mode")
	locator := blockdag.BlockLocator([]*daghash.Hash{blockHash})
	err = peer.PushGetBlocksMsg(locator, &daghash.ZeroHash)
	if err != nil {
		log.Warnf("Failed to send getblocks message to peer %s: %s",
			peer.Addr(), err)
		return
	}
}

func (sm *SyncManager) addBlocksToRequestQueue(state *peerSyncState, hashes []*daghash.Hash, isRelayedInv bool) {
	state.requestQueueMtx.Lock()
	defer state.requestQueueMtx.Unlock()
	for _, hash := range hashes {
		if _, exists := sm.requestedBlocks[*hash]; !exists {
			iv := wire.NewInvVect(wire.InvTypeBlock, hash)
			state.addInvToRequestQueue(iv, isRelayedInv)
		}
	}
}

func (state *peerSyncState) addInvToRequestQueue(iv *wire.InvVect, isRelayedInv bool) {
	if isRelayedInv {
		if _, exists := state.relayedInvsRequestQueueSet[iv.Hash]; !exists {
			state.relayedInvsRequestQueueSet[iv.Hash] = struct{}{}
			state.relayedInvsRequestQueue = append(state.relayedInvsRequestQueue, iv)
		}
	} else {
		if _, exists := state.requestQueueSet[iv.Hash]; !exists {
			state.requestQueueSet[iv.Hash] = struct{}{}
			state.requestQueue = append(state.requestQueue, iv)
		}
	}
}

func (state *peerSyncState) addInvToRequestQueueWithLock(iv *wire.InvVect, isRelayedInv bool) {
	state.requestQueueMtx.Lock()
	defer state.requestQueueMtx.Unlock()
	state.addInvToRequestQueue(iv, isRelayedInv)
}

// fetchHeaderBlocks creates and sends a request to the syncPeer for the next
// list of blocks to be downloaded based on the current list of headers.
func (sm *SyncManager) fetchHeaderBlocks() {
	// Nothing to do if there is no start header.
	if sm.startHeader == nil {
		log.Warnf("fetchHeaderBlocks called with no start header")
		return
	}

	// Build up a getdata request for the list of blocks the headers
	// describe.  The size hint will be limited to wire.MaxInvPerMsg by
	// the function, so no need to double check it here.
	gdmsg := wire.NewMsgGetDataSizeHint(uint(sm.headerList.Len()))
	numRequested := 0
	for e := sm.startHeader; e != nil; e = e.Next() {
		node, ok := e.Value.(*headerNode)
		if !ok {
			log.Warn("Header list node type is not a headerNode")
			continue
		}

		iv := wire.NewInvVect(wire.InvTypeBlock, node.hash)
		haveInv, err := sm.haveInventory(iv)
		if err != nil {
			log.Warnf("Unexpected failure when checking for "+
				"existing inventory during header block "+
				"fetch: %s", err)
		}
		if !haveInv {
			syncPeerState := sm.peerStates[sm.syncPeer]

			sm.requestedBlocks[*node.hash] = struct{}{}
			syncPeerState.requestedBlocks[*node.hash] = struct{}{}

			gdmsg.AddInvVect(iv)
			numRequested++
		}
		sm.startHeader = e.Next()
		if numRequested >= wire.MaxInvPerMsg {
			break
		}
	}
	if len(gdmsg.InvList) > 0 {
		sm.syncPeer.QueueMessage(gdmsg, nil)
	}
}

// handleHeadersMsg handles block header messages from all peers.  Headers are
// requested when performing a headers-first sync.
func (sm *SyncManager) handleHeadersMsg(hmsg *headersMsg) {
	peer := hmsg.peer
	_, exists := sm.peerStates[peer]
	if !exists {
		log.Warnf("Received headers message from unknown peer %s", peer)
		return
	}

	// The remote peer is misbehaving if we didn't request headers.
	msg := hmsg.headers
	numHeaders := len(msg.Headers)
	if !sm.headersFirstMode {
		log.Warnf("Got %d unrequested headers from %s -- "+
			"disconnecting", numHeaders, peer.Addr())
		peer.Disconnect()
		return
	}

	// Nothing to do for an empty headers message.
	if numHeaders == 0 {
		return
	}

	// Process all of the received headers ensuring each one connects to the
	// previous and that checkpoints match.
	receivedCheckpoint := false
	var finalHash *daghash.Hash
	for _, blockHeader := range msg.Headers {
		blockHash := blockHeader.BlockHash()
		finalHash = blockHash

		// Ensure there is a previous header to compare against.
		prevNodeEl := sm.headerList.Back()
		if prevNodeEl == nil {
			log.Warnf("Header list does not contain a previous" +
				"element as expected -- disconnecting peer")
			peer.Disconnect()
			return
		}

		// Ensure the header properly connects to the previous one and
		// add it to the list of headers.
		node := headerNode{hash: blockHash}
		prevNode := prevNodeEl.Value.(*headerNode)
		if prevNode.hash.IsEqual(blockHeader.ParentHashes[0]) { // TODO: (Stas) This is wrong. Modified only to satisfy compilation.
			node.height = prevNode.height + 1
			e := sm.headerList.PushBack(&node)
			if sm.startHeader == nil {
				sm.startHeader = e
			}
		} else {
			log.Warnf("Received block header that does not "+
				"properly connect to the chain from peer %s "+
				"-- disconnecting", peer.Addr())
			peer.Disconnect()
			return
		}

		// Verify the header at the next checkpoint height matches.
		if node.height == sm.nextCheckpoint.Height {
			if node.hash.IsEqual(sm.nextCheckpoint.Hash) {
				receivedCheckpoint = true
				log.Infof("Verified downloaded block "+
					"header against checkpoint at height "+
					"%d/hash %s", node.height, node.hash)
			} else {
				log.Warnf("Block header at height %d/hash "+
					"%s from peer %s does NOT match "+
					"expected checkpoint hash of %s -- "+
					"disconnecting", node.height,
					node.hash, peer.Addr(),
					sm.nextCheckpoint.Hash)
				peer.Disconnect()
				return
			}
			break
		}
	}

	// When this header is a checkpoint, switch to fetching the blocks for
	// all of the headers since the last checkpoint.
	if receivedCheckpoint {
		// Since the first entry of the list is always the final block
		// that is already in the database and is only used to ensure
		// the next header links properly, it must be removed before
		// fetching the blocks.
		sm.headerList.Remove(sm.headerList.Front())
		log.Infof("Received %d block headers: Fetching blocks",
			sm.headerList.Len())
		sm.progressLogger.SetLastLogTime(time.Now())
		sm.fetchHeaderBlocks()
		return
	}

	// This header is not a checkpoint, so request the next batch of
	// headers starting from the latest known header and ending with the
	// next checkpoint.
	locator := blockdag.BlockLocator([]*daghash.Hash{finalHash})
	err := peer.PushGetHeadersMsg(locator, sm.nextCheckpoint.Hash)
	if err != nil {
		log.Warnf("Failed to send getheaders message to "+
			"peer %s: %s", peer.Addr(), err)
		return
	}
}

// haveInventory returns whether or not the inventory represented by the passed
// inventory vector is known.  This includes checking all of the various places
// inventory can be when it is in different states such as blocks that are part
// of the main chain, on a side chain, in the orphan pool, and transactions that
// are in the memory pool (either the main pool or orphan pool).
func (sm *SyncManager) haveInventory(invVect *wire.InvVect) (bool, error) {
	switch invVect.Type {
	case wire.InvTypeSyncBlock:
		fallthrough
	case wire.InvTypeBlock:
<<<<<<< HEAD
		// Ask chain if the block is known to it in any form (main
		// chain, side chain, or orphan).
		return sm.dag.HaveBlock(invVect.Hash)
=======
		// Ask DAG if the block is known to it in any form (in DAG or as an orphan).
		return sm.dag.HaveBlock(&invVect.Hash)
>>>>>>> 66fb7513

	case wire.InvTypeTx:
		// Ask the transaction memory pool if the transaction is known
		// to it in any form (main pool or orphan).
		if sm.txMemPool.HaveTransaction((*daghash.TxID)(invVect.Hash)) {
			return true, nil
		}

		// Check if the transaction exists from the point of view of the
		// end of the main chain.  Note that this is only a best effort
		// since it is expensive to check existence of every output and
		// the only purpose of this check is to avoid downloading
		// already known transactions.  Only the first two outputs are
		// checked because the vast majority of transactions consist of
		// two outputs where one is some form of "pay-to-somebody-else"
		// and the other is a change output.
		prevOut := wire.OutPoint{TxID: daghash.TxID(*invVect.Hash)}
		for i := uint32(0); i < 2; i++ {
			prevOut.Index = i
			entry, ok := sm.dag.GetUTXOEntry(prevOut)
			if !ok {
				return false, nil
			}
			if entry != nil {
				return true, nil
			}
		}

		return false, nil
	}

	// The requested inventory is is an unsupported type, so just claim
	// it is known to avoid requesting it.
	return true, nil
}

// handleInvMsg handles inv messages from all peers.
// We examine the inventory advertised by the remote peer and act accordingly.
func (sm *SyncManager) handleInvMsg(imsg *invMsg) {
	peer := imsg.peer
	state, exists := sm.peerStates[peer]
	if !exists {
		log.Warnf("Received inv message from unknown peer %s", peer)
		return
	}

	// Attempt to find the final block in the inventory list.  There may
	// not be one.
	lastBlock := -1
	invVects := imsg.inv.InvList
	for i := len(invVects) - 1; i >= 0; i-- {
		if invVects[i].IsBlockOrSyncBlock() {
			lastBlock = i
			break
		}
	}

<<<<<<< HEAD
	// If this inv contains a block announcement, and this isn't coming from
	// our current sync peer or we're current, then update the last
	// announced block for this peer. We'll use this information later to
	// update the heights of peers based on blocks we've accepted that they
	// previously announced.
	if lastBlock != -1 && (peer != sm.syncPeer || sm.current()) {
		peer.UpdateLastAnnouncedBlock(invVects[lastBlock].Hash)
	}

	// If our chain is current and a peer announces a block we already
	// know of, then update their current block height.
	if lastBlock != -1 && sm.current() {
		blkHeight, err := sm.dag.BlockHeightByHash(invVects[lastBlock].Hash)
		if err == nil {
			peer.UpdateLastBlockHeight(blkHeight)
		}
	}

=======
>>>>>>> 66fb7513
	// Request the advertised inventory if we don't already have it.  Also,
	// request parent blocks of orphans if we receive one we already have.
	// Finally, attempt to detect potential stalls due to long side chains
	// we already have and request more blocks to prevent them.
	for i, iv := range invVects {
		// Ignore unsupported inventory types.
		switch iv.Type {
		case wire.InvTypeBlock:
		case wire.InvTypeSyncBlock:
		case wire.InvTypeTx:
		default:
			continue
		}

		// Add the inventory to the cache of known inventory
		// for the peer.
		peer.AddKnownInventory(iv)

		// Ignore inventory when we're in headers-first mode.
		if sm.headersFirstMode {
			continue
		}

		// Request the inventory if we don't already have it.
		haveInv, err := sm.haveInventory(iv)
		if err != nil {
			log.Warnf("Unexpected failure when checking for "+
				"existing inventory during inv message "+
				"processing: %s", err)
			continue
		}
		if !haveInv {
			if iv.Type == wire.InvTypeTx {
				// Skip the transaction if it has already been
				// rejected.
				if _, exists := sm.rejectedTxns[daghash.TxID(*iv.Hash)]; exists {
					continue
				}
			}

			// Add it to the request queue.
			state.addInvToRequestQueueWithLock(iv, iv.Type != wire.InvTypeSyncBlock)
			continue
		}

		if iv.IsBlockOrSyncBlock() {
			// The block is an orphan block that we already have.
			// When the existing orphan was processed, it requested
			// the missing parent blocks.  When this scenario
			// happens, it means there were more blocks missing
			// than are allowed into a single inventory message.  As
			// a result, once this peer requested the final
			// advertised block, the remote peer noticed and is now
			// resending the orphan block as an available block
			// to signal there are more missing blocks that need to
			// be requested.
<<<<<<< HEAD
			if sm.dag.IsKnownOrphan(iv.Hash) {
				// Request blocks starting at the latest known
				// up to the root of the orphan that just came
				// in.
				orphanRoot := sm.dag.GetOrphanRoot(iv.Hash)
				locator, err := sm.dag.LatestBlockLocator()
=======
			if sm.dag.IsKnownOrphan(&iv.Hash) {
				missingAncestors, err := sm.dag.GetOrphanMissingAncestorHashes(&iv.Hash)
>>>>>>> 66fb7513
				if err != nil {
					log.Errorf("Failed to find missing ancestors for block %s: %s",
						iv.Hash, err)
					return
				}
				sm.addBlocksToRequestQueue(state, missingAncestors, iv.Type != wire.InvTypeSyncBlock)
				continue
			}

			// We already have the final block advertised by this
			// inventory message, so force a request for more.  This
			// should only happen if our DAG and the peer's DAG have
			// diverged long time ago.
			if i == lastBlock && peer == sm.syncPeer {
				// Request blocks after the first block's ancestor that exists
				// in the selected path chain, one up to the
				// final one the remote peer knows about (zero
				// stop hash).
				locator := sm.dag.BlockLocatorFromHash(iv.Hash)
				peer.PushGetBlocksMsg(locator, &daghash.ZeroHash)
			}
		}
	}

	err := sm.sendInvsFromRequestQueue(peer, state)
	if err != nil {
		log.Errorf("Failed to send invs from queue: %s", err)
	}
}

func (sm *SyncManager) addInvsToGetDataMessageFromQueue(gdmsg *wire.MsgGetData, state *peerSyncState, requestQueue []*wire.InvVect) ([]*wire.InvVect, error) {
	var invsNum int
	leftSpaceInGdmsg := wire.MaxInvPerMsg - len(gdmsg.InvList)
	if len(requestQueue) > leftSpaceInGdmsg {
		invsNum = leftSpaceInGdmsg
	} else {
		invsNum = len(requestQueue)
	}
	invsToAdd := make([]*wire.InvVect, 0, invsNum)

	for len(requestQueue) != 0 {
		iv := requestQueue[0]
		requestQueue[0] = nil
		requestQueue = requestQueue[1:]

		exists, err := sm.haveInventory(iv)
		if err != nil {
			return nil, err
		}
		if !exists {
			invsToAdd = append(invsToAdd, iv)
		}
	}

	addBlockInv := func(iv *wire.InvVect) {
		// Request the block if there is not already a pending
		// request.
		if _, exists := sm.requestedBlocks[iv.Hash]; !exists {
			sm.requestedBlocks[iv.Hash] = struct{}{}
			sm.limitHashMap(sm.requestedBlocks, maxRequestedBlocks)
			state.requestedBlocks[iv.Hash] = struct{}{}

			gdmsg.AddInvVect(iv)
		}
	}
	for _, iv := range invsToAdd {
		switch iv.Type {
		case wire.InvTypeSyncBlock:
			delete(state.requestQueueSet, iv.Hash)
			addBlockInv(iv)
		case wire.InvTypeBlock:
<<<<<<< HEAD
			// Request the block if there is not already a pending
			// request.
			if _, exists := sm.requestedBlocks[*iv.Hash]; !exists {
				sm.requestedBlocks[*iv.Hash] = struct{}{}
				sm.limitHashMap(sm.requestedBlocks, maxRequestedBlocks)
				state.requestedBlocks[*iv.Hash] = struct{}{}

				gdmsg.AddInvVect(iv)
				numRequested++
			}
=======
			delete(state.relayedInvsRequestQueueSet, iv.Hash)
			addBlockInv(iv)
>>>>>>> 66fb7513

		case wire.InvTypeTx:
			delete(state.relayedInvsRequestQueueSet, iv.Hash)
			// Request the transaction if there is not already a
			// pending request.
			if _, exists := sm.requestedTxns[daghash.TxID(*iv.Hash)]; !exists {
				sm.requestedTxns[daghash.TxID(*iv.Hash)] = struct{}{}
				sm.limitTxIDMap(sm.requestedTxns, maxRequestedTxns)
				state.requestedTxns[daghash.TxID(*iv.Hash)] = struct{}{}

				gdmsg.AddInvVect(iv)
			}
		}

		if len(requestQueue) >= wire.MaxInvPerMsg {
			break
		}
	}
	return requestQueue, nil
}

func (sm *SyncManager) sendInvsFromRequestQueue(peer *peerpkg.Peer, state *peerSyncState) error {
	state.requestQueueMtx.Lock()
	defer state.requestQueueMtx.Unlock()
	gdmsg := wire.NewMsgGetData()
	newRequestQueue, err := sm.addInvsToGetDataMessageFromQueue(gdmsg, state, state.requestQueue)
	if err != nil {
		return err
	}
	state.requestQueue = newRequestQueue
	if sm.current() {
		newRequestQueue, err := sm.addInvsToGetDataMessageFromQueue(gdmsg, state, state.relayedInvsRequestQueue)
		if err != nil {
			return err
		}
		state.relayedInvsRequestQueue = newRequestQueue
	}
	if len(gdmsg.InvList) > 0 {
		peer.QueueMessage(gdmsg, nil)
	}
	return nil
}

// limitTxIDMap is a helper function for maps that require a maximum limit by
// evicting a random transaction if adding a new value would cause it to
// overflow the maximum allowed.
func (sm *SyncManager) limitTxIDMap(m map[daghash.TxID]struct{}, limit int) {
	if len(m)+1 > limit {
		// Remove a random entry from the map.  For most compilers, Go's
		// range statement iterates starting at a random item although
		// that is not 100% guaranteed by the spec.  The iteration order
		// is not important here because an adversary would have to be
		// able to pull off preimage attacks on the hashing function in
		// order to target eviction of specific entries anyways.
		for txID := range m {
			delete(m, txID)
			return
		}
	}
}

// limitHashMap is a helper function for maps that require a maximum limit by
// evicting a random item if adding a new value would cause it to
// overflow the maximum allowed.
func (sm *SyncManager) limitHashMap(m map[daghash.Hash]struct{}, limit int) {
	if len(m)+1 > limit {
		// Remove a random entry from the map.  For most compilers, Go's
		// range statement iterates starting at a random item although
		// that is not 100% guaranteed by the spec.  The iteration order
		// is not important here because an adversary would have to be
		// able to pull off preimage attacks on the hashing function in
		// order to target eviction of specific entries anyways.
		for hash := range m {
			delete(m, hash)
			return
		}
	}
}

// blockHandler is the main handler for the sync manager.  It must be run as a
// goroutine.  It processes block and inv messages in a separate goroutine
// from the peer handlers so the block (MsgBlock) messages are handled by a
// single thread without needing to lock memory data structures.  This is
// important because the sync manager controls which blocks are needed and how
// the fetching should proceed.
func (sm *SyncManager) blockHandler() {
out:
	for {
		select {
		case m := <-sm.msgChan:
			switch msg := m.(type) {
			case *newPeerMsg:
				sm.handleNewPeerMsg(msg.peer)

			case *txMsg:
				sm.handleTxMsg(msg)
				msg.reply <- struct{}{}

			case *blockMsg:
				sm.handleBlockMsg(msg)
				msg.reply <- struct{}{}

			case *invMsg:
				sm.handleInvMsg(msg)

			case *headersMsg:
				sm.handleHeadersMsg(msg)

			case *donePeerMsg:
				sm.handleDonePeerMsg(msg.peer)

			case getSyncPeerMsg:
				var peerID int32
				if sm.syncPeer != nil {
					peerID = sm.syncPeer.ID()
				}
				msg.reply <- peerID

			case processBlockMsg:
				isOrphan, err := sm.dag.ProcessBlock(
					msg.block, msg.flags)
				if err != nil {
					msg.reply <- processBlockResponse{
						isOrphan: false,
						err:      err,
					}
				}

				msg.reply <- processBlockResponse{
					isOrphan: isOrphan,
					err:      nil,
				}

			case isCurrentMsg:
				msg.reply <- sm.current()

			case pauseMsg:
				// Wait until the sender unpauses the manager.
				<-msg.unpause

			default:
				log.Warnf("Invalid message type in block "+
					"handler: %T", msg)
			}

		case <-sm.quit:
			break out
		}
	}

	sm.wg.Done()
	log.Trace("Block handler done")
}

// handleBlockDAGNotification handles notifications from blockDAG.  It does
// things such as request orphan block parents and relay accepted blocks to
// connected peers.
func (sm *SyncManager) handleBlockDAGNotification(notification *blockdag.Notification) {
	switch notification.Type {
	// A block has been accepted into the blockDAG.  Relay it to other peers.
	case blockdag.NTBlockAdded:
		// Don't relay if we are not current. Other peers that are
		// current should already know about it.
		if !sm.current() {
			return
		}

		block, ok := notification.Data.(*util.Block)
		if !ok {
			log.Warnf("Block Added notification data is not a block.")
			break
		}

		// Generate the inventory vector and relay it.
		iv := wire.NewInvVect(wire.InvTypeBlock, block.Hash())
		sm.peerNotifier.RelayInventory(iv, block.MsgBlock().Header)

		// Update mempool
		ch := make(chan mempool.NewBlockMsg)
		go func() {
			err := sm.txMemPool.HandleNewBlock(block, ch)
			close(ch)
			if err != nil {
				panic(fmt.Sprintf("HandleNewBlock failed to handle block %s", block.Hash()))
			}
		}()
		for msg := range ch {
			sm.peerNotifier.TransactionConfirmed(msg.Tx)
			sm.peerNotifier.AnnounceNewTransactions(msg.AcceptedTxs)
		}

		// Register block with the fee estimator, if it exists.
		if sm.feeEstimator != nil {
			err := sm.feeEstimator.RegisterBlock(block)

			// If an error is somehow generated then the fee estimator
			// has entered an invalid state. Since it doesn't know how
			// to recover, create a new one.
			if err != nil {
				sm.feeEstimator = mempool.NewFeeEstimator(
					mempool.DefaultEstimateFeeMaxRollback,
					mempool.DefaultEstimateFeeMinRegisteredBlocks)
			}
		}
	}
}

// NewPeer informs the sync manager of a newly active peer.
func (sm *SyncManager) NewPeer(peer *peerpkg.Peer) {
	// Ignore if we are shutting down.
	if atomic.LoadInt32(&sm.shutdown) != 0 {
		return
	}
	sm.msgChan <- &newPeerMsg{peer: peer}
}

// QueueTx adds the passed transaction message and peer to the block handling
// queue. Responds to the done channel argument after the tx message is
// processed.
func (sm *SyncManager) QueueTx(tx *util.Tx, peer *peerpkg.Peer, done chan struct{}) {
	// Don't accept more transactions if we're shutting down.
	if atomic.LoadInt32(&sm.shutdown) != 0 {
		done <- struct{}{}
		return
	}

	sm.msgChan <- &txMsg{tx: tx, peer: peer, reply: done}
}

// QueueBlock adds the passed block message and peer to the block handling
// queue. Responds to the done channel argument after the block message is
// processed.
func (sm *SyncManager) QueueBlock(block *util.Block, peer *peerpkg.Peer, done chan struct{}) {
	// Don't accept more blocks if we're shutting down.
	if atomic.LoadInt32(&sm.shutdown) != 0 {
		done <- struct{}{}
		return
	}

	sm.msgChan <- &blockMsg{block: block, peer: peer, reply: done}
}

// QueueInv adds the passed inv message and peer to the block handling queue.
func (sm *SyncManager) QueueInv(inv *wire.MsgInv, peer *peerpkg.Peer) {
	// No channel handling here because peers do not need to block on inv
	// messages.
	if atomic.LoadInt32(&sm.shutdown) != 0 {
		return
	}

	sm.msgChan <- &invMsg{inv: inv, peer: peer}
}

// QueueHeaders adds the passed headers message and peer to the block handling
// queue.
func (sm *SyncManager) QueueHeaders(headers *wire.MsgHeaders, peer *peerpkg.Peer) {
	// No channel handling here because peers do not need to block on
	// headers messages.
	if atomic.LoadInt32(&sm.shutdown) != 0 {
		return
	}

	sm.msgChan <- &headersMsg{headers: headers, peer: peer}
}

// DonePeer informs the blockmanager that a peer has disconnected.
func (sm *SyncManager) DonePeer(peer *peerpkg.Peer) {
	// Ignore if we are shutting down.
	if atomic.LoadInt32(&sm.shutdown) != 0 {
		return
	}

	sm.msgChan <- &donePeerMsg{peer: peer}
}

// Start begins the core block handler which processes block and inv messages.
func (sm *SyncManager) Start() {
	// Already started?
	if atomic.AddInt32(&sm.started, 1) != 1 {
		return
	}

	log.Trace("Starting sync manager")
	sm.wg.Add(1)
	go sm.blockHandler()
}

// Stop gracefully shuts down the sync manager by stopping all asynchronous
// handlers and waiting for them to finish.
func (sm *SyncManager) Stop() error {
	if atomic.AddInt32(&sm.shutdown, 1) != 1 {
		log.Warnf("Sync manager is already in the process of " +
			"shutting down")
		return nil
	}

	log.Infof("Sync manager shutting down")
	close(sm.quit)
	sm.wg.Wait()
	return nil
}

// SyncPeerID returns the ID of the current sync peer, or 0 if there is none.
func (sm *SyncManager) SyncPeerID() int32 {
	reply := make(chan int32)
	sm.msgChan <- getSyncPeerMsg{reply: reply}
	return <-reply
}

// ProcessBlock makes use of ProcessBlock on an internal instance of a blockDAG.
func (sm *SyncManager) ProcessBlock(block *util.Block, flags blockdag.BehaviorFlags) (bool, error) {
	reply := make(chan processBlockResponse, 1)
	sm.msgChan <- processBlockMsg{block: block, flags: flags, reply: reply}
	response := <-reply
	return response.isOrphan, response.err
}

// IsCurrent returns whether or not the sync manager believes it is synced with
// the connected peers.
func (sm *SyncManager) IsCurrent() bool {
	reply := make(chan bool)
	sm.msgChan <- isCurrentMsg{reply: reply}
	return <-reply
}

// Pause pauses the sync manager until the returned channel is closed.
//
// Note that while paused, all peer and block processing is halted.  The
// message sender should avoid pausing the sync manager for long durations.
func (sm *SyncManager) Pause() chan<- struct{} {
	c := make(chan struct{})
	sm.msgChan <- pauseMsg{c}
	return c
}

// New constructs a new SyncManager. Use Start to begin processing asynchronous
// block, tx, and inv updates.
func New(config *Config) (*SyncManager, error) {
	sm := SyncManager{
		peerNotifier:    config.PeerNotifier,
		dag:             config.DAG,
		txMemPool:       config.TxMemPool,
		chainParams:     config.ChainParams,
		rejectedTxns:    make(map[daghash.TxID]struct{}),
		requestedTxns:   make(map[daghash.TxID]struct{}),
		requestedBlocks: make(map[daghash.Hash]struct{}),
		peerStates:      make(map[*peerpkg.Peer]*peerSyncState),
		progressLogger:  newBlockProgressLogger("Processed", log),
		msgChan:         make(chan interface{}, config.MaxPeers*3),
		headerList:      list.New(),
		quit:            make(chan struct{}),
		feeEstimator:    config.FeeEstimator,
	}

	highestTipHash := sm.dag.HighestTipHash()
	if !config.DisableCheckpoints {
		// Initialize the next checkpoint based on the current height.
		sm.nextCheckpoint = sm.findNextHeaderCheckpoint(sm.dag.Height()) //TODO: (Ori) This is probably wrong. Done only for compilation
		if sm.nextCheckpoint != nil {
			sm.resetHeaderState(highestTipHash, sm.dag.Height()) //TODO: (Ori) This is probably wrong. Done only for compilation)
		}
	} else {
		log.Info("Checkpoints are disabled")
	}

	sm.dag.Subscribe(sm.handleBlockDAGNotification)

	return &sm, nil
}<|MERGE_RESOLUTION|>--- conflicted
+++ resolved
@@ -592,15 +592,6 @@
 		// update the chain state.
 		sm.progressLogger.LogBlockHeight(bmsg.block)
 
-<<<<<<< HEAD
-		// Update this peer's latest block height, for future
-		// potential sync node candidacy.
-		highestTipHash := sm.dag.HighestTipHash()
-		heightUpdate = sm.dag.Height() //TODO: (Ori) This is probably wrong. Done only for compilation
-		blkHashUpdate = highestTipHash
-
-=======
->>>>>>> 66fb7513
 		// Clear the rejected transactions.
 		sm.rejectedTxns = make(map[daghash.TxID]struct{})
 	}
@@ -681,13 +672,13 @@
 
 func (state *peerSyncState) addInvToRequestQueue(iv *wire.InvVect, isRelayedInv bool) {
 	if isRelayedInv {
-		if _, exists := state.relayedInvsRequestQueueSet[iv.Hash]; !exists {
-			state.relayedInvsRequestQueueSet[iv.Hash] = struct{}{}
+		if _, exists := state.relayedInvsRequestQueueSet[*iv.Hash]; !exists {
+			state.relayedInvsRequestQueueSet[*iv.Hash] = struct{}{}
 			state.relayedInvsRequestQueue = append(state.relayedInvsRequestQueue, iv)
 		}
 	} else {
-		if _, exists := state.requestQueueSet[iv.Hash]; !exists {
-			state.requestQueueSet[iv.Hash] = struct{}{}
+		if _, exists := state.requestQueueSet[*iv.Hash]; !exists {
+			state.requestQueueSet[*iv.Hash] = struct{}{}
 			state.requestQueue = append(state.requestQueue, iv)
 		}
 	}
@@ -864,14 +855,8 @@
 	case wire.InvTypeSyncBlock:
 		fallthrough
 	case wire.InvTypeBlock:
-<<<<<<< HEAD
-		// Ask chain if the block is known to it in any form (main
-		// chain, side chain, or orphan).
+		// Ask DAG if the block is known to it in any form (in DAG or as an orphan).
 		return sm.dag.HaveBlock(invVect.Hash)
-=======
-		// Ask DAG if the block is known to it in any form (in DAG or as an orphan).
-		return sm.dag.HaveBlock(&invVect.Hash)
->>>>>>> 66fb7513
 
 	case wire.InvTypeTx:
 		// Ask the transaction memory pool if the transaction is known
@@ -929,27 +914,6 @@
 		}
 	}
 
-<<<<<<< HEAD
-	// If this inv contains a block announcement, and this isn't coming from
-	// our current sync peer or we're current, then update the last
-	// announced block for this peer. We'll use this information later to
-	// update the heights of peers based on blocks we've accepted that they
-	// previously announced.
-	if lastBlock != -1 && (peer != sm.syncPeer || sm.current()) {
-		peer.UpdateLastAnnouncedBlock(invVects[lastBlock].Hash)
-	}
-
-	// If our chain is current and a peer announces a block we already
-	// know of, then update their current block height.
-	if lastBlock != -1 && sm.current() {
-		blkHeight, err := sm.dag.BlockHeightByHash(invVects[lastBlock].Hash)
-		if err == nil {
-			peer.UpdateLastBlockHeight(blkHeight)
-		}
-	}
-
-=======
->>>>>>> 66fb7513
 	// Request the advertised inventory if we don't already have it.  Also,
 	// request parent blocks of orphans if we receive one we already have.
 	// Finally, attempt to detect potential stalls due to long side chains
@@ -1006,17 +970,8 @@
 			// resending the orphan block as an available block
 			// to signal there are more missing blocks that need to
 			// be requested.
-<<<<<<< HEAD
 			if sm.dag.IsKnownOrphan(iv.Hash) {
-				// Request blocks starting at the latest known
-				// up to the root of the orphan that just came
-				// in.
-				orphanRoot := sm.dag.GetOrphanRoot(iv.Hash)
-				locator, err := sm.dag.LatestBlockLocator()
-=======
-			if sm.dag.IsKnownOrphan(&iv.Hash) {
-				missingAncestors, err := sm.dag.GetOrphanMissingAncestorHashes(&iv.Hash)
->>>>>>> 66fb7513
+				missingAncestors, err := sm.dag.GetOrphanMissingAncestorHashes(iv.Hash)
 				if err != nil {
 					log.Errorf("Failed to find missing ancestors for block %s: %s",
 						iv.Hash, err)
@@ -1074,10 +1029,10 @@
 	addBlockInv := func(iv *wire.InvVect) {
 		// Request the block if there is not already a pending
 		// request.
-		if _, exists := sm.requestedBlocks[iv.Hash]; !exists {
-			sm.requestedBlocks[iv.Hash] = struct{}{}
+		if _, exists := sm.requestedBlocks[*iv.Hash]; !exists {
+			sm.requestedBlocks[*iv.Hash] = struct{}{}
 			sm.limitHashMap(sm.requestedBlocks, maxRequestedBlocks)
-			state.requestedBlocks[iv.Hash] = struct{}{}
+			state.requestedBlocks[*iv.Hash] = struct{}{}
 
 			gdmsg.AddInvVect(iv)
 		}
@@ -1085,27 +1040,14 @@
 	for _, iv := range invsToAdd {
 		switch iv.Type {
 		case wire.InvTypeSyncBlock:
-			delete(state.requestQueueSet, iv.Hash)
+			delete(state.requestQueueSet, *iv.Hash)
 			addBlockInv(iv)
 		case wire.InvTypeBlock:
-<<<<<<< HEAD
-			// Request the block if there is not already a pending
-			// request.
-			if _, exists := sm.requestedBlocks[*iv.Hash]; !exists {
-				sm.requestedBlocks[*iv.Hash] = struct{}{}
-				sm.limitHashMap(sm.requestedBlocks, maxRequestedBlocks)
-				state.requestedBlocks[*iv.Hash] = struct{}{}
-
-				gdmsg.AddInvVect(iv)
-				numRequested++
-			}
-=======
-			delete(state.relayedInvsRequestQueueSet, iv.Hash)
+			delete(state.relayedInvsRequestQueueSet, *iv.Hash)
 			addBlockInv(iv)
->>>>>>> 66fb7513
 
 		case wire.InvTypeTx:
-			delete(state.relayedInvsRequestQueueSet, iv.Hash)
+			delete(state.relayedInvsRequestQueueSet, *iv.Hash)
 			// Request the transaction if there is not already a
 			// pending request.
 			if _, exists := sm.requestedTxns[daghash.TxID(*iv.Hash)]; !exists {
