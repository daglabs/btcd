--- conflicted
+++ resolved
@@ -1,9 +1,5 @@
 # -- multistage docker build: stage #1: build stage
-<<<<<<< HEAD
-FROM golang:1.15-alpine AS build
-=======
 FROM golang:1.16-alpine AS build
->>>>>>> bee08936
 
 RUN mkdir -p /go/src/github.com/kaspanet/kaspad
 
@@ -20,18 +16,12 @@
 COPY go.mod .
 COPY go.sum .
 
-<<<<<<< HEAD
-COPY . .
-
-RUN NO_PARALLEL=1 ./build_and_test.sh
-=======
 # Cache kaspad dependencies
 RUN go mod download
 
 COPY . .
 
 RUN ./build_and_test.sh
->>>>>>> bee08936
 
 # --- multistage docker build: stage #2: runtime image
 FROM alpine
