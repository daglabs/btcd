--- conflicted
+++ resolved
@@ -125,14 +125,6 @@
 	Proxy                string        `long:"proxy" description:"Connect via SOCKS5 proxy (eg. 127.0.0.1:9050)"`
 	ProxyUser            string        `long:"proxyuser" description:"Username for proxy server"`
 	ProxyPass            string        `long:"proxypass" default-mask:"-" description:"Password for proxy server"`
-<<<<<<< HEAD
-=======
-	OnionProxy           string        // DISABLED UNTIL DECISION ABOUT TOR `long:"onion" description:"Connect to tor hidden services via SOCKS5 proxy (eg. 127.0.0.1:9050)"`
-	OnionProxyUser       string        // DISABLED UNTIL DECISION ABOUT TOR `long:"onionuser" description:"Username for onion proxy server"`
-	OnionProxyPass       string        // DISABLED UNTIL DECISION ABOUT TOR `long:"onionpass" default-mask:"-" description:"Password for onion proxy server"`
-	NoOnion              bool          // DISABLED UNTIL DECISION ABOUT TOR `long:"noonion" description:"Disable connecting to tor hidden services"`
-	TorIsolation         bool          // DISABLED UNTIL DECISION ABOUT TOR `long:"torisolation" description:"Enable Tor stream isolation by randomizing user credentials for each connection."`
->>>>>>> 7cf15ac9
 	DbType               string        `long:"dbtype" description:"Database backend to use for the Block DAG"`
 	Profile              string        `long:"profile" description:"Enable HTTP profiling on given port -- NOTE port must be between 1024 and 65536"`
 	CPUProfile           string        `long:"cpuprofile" description:"Write CPU profile to the specified file"`
