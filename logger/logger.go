// Copyright (c) 2013-2017 The btcsuite developers
// Copyright (c) 2017 The Decred developers
// Use of this source code is governed by an ISC
// license that can be found in the LICENSE file.

package logger

import (
	"fmt"
	"os"
	"sort"
	"strings"

	"github.com/pkg/errors"

	"github.com/kaspanet/kaspad/logs"
)

// Loggers per subsystem. A single backend logger is created and all subsytem
// loggers created from it will write to the backend. When adding new
// subsystems, add the subsystem logger variable here and to the
// subsystemLoggers map.
//
// Loggers can not be used before the log rotator has been initialized with a
// log file. This must be performed early during application startup by calling
// InitLog.
var (
	// BackendLog is the logging backend used to create all subsystem loggers.
	BackendLog = logs.NewBackend()

	adxrLog = BackendLog.Logger("ADXR")
	amgrLog = BackendLog.Logger("AMGR")
	cmgrLog = BackendLog.Logger("CMGR")
	ksdbLog = BackendLog.Logger("KSDB")
	kasdLog = BackendLog.Logger("KASD")
	bdagLog = BackendLog.Logger("BDAG")
	cnfgLog = BackendLog.Logger("CNFG")
	discLog = BackendLog.Logger("DISC")
	indxLog = BackendLog.Logger("INDX")
	minrLog = BackendLog.Logger("MINR")
	peerLog = BackendLog.Logger("PEER")
	rpcsLog = BackendLog.Logger("RPCS")
	scrpLog = BackendLog.Logger("SCRP")
	srvrLog = BackendLog.Logger("SRVR")
	syncLog = BackendLog.Logger("SYNC")
	txmpLog = BackendLog.Logger("TXMP")
	utilLog = BackendLog.Logger("UTIL")
	profLog = BackendLog.Logger("PROF")
	protLog = BackendLog.Logger("PROT")
	muxxLog = BackendLog.Logger("MUXX")
	grpcLog = BackendLog.Logger("GRPC")
	p2psLog = BackendLog.Logger("P2PS")
	ntarLog = BackendLog.Logger("NTAR")
	dnssLog = BackendLog.Logger("DNSS")
	snvrLog = BackendLog.Logger("SNVR")
	ibdsLog = BackendLog.Logger("IBDS")
)

// SubsystemTags is an enum of all sub system tags
var SubsystemTags = struct {
	ADXR,
	AMGR,
	CMGR,
	KSDB,
	KASD,
	BDAG,
	CNFG,
	DISC,
	INDX,
	MINR,
	PEER,
	RPCS,
	SCRP,
	SRVR,
	SYNC,
	TXMP,
	UTIL,
	PROF,
	PROT,
	MUXX,
	GRPC,
	P2PS,
	NTAR,
<<<<<<< HEAD
	GBRL,
	BLPR,
	SNVR,
	IBDS string
=======
	DNSS,
	SNVR string
>>>>>>> b9a25c11
}{
	ADXR: "ADXR",
	AMGR: "AMGR",
	CMGR: "CMGR",
	KSDB: "KSDB",
	KASD: "KASD",
	BDAG: "BDAG",
	CNFG: "CNFG",
	DISC: "DISC",
	INDX: "INDX",
	MINR: "MINR",
	PEER: "PEER",
	RPCS: "RPCS",
	SCRP: "SCRP",
	SRVR: "SRVR",
	SYNC: "SYNC",
	TXMP: "TXMP",
	UTIL: "UTIL",
	PROF: "PROF",
	PROT: "PROT",
	MUXX: "MUXX",
	GRPC: "GRPC",
	P2PS: "P2PS",
	NTAR: "NTAR",
	DNSS: "DNSS",
	SNVR: "SNVR",
	IBDS: "IBDS",
}

// subsystemLoggers maps each subsystem identifier to its associated logger.
var subsystemLoggers = map[string]*logs.Logger{
	SubsystemTags.ADXR: adxrLog,
	SubsystemTags.AMGR: amgrLog,
	SubsystemTags.CMGR: cmgrLog,
	SubsystemTags.KSDB: ksdbLog,
	SubsystemTags.KASD: kasdLog,
	SubsystemTags.BDAG: bdagLog,
	SubsystemTags.CNFG: cnfgLog,
	SubsystemTags.DISC: discLog,
	SubsystemTags.INDX: indxLog,
	SubsystemTags.MINR: minrLog,
	SubsystemTags.PEER: peerLog,
	SubsystemTags.RPCS: rpcsLog,
	SubsystemTags.SCRP: scrpLog,
	SubsystemTags.SRVR: srvrLog,
	SubsystemTags.SYNC: syncLog,
	SubsystemTags.TXMP: txmpLog,
	SubsystemTags.UTIL: utilLog,
	SubsystemTags.PROF: profLog,
	SubsystemTags.PROT: protLog,
	SubsystemTags.MUXX: muxxLog,
	SubsystemTags.GRPC: grpcLog,
	SubsystemTags.P2PS: p2psLog,
	SubsystemTags.NTAR: ntarLog,
	SubsystemTags.DNSS: dnssLog,
	SubsystemTags.SNVR: snvrLog,
	SubsystemTags.IBDS: ibdsLog,
}

// InitLog attaches log file and error log file to the backend log.
func InitLog(logFile, errLogFile string) {
	err := BackendLog.AddLogFileWithCustomRotator(logFile, logs.LevelTrace, 100*1024, 4)
	if err != nil {
		fmt.Fprintf(os.Stderr, "Error adding log file %s as log rotator for level %s: %s", logFile, logs.LevelTrace, err)
		os.Exit(1)
	}
	err = BackendLog.AddLogFile(errLogFile, logs.LevelWarn)
	if err != nil {
		fmt.Fprintf(os.Stderr, "Error adding log file %s as log rotator for level %s: %s", errLogFile, logs.LevelWarn, err)
		os.Exit(1)
	}
}

// SetLogLevel sets the logging level for provided subsystem. Invalid
// subsystems are ignored. Uninitialized subsystems are dynamically created as
// needed.
func SetLogLevel(subsystemID string, logLevel string) {
	// Ignore invalid subsystems.
	logger, ok := subsystemLoggers[subsystemID]
	if !ok {
		return
	}

	// Defaults to info if the log level is invalid.
	level, _ := logs.LevelFromString(logLevel)
	logger.SetLevel(level)
}

// SetLogLevels sets the log level for all subsystem loggers to the passed
// level. It also dynamically creates the subsystem loggers as needed, so it
// can be used to initialize the logging system.
func SetLogLevels(logLevel string) {
	// Configure all sub-systems with the new logging level. Dynamically
	// create loggers as needed.
	for subsystemID := range subsystemLoggers {
		SetLogLevel(subsystemID, logLevel)
	}
}

// DirectionString is a helper function that returns a string that represents
// the direction of a connection (inbound or outbound).
func DirectionString(inbound bool) string {
	if inbound {
		return "inbound"
	}
	return "outbound"
}

// PickNoun returns the singular or plural form of a noun depending
// on the count n.
func PickNoun(n uint64, singular, plural string) string {
	if n == 1 {
		return singular
	}
	return plural
}

// SupportedSubsystems returns a sorted slice of the supported subsystems for
// logging purposes.
func SupportedSubsystems() []string {
	// Convert the subsystemLoggers map keys to a slice.
	subsystems := make([]string, 0, len(subsystemLoggers))
	for subsysID := range subsystemLoggers {
		subsystems = append(subsystems, subsysID)
	}

	// Sort the subsystems for stable display.
	sort.Strings(subsystems)
	return subsystems
}

// Get returns a logger of a specific sub system
func Get(tag string) (logger *logs.Logger, ok bool) {
	logger, ok = subsystemLoggers[tag]
	return
}

// ParseAndSetDebugLevels attempts to parse the specified debug level and set
// the levels accordingly. An appropriate error is returned if anything is
// invalid.
func ParseAndSetDebugLevels(debugLevel string) error {
	// When the specified string doesn't have any delimters, treat it as
	// the log level for all subsystems.
	if !strings.Contains(debugLevel, ",") && !strings.Contains(debugLevel, "=") {
		// Validate debug log level.
		if !validLogLevel(debugLevel) {
			str := "The specified debug level [%s] is invalid"
			return errors.Errorf(str, debugLevel)
		}

		// Change the logging level for all subsystems.
		SetLogLevels(debugLevel)

		return nil
	}

	// Split the specified string into subsystem/level pairs while detecting
	// issues and update the log levels accordingly.
	for _, logLevelPair := range strings.Split(debugLevel, ",") {
		if !strings.Contains(logLevelPair, "=") {
			str := "The specified debug level contains an invalid " +
				"subsystem/level pair [%s]"
			return errors.Errorf(str, logLevelPair)
		}

		// Extract the specified subsystem and log level.
		fields := strings.Split(logLevelPair, "=")
		subsysID, logLevel := fields[0], fields[1]

		// Validate subsystem.
		if _, exists := Get(subsysID); !exists {
			str := "The specified subsystem [%s] is invalid -- " +
				"supported subsytems %s"
			return errors.Errorf(str, subsysID, strings.Join(SupportedSubsystems(), ", "))
		}

		// Validate log level.
		if !validLogLevel(logLevel) {
			str := "The specified debug level [%s] is invalid"
			return errors.Errorf(str, logLevel)
		}

		SetLogLevel(subsysID, logLevel)
	}

	return nil
}

// validLogLevel returns whether or not logLevel is a valid debug log level.
func validLogLevel(logLevel string) bool {
	switch logLevel {
	case "trace":
		fallthrough
	case "debug":
		fallthrough
	case "info":
		fallthrough
	case "warn":
		fallthrough
	case "error":
		fallthrough
	case "critical":
		return true
	}
	return false
}

// LogClosure is a closure that can be printed with %s to be used to
// generate expensive-to-create data for a detailed log level and avoid doing
// the work if the data isn't printed.
type LogClosure func() string

func (c LogClosure) String() string {
	return c()
}

// NewLogClosure casts a function to a LogClosure.
// See LogClosure for details.
func NewLogClosure(c func() string) LogClosure {
	return c
}<|MERGE_RESOLUTION|>--- conflicted
+++ resolved
@@ -81,15 +81,9 @@
 	GRPC,
 	P2PS,
 	NTAR,
-<<<<<<< HEAD
-	GBRL,
-	BLPR,
+	DNSS,
 	SNVR,
 	IBDS string
-=======
-	DNSS,
-	SNVR string
->>>>>>> b9a25c11
 }{
 	ADXR: "ADXR",
 	AMGR: "AMGR",
